--- conflicted
+++ resolved
@@ -50,20 +50,4 @@
 
 version=`pkg-config --modversion zlib`
 echo "zlib ${version} is available ok"
-<<<<<<< HEAD
-
-lib=`pkg-config --libs zlib`
-expr "$lib" : ".*-lz$" >/dev/null
-if [ $? -ne 0 ]; then
-  expr "$lib" : ".*-lz " >/dev/null
-  # would use \b in one expr but MacOS does not support \b
-  if [ $? -ne 0 ]; then
-    echo "zlib is linked using ${lib} which does not include the standard -lz. Please report to data.table issue tracker on GitHub."
-    exit 1
-  fi
-fi
-
-exit 0
-=======
-exit 0
->>>>>>> d7feb914
+exit 0