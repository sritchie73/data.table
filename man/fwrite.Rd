--- conflicted
+++ resolved
@@ -24,20 +24,13 @@
   \item{append}{If \code{TRUE}, the file is opened in append mode and column names (header row) are not written.}
   \item{quote}{When \code{"auto"}, character fields, factor fields and column names will only be surrounded by double quotes when they need to be; i.e., when the field contains the separator \code{sep}, a line ending \code{\\n}, the double quote itself or (when \code{list} columns are present) \code{sep2[2]} (see \code{sep2} below). If \code{FALSE} the fields are not wrapped with quotes even if this would break the CSV due to the contents of the field. If \code{TRUE} double quotes are always included other than around numeric fields, as \code{write.csv}.}
   \item{sep}{The separator between columns. Default is \code{","}.}
-<<<<<<< HEAD
   \item{sep2}{For columns of type \code{list} where each item is an atomic vector, \code{sep2} controls how to separate items \emph{within} the column. \code{sep2[1]} is written at the start of the output field, \code{sep2[2]} is placed between each item and \code{sep2[3]} is written at the end. \code{sep2[1]} and \code{sep2[3]} may be any length strings including empty \code{""} (default). \code{sep2[2]} must be a single character and (when \code{list} columns are present and therefore \code{sep2} is used) different from both \code{sep} and \code{dec}. The default (\code{|}) is chosen to visually distinguish from the default \code{sep}. In speaking, writing and in code comments we may refer to \code{sep2[2]} as simply "sep2".}  
-  \item{eol}{Line separator. Default is \code{"\r\n"} for windows and \code{"\n"} otherwise.}
+  \item{eol}{Line separator. Default is \code{"\r\n"} for Windows and \code{"\n"} otherwise.}
   \item{na}{The string to use for missing values in the data. Default is a blank string \code{""}.}
   \item{dec}{The decimal separator, by default \code{"."}. See link in references. Cannot be the same as \code{sep}.}
   \item{row.names}{Should row names be written? For compatibility with \code{data.frame} and \code{write.csv} since \code{data.table} never has row names. Hence default \code{FALSE} unlike \code{write.csv}.} 
   \item{col.names}{Should the column names (header row) be written? If missing, \code{append=TRUE} and the file already exists, the default is set to \code{FALSE} for convenience to prevent column names appearing again mid file.}
   \item{qmethod}{A character string specifying how to deal with embedded double quote characters when quoting strings.
-=======
-  \item{eol}{Line separator. Default is \code{"\r\n"} for Windows and \code{"\n"} otherwise.}
-  \item{na}{The string to use for missing values in the data. Default is a blank string, \code{""}.}
-  \item{col.names}{A logical value indicating if the column names (header row) should be written to file. If missing and \code{append} is \code{TRUE}, this is forced to \code{FALSE} to prevent mid-file deployment of column names unless \code{file.path} already exists.}
-\item{qmethod}{A character string specifying how to deal with embedded double quote characters when quoting strings.
->>>>>>> 979736bc
       \itemize{
 	\item{"escape" - the quote character (as well as the backslash character) is escaped in C style by a backslash, or}
 	\item{"double" (default, same as \code{write.csv}), in which case the double quote is doubled with another one.}
