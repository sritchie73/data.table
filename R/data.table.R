--- conflicted
+++ resolved
@@ -254,20 +254,12 @@
   if (length(rollends)==1L) rollends=rep.int(rollends,2L)
   # TO DO (document/faq/example). Removed for now ... if ((roll || rolltolast) && missing(mult)) mult="last" # for when there is exact match to mult. This does not control cases where the roll is mult, that is always the last one.
   missingnomatch = missing(nomatch)
-<<<<<<< HEAD
-  if (!anyNA(nomatch) && nomatch!=0L) stop("nomatch must either be NA or 0, or (ideally) NA_integer_ or 0L")
-  nomatch = as.integer(nomatch)
-  if (!is.logical(which) || length(which)>1L) stop("'which' must be a logical vector length 1. Either FALSE, TRUE or NA.")
-  if ({anyNA(which) || which} && !missing(j)) stop("'which' is ",which," (meaning return row numbers) but 'j' is also supplied. Either you need row numbers or the result of j, but only one type of result can be returned.")
-  if (!anyNA(nomatch) && is.na(which)) stop("which=NA with nomatch=0 would always return an empty vector. Please change or remove either which or nomatch.")
-=======
   if (is.null(nomatch)) nomatch = 0L # allow nomatch=NULL API already now, part of: https://github.com/Rdatatable/data.table/issues/857
   if (!is.na(nomatch) && nomatch!=0L) stop("nomatch= must be either NA or NULL (or 0 for backwards compatibility which is the same as NULL)")
   nomatch = as.integer(nomatch)
   if (!is.logical(which) || length(which)>1L) stop("which= must be a logical vector length 1. Either FALSE, TRUE or NA.")
   if ((isTRUE(which)||is.na(which)) && !missing(j)) stop("which==",which," (meaning return row numbers) but j is also supplied. Either you need row numbers or the result of j, but only one type of result can be returned.")
   if (!is.na(nomatch) && is.na(which)) stop("which=NA with nomatch=0 would always return an empty vector. Please change or remove either which or nomatch.")
->>>>>>> 55168edd
   .global$print=""
   if (missing(i) && missing(j)) {
     # ...[] == oops at console, forgot print(...)
@@ -336,12 +328,8 @@
         }
         ..syms = av
       }
-    } else if (is.name(jsub)) {
-<<<<<<< HEAD
-      if (substr(jsub, 1L, 2L) == "..") stop("Internal error:  DT[, ..var] should be dealt with by the branch above now.")
-=======
-      if (substring(jsub, 1L, 2L) == "..") stop("Internal error:  DT[, ..var] should be dealt with by the branch above now.") # nocov
->>>>>>> 55168edd
+    } else if (is.name(jsub)) {      
+      if (substr(jsub, 1L, 2L) == "..") stop("Internal error:  DT[, ..var] should be dealt with by the branch above now.") # nocov
       if (!with && !exists(as.character(jsub), where=parent.frame()))
         stop("Variable '",jsub,"' is not found in calling scope. Looking in calling scope because you set with=FALSE. Also, please use .. symbol prefix and remove with=FALSE.")
     }
@@ -507,46 +495,7 @@
       }
       if (!missing(on)) {
         # on = .() is now possible, #1257
-<<<<<<< HEAD
-        parse_on <- function(onsub) {
-          ops = c("==", "<=", "<", ">=", ">", "!=")
-          pat = paste0("(", ops, ")", collapse="|")
-          if (is.call(onsub) && onsub[[1L]] == "eval") {
-            onsub = eval(onsub[[2L]], parent.frame(2L), parent.frame(2L))
-            if (is.call(onsub) && onsub[[1L]] == "eval") onsub = onsub[[2L]]
-          }
-          if (is.call(onsub) && as.character(onsub[[1L]]) %in% c("list", ".")) {
-            spat = paste0("[ ]+(", pat, ")[ ]+")
-            onsub = lapply(as.list(onsub)[-1L], function(x) gsub(spat, "\\1", deparse(x, width.cutoff=500L)))
-            onsub = as.call(c(quote(c), onsub))
-          }
-          on = eval(onsub, parent.frame(2L), parent.frame(2L))
-          if (!is.character(on))
-            stop("'on' argument should be a named atomic vector of column names indicating which columns in 'i' should be joined with which columns in 'x'.")
-          this_op = regmatches(on, gregexpr(pat, on))
-          idx = (vapply(this_op, length, 0L) == 0L)
-          this_op[idx] = "=="
-          this_op = unlist(this_op, use.names=FALSE)
-          idx_op = match(this_op, ops, nomatch=0L)
-          if (min(idx_op) == 0L)
-            stop("Invalid operators ", paste(this_op[idx_op==0L], collapse=","), ". Only allowed operators are ", paste(ops[1:5], collapse=""), ".")
-          if (max(idx_op) == 6L)
-            stop("Invalid operators ", paste(this_op[idx_op==6L], collapse=","), ". Only allowed operators are ", paste(ops[1:5], collapse=""), ".")
-          if (is.null(names(on))) {
-            on[idx] = if (isnull_inames) paste(on[idx], paste0("V", seq_len(sum(idx))), sep="==") else paste(on[idx], on[idx], sep="==")
-          } else {
-            on[idx] = paste(names(on)[idx], on[idx], sep="==")
-          }
-          split = tstrsplit(on, paste0("[ ]*", pat, "[ ]*"))
-          on = setattr(split[[2L]], 'names', split[[1L]])
-          if (length(empty_idx <- which(names(on) == "")))
-            names(on)[empty_idx] = on[empty_idx]
-          list(on = on, ops = idx_op)
-        }
-        on_ops = parse_on(substitute(on))
-=======
         on_ops = .parse_on(substitute(on), isnull_inames)
->>>>>>> 55168edd
         on = on_ops[[1L]]
         ops = on_ops[[2L]]
         # TODO: collect all '==' ops first to speeden up Cnestedid
@@ -1084,24 +1033,15 @@
               if (max(abs(.SDcols))>ncol(x) || min(abs(.SDcols))<1L) stop(".SDcols is numeric but out of bounds")
             }
             # if .SDcols is numeric, use 'dupdiff' instead of 'setdiff'
-<<<<<<< HEAD
-=======
             if (length(unique(sign(.SDcols))) != 1L) stop(".SDcols is numeric but has both +ve and -ve indices")
             if (any(idx <- abs(.SDcols)>ncol(x) | abs(.SDcols)<1L))
               stop(".SDcols is numeric but out of bounds [1, ", ncol(x), "] at: ", brackify(which(idx)))
->>>>>>> 55168edd
             if (colm) ansvars = dupdiff(names(x)[-.SDcols], bynames) else ansvars = names(x)[.SDcols]
             ansvals = if (colm) setdiff(seq_along(names(x)), c(as.integer(.SDcols), which(names(x) %chin% bynames))) else as.integer(.SDcols)
           } else {
             if (!is.character(.SDcols)) stop(".SDcols should be column numbers or names")
-<<<<<<< HEAD
-            if (length(.SDcols)) {
-            if (anyNA(.SDcols) || !all(.SDcols %chin% names(x))) stop("Some items of .SDcols are not column names (or are NA)")
-            }
-=======
             if (!all(idx <- .SDcols %chin% names(x)))
               stop("Some items of .SDcols are not column names: ", brackify(.SDcols[!idx]))
->>>>>>> 55168edd
             if (colm) ansvars = setdiff(setdiff(names(x), .SDcols), bynames) else ansvars = .SDcols
             # dups = FALSE here. DT[, .SD, .SDcols=c("x", "x")] again doesn't really help with which 'x' to keep (and if '-' which x to remove)
             ansvals = chmatch(ansvars, names(x))
@@ -1457,11 +1397,7 @@
 
       # Fix for #813 and #758. Ex: DT[c(FALSE, FALSE), list(integer(0L), y)]
       # where DT = data.table(x=1:2, y=3:4) should return an empty data.table!!
-<<<<<<< HEAD
       if (!is.null(irows) && {identical(irows, integer(0L)) || {!anyNA(irows) && min(irows) == 0L && max(irows) == 0L}}) ## TODO: any way to not check all 'irows' values?
-=======
-      if (!is.null(irows) && (identical(irows, integer(0L)) || (!anyNA(irows) && all(irows==0L)))) ## anyNA() because all() returns NA (not FALSE) when irows is all-NA. TODO: any way to not check all 'irows' values?
->>>>>>> 55168edd
         if (is.atomic(jval)) jval = jval[0L] else jval = lapply(jval, `[`, 0L)
       if (is.atomic(jval)) {
         setattr(jval,"names",NULL)
@@ -1788,18 +1724,10 @@
           if (!anyNA(ans) && ans) return(ans)
           # otherwise there must be three arguments, and only in two cases --
           #   1) head/tail(x, 1) or 2) x[n], n>0
-<<<<<<< HEAD
-          ans = cond && length(q)==3L &&
-            length(q3 <- q[[3L]])==1L && is.numeric(q3) && (
-              ({{q1c <- as.character(q1)} == "head" || q1c =="tail"} && q3==1L) ||
-                (q1c == "[" && q3 > 0) )
-          if (anyNA(ans)) ans=FALSE
-=======
           ans = cond && length(q)==3L && length(q3 <- q[[3L]])==1L && is.numeric(q3) &&
             # Since cond==TRUE here, and can only be TRUE if length(q1c)==1, there's no need to check length(q1c)==1 again.
             ( (q1c %chin% c("head", "tail") && q3==1L) || (q1c %chin% "[" && q3>0L) )
           if (is.na(ans)) ans=FALSE
->>>>>>> 55168edd
           ans
         }
         if (jsub[[1L]]=="list") {
