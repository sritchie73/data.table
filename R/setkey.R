setkey <- function(x, ..., verbose=getOption("datatable.verbose"), physical=TRUE)
{
    if (is.character(x)) stop("x may no longer be the character name of the data.table. The possibility was undocumented and has been removed.")
    cols = as.character(substitute(list(...))[-1])
    if (!length(cols)) cols=colnames(x)
    else if (identical(cols,"NULL")) cols=NULL
    setkeyv(x, cols, verbose=verbose, physical=physical)
}

set2key <- function(...) setkey(..., physical=FALSE)
set2keyv <- function(...) setkeyv(..., physical=FALSE)

setkeyv <- function(x, cols, verbose=getOption("datatable.verbose"), physical=TRUE)
{
    if (is.null(cols)) {   # this is done on a data.frame when !cedta at top of [.data.table
        if (physical) setattr(x,"sorted",NULL)
        setattr(x,"index",NULL)  # setkey(DT,NULL) also clears secondary keys. set2key(DT,NULL) just clears secondary keys.
        return(invisible(x))
    }
    if (!is.data.table(x)) stop("x is not a data.table")
    if (!is.character(cols)) stop("cols is not a character vector. Please see further information in ?setkey.")
    if (physical && identical(attr(x,".data.table.locked"),TRUE)) stop("Setting a physical key on .SD is reserved for possible future use; to modify the original data's order by group. Try set2key instead. Or, set*(copy(.SD)) as a (slow) last resort.")
    if (!length(cols)) {
        warning("cols is a character vector of zero length. Removed the key, but use NULL instead, or wrap with suppressWarnings() to avoid this warning.")
        setattr(x,"sorted",NULL)
        return(invisible(x))
    }
    if (identical(cols,"")) stop("cols is the empty string. Use NULL to remove the key.")
    if (any(nchar(cols)==0)) stop("cols contains some blanks.")
    if (!length(cols)) {
        cols = colnames(x)   # All columns in the data.table, usually a few when used in this form
    } else {
        # remove backticks from cols 
        cols <- gsub("`", "", cols)
        miss = !(cols %in% colnames(x))
        if (any(miss)) stop("some columns are not in the data.table: " %+% cols[miss])
    }
    alreadykeyedbythiskey = identical(key(x),cols)
    if (".xi" %chin% names(x)) stop("x contains a column called '.xi'. Conflicts with internal use by data.table.")
    for (i in cols) {
        .xi = x[[i]]  # [[ is copy on write, otherwise checking type would be copying each column
        if (!typeof(.xi) %chin% c("integer","logical","character","double")) stop("Column '",i,"' is type '",typeof(.xi),"' which is not supported as a key column type, currently.")
    }
    if (!is.character(cols) || length(cols)<1) stop("'cols' should be character at this point in setkey")
    if (verbose) {
        tt = system.time(o <- forderv(x, cols, sort=TRUE, retGrp=FALSE))  # system.time does a gc, so we don't want this always on, until refcnt is on by default in R
        cat("forder took", tt["user.self"]+tt["sys.self"], "sec\n")
    } else {
        o <- forderv(x, cols, sort=TRUE, retGrp=FALSE)
    }
    if (!physical) {
        if (is.null(attr(x,"index",exact=TRUE))) setattr(x, "index", integer())
        setattr(attr(x,"index",exact=TRUE), paste("__",paste(cols,collapse="__"),sep=""), o)
        return(invisible(x))
    }
    setattr(x,"index",NULL)   # TO DO: reorder existing indexes likely faster than rebuilding again. Allow optionally. Simpler for now to clear.
    if (length(o)) {
        if (alreadykeyedbythiskey) warning("Already keyed by this key but had invalid row order, key rebuilt. If you didn't go under the hood please let datatable-help know so the root cause can be fixed.")
        if (verbose) {
            tt = system.time(.Call(Creorder,x,o))
            cat("reorder took", tt["user.self"]+tt["sys.self"], "sec\n")
        } else {
            .Call(Creorder,x,o)
        }
    } else {
        if (verbose) cat("x is already ordered by these columns, no need to call reorder\n")
    } # else empty integer() from forderv means x is already ordered by those cols, nothing to do.
    if (!alreadykeyedbythiskey) setattr(x,"sorted",cols)   # the if() just to save plonking an identical vector into the attribute
    invisible(x)
}

key <- function(x) attr(x,"sorted",exact=TRUE)
key2 <- function(x) {
    ans = names(attributes(attr(x,"index",exact=TRUE)))
    if (is.null(ans)) return(ans) # otherwise character() gets returned by next line
    gsub("^__","",ans)
}
get2key <- function(x, col) attr(attr(x,"index",exact=TRUE),paste("__",col,sep=""),exact=TRUE)   # work in progress, not yet exported

"key<-" <- function(x,value) {
    warning("The key(x)<-value form of setkey can copy the whole table. This is due to <- in R itself. Please change to setkeyv(x,value) or setkey(x,...) which do not copy and are faster. See help('setkey'). You can safely ignore this warning if it is inconvenient to change right now. Setting options(warn=2) turns this warning into an error, so you can then use traceback() to find and change your key<- calls.")
    setkeyv(x,value)
    # The returned value here from key<- is then copied by R before assigning to x, it seems. That's
    # why we can't do anything about it without a change in R itself. If we return NULL (or invisible()) from this key<-
    # method, the table gets set to NULL. So, although we call setkeyv(x,cols) here, and that doesn't copy, the
    # returned value (x) then gets copied by R.
    # So, solution is that caller has to call setkey or setkeyv directly themselves, to avoid <- dispatch and its copy.
}

haskey <- function(x) !is.null(key(x))

# reverse a vector by reference (no copy)
setrev <- function(x) .Call(Csetrev, x)

# reorder a vector based on 'order' (integer)
# to be used in fastorder instead of x[o], but in general, it's better to replace vector subsetting with this..?
# Basic checks that all items of order are in range 1:n with no NAs are now made inside Creorder.
# FOR INTERNAL USE ONLY
setreordervec <- function(x, order) .Call(Creorder, x, order)

# sort = sort.int = sort.list = order = is.unsorted <- function(...)
#    stop("Should never be called by data.table internals. Use is.sorted() on vectors, or forder() for lists and vectors.")
# Nice idea, but users might use these in i or j e.g. blocking order caused tests 304 to fail.
# Maybe just a grep through *.R for use of these function internally would be better (TO DO).

# Don't use base::is.unsorted internally, because :
#    1) it returns NA if any(is.na(.)) where NAs are detected at R level, inefficiently
#    2) it uses locale whereas in data.table we control locale sorting independently (C locale currently, but
#       "sorted" attribute will need an extra attribute "locale" so we can check if key's locale is the current locale)
#    3) wrapper needed, used to be :
#       identical(FALSE,is.unsorted(x)) && !(length(x)==1 && is.na(x))
#       where the && was needed to maintain backwards compatibility after r-devel's change of is.unsorted(NA) to FALSE (was NA) [May 2013].
# The others (order, sort.int etc) are turned off to protect ourselves from using them internally, for speed and for
# consistency; e.g., consistent twiddling of numeric/integer64, NA at the beginning of integer, locale ordering of character vectors.

is.sorted <- function(x, by=seq_along(x)) {
    if (is.list(x)) {
        warning("Use 'if (length(o<-forderv(DT,by))) ...' for efficiency in one step, so you have o as well if not sorted.")
        # could pass through a flag for forderv to return early on first FALSE. But we don't need that internally
        # since internally we always then need ordering, an it's better in one step. Don't want inefficiency to creep in.
        # This is only here for user/debugging use to check/test valid keys; e.g. data.table:::is.sorted(DT,by)
        0 == length(forderv(x,by,retGrp=FALSE,sort=TRUE))
    } else {
        if (!missing(by)) stop("x is vector but 'by' is supplied")
        .Call(Cfsorted, x)
    }
    # Cfsorted could be named CfIsSorted, but since "sorted" is an adjective not verb, it's clear; e.g., Cfsort would sort it ("sort" is verb).
    # Return value of TRUE/FALSE is relied on in [.data.table quite a bit on vectors. Simple. Stick with that (rather than -1/0/+1)
    # Important to call forder.c::fsorted here, for consistent character ordering and numeric/integer64 twiddling.
}

forderv <- function(x, by=seq_along(x), retGrp=FALSE, sort=TRUE, order=1L, na.last=FALSE)
{
    if (!(sort || retGrp)) stop("At least one of retGrp or sort must be TRUE")
    na.last = as.logical(na.last)
    if (!length(na.last)) stop('length(na.last) = 0')
    if (length(na.last) != 1L) {
        warning("length(na.last) > 1, only the first element will be used")
        na.last = na.last[1L]
    }
    # TO DO: export and document forder
    if (is.atomic(x)) {
        if (!missing(by) && !is.null(by)) stop("x is a single vector, non-NULL 'by' doesn't make sense")
        by = NULL
        if ( !missing(order) && (length(order) != 1L || !(order %in% c(1L, -1L))) )
            stop("x is a single vector, length(order) must be =1 and it's value should be 1 (ascending) or -1 (descending).")
    } else {
        if (!length(x)) return(integer(0)) # to be consistent with base:::order. this'll make sure forderv(NULL) will result in error 
                                           # (as base does) but forderv(data.table(NULL)) and forderv(list()) will return integer(0))
        if (is.character(by)) by=chmatch(by, names(x))
        by = as.integer(by)
        if ( (length(order) != 1L && length(order) != length(by)) || any(!order %in% c(1L, -1L)) )
            stop("x is a list, length(order) must be either =1 or =length(by) and each value should be 1 or -1 for each column in 'by', corresponding to ascending or descending order, respectively. If length(order) == 1, it will be recycled to length(by).")
        if (length(order) == 1L) order = rep(order, length(by))
    }
    order = as.integer(order)
    .Call(Cforder, x, by, retGrp, sort, order, na.last)  # returns integer() if already sorted, regardless of sort=TRUE|FALSE
}

forder <- function(x, ..., na.last=TRUE, decreasing=FALSE)
{
    if (!is.data.table(x)) stop("x must be a data.table.")
    if (ncol(x) == 0) stop("Attempting to order a 0-column data.table.")
    if (is.na(decreasing) || !is.logical(decreasing)) stop("'decreasing' must be logical TRUE or FALSE")
    cols = substitute(list(...))[-1]
    if (identical(as.character(cols),"NULL") || !length(cols)) return(NULL) # to provide the same output as base:::order
    ans = x
    order = rep(1L, length(cols))
    if (length(cols)) {
        ans = vector("list", length(cols))
        cols = as.list(cols)
        xcols = names(x)
        for (i in seq_along(cols)) {
            v=cols[[i]]
            if (i == 1L && is.call(v) && length(v) == 2L && v[[1L]] == "list") return(1L) # to be consistent with base, see comment below under while loop
            while (is.call(v) && length(v) == 2L && v[[1L]] != "list") { 
                # take care of "--x", "{-x}", "(---+x)" etc., cases and also "list(y)". 'list(y)' is ambiguous though. In base, with(DT, order(x, list(y))) will error 
                # that 'arguments are not of same lengths'. But with(DT, order(list(x), list(y))) will return 1L, which is very strange. On top of that, with(DT, 
                # order(x, as.list(10:1)) would return 'unimplemented type list'. It's all very inconsistent. But we HAVE to be consistent with base HERE.
                if (!as.character(v[[1L]]) %chin% c("+", "-")) break   # FIX for bug #5583
                if (v[[1L]] == "-") order[i] = -order[i]
                v = v[[-1L]]
            }
            if (is.name(v)) {
                ix <- chmatch(as.character(v), xcols, nomatch=0L)
                if (ix != 0L) ans <- point(ans, i, x, ix) # see 'point' in data.table.R and C-version pointWrapper in assign.c - avoid copies
                else {
                    v = as.call(list(as.name("list"), v))
                    ans <- point(ans, i, eval(v, x, parent.frame()), 1L)
                }
            } else {
                if (!is.object(eval(v, x, parent.frame()))) {
                    v   = as.call(list(as.name("list"), v))
                    ans = point(ans, i, eval(v, x, parent.frame()), 1L) # eval has to make a copy here (not due to list(.), but due to ex: "4-5*y"), unavoidable.
                } else ans = point(ans, i, list(unlist(eval(v, x, parent.frame()))), 1L)
            } # else stop("Column arguments to order by in 'forder' should be of type name/symbol (ex: quote(x)) or call (ex: quote(-x), quote(x+5*y))")
        }
    }
    cols = seq_along(ans)
    for (i in cols) {
        if (!typeof(ans[[i]]) %chin% c("integer","logical","character","double")) 
            stop("Column '",i,"' is type '",typeof(ans[[i]]),"' which is not supported for ordering currently.")
    }
    o = forderv(ans, cols, sort=TRUE, retGrp=FALSE, order= if (decreasing) -order else order, na.last)
    if (!length(o)) o = seq_along(ans[[1L]]) else o
    o
}

fsort <- function(x, decreasing = FALSE, na.last = FALSE, ...)
{
    o = forderv(x, order=!decreasing, na.last=na.last)
    return( if (length(o)) x[o] else x )   # TO DO: document the nice efficiency here
}

setorder <- function(x, ..., na.last=FALSE)
# na.last=FALSE here, to be consistent with data.table's default
# as opposed to DT[order(.)] where na.last=TRUE, to be consistent with base
{
    if (!is.data.table(x)) stop("x must be a data.table.")
    cols = substitute(list(...))[-1]
    if (identical(as.character(cols),"NULL")) return(x)
    if (length(cols)) {
        cols=as.list(cols)
        order=rep(1L, length(cols))
        for (i in seq_along(cols)) {
            v=as.list(cols[[i]])
            if (length(v) > 1 && v[[1L]] == "+") v=v[[-1L]]
            else if (length(v) > 1 && v[[1L]] == "-") {
                v=v[[-1L]]
                order[i] = -1L
            }
            cols[[i]]=as.character(v)
        }
        cols=unlist(cols, use.names=FALSE)
    } else {
        cols=colnames(x)
        order=rep(1L, length(cols))
    }
    setorderv(x, cols, order, na.last)
}

setorderv <- function(x, cols, order=1L, na.last=FALSE)
{
    if (is.null(cols)) return(x)
    if (!is.data.table(x)) stop("x is not a data.table")
    na.last = as.logical(na.last)
    if (is.na(na.last) || !length(na.last)) stop('na.last must be logical TRUE/FALSE')
    if (!is.character(cols)) stop("cols is not a character vector. Please see further information in ?setorder.")
    if (!length(cols)) {
        warning("cols is a character vector of zero length. Use NULL instead, or wrap with suppressWarnings() to avoid this warning.")
        return(x)
    }
    if (any(nchar(cols)==0)) stop("cols contains some blanks.")     # TODO: probably I'm checking more than necessary here.. there are checks in 'forderv' as well
    if (!length(cols)) {
        cols = colnames(x)   # All columns in the data.table, usually a few when used in this form
    } else {
        # remove backticks from cols 
        cols <- gsub("`", "", cols)
        miss = !(cols %in% colnames(x))
        if (any(miss)) stop("some columns are not in the data.table: " %+% cols[miss])
    }
    if (".xi" %in% colnames(x)) stop("x contains a column called '.xi'. Conflicts with internal use by data.table.")
    for (i in cols) {
        .xi = x[[i]]  # [[ is copy on write, otherwise checking type would be copying each column
        if (!typeof(.xi) %chin% c("integer","logical","character","double")) stop("Column '",i,"' is type '",typeof(.xi),"' which is not supported for ordering currently.")
    }
    if (!is.character(cols) || length(cols)<1) stop("'cols' should be character at this point in setkey.")

    o = forderv(x, cols, sort=TRUE, retGrp=FALSE, order=order, na.last=na.last)
    if (length(o)) {
        .Call(Creorder, x, o)
        setattr(x, 'sorted', NULL) # if 'forderv' is not 0-length, it means order has changed. So, set key to NULL, else retain key.
        setattr(x, 'index', NULL)  # remove secondary keys too. These could be reordered and retained, but simpler and faster to remove
    }
    invisible(x)
}

binary <- function(x) .Call(Cbinary, x)

setNumericRounding <- function(x) {.Call(CsetNumericRounding, as.integer(x)); invisible()}
getNumericRounding <- function() .Call(CgetNumericRounding)

SJ <- function(...) {
    JDT = as.data.table(list(...))
    setkey(JDT)
}
# S for Sorted, usually used in i to sort the i table

# TO DO?: Use the CJ list() replication method for SJ (inside as.data.table.list?, #2109) too to avoid alloc.col

CJ <- function(..., sorted = TRUE)
{
    # Pass in a list of unique values, e.g. ids and dates
    # Cross Join will then produce a join table with the combination of all values (cross product).
    # The last vector is varied the quickest in the table, so dates should be last for roll for example
    l = list(...)

    # using rep.int instead of rep speeds things up considerably (but attributes are dropped).
    j = lapply(l, class)  # changed "vapply" to avoid errors with "ordered" "factor" input
    if (length(l)==1L && sorted && length(o <- forderv(l[[1L]])))
        l[[1L]] = l[[1L]][o]
    else if (length(l) > 1L) {
        n = vapply(l, length, 0L)
        nrow = prod(n)
        x = c(rev(take(cumprod(rev(n)))), 1L)
        for (i in seq_along(x)) {
            y = l[[i]]
            if (sorted && length(o <- forderv(y))) y = y[o]
            if (i == 1L) 
                l[[i]] = rep.int(y, times = rep.int(x[i], n[i]))   # i.e. rep(y, each=x[i])
            else if (i == length(n))
                l[[i]] = rep.int(y, times = nrow/(x[i]*n[i]))
            else
                l[[i]] = rep.int(rep.int(y, times = rep.int(x[i], n[i])), times = nrow/(x[i]*n[i]))
            if (any(class(l[[i]]) != j[[i]]))
                setattr(l[[i]], 'class', j[[i]]) # reset "Date" class - rep.int coerces to integer
        }
    }
    setattr(l, "row.names", .set_row_names(length(l[[1L]])))
    setattr(l, "class", c("data.table", "data.frame"))

    if (is.null(vnames <- names(l))) 
        vnames = vector("character", length(l)) 
    if (any(tt <- vnames == "")) {
        vnames[tt] = paste("V", which(tt), sep="")
        setattr(l, "names", vnames)
    }
    l <- alloc.col(l)  # a tiny bit wasteful to over-allocate a fixed join table (column slots only), doing it anyway for consistency, and it's possible a user may wish to use SJ directly outside a join and would expect consistent over-allocation.
    if (sorted) setattr(l, 'sorted', names(l))
    l
}

<<<<<<< HEAD
frankv <- function(x, na.last=TRUE, order=1L, ties.method=c("average", "first", "random", "max", "min")) {
=======
frankv = function(x, by=seq_along(x), ties.method=c("average", "first", "random", "max", "min", "dense"), order=1L, na.last=TRUE) {
>>>>>>> a8b0af58
    ties.method = match.arg(ties.method)
    na.last = as.logical(na.last)
    if (!length(na.last)) stop('length(na.last) = 0')
    if (length(na.last) != 1L) {
        warning("length(na.last) > 1, only the first element will be used")
        na.last = na.last[1L]
    }
    as_list <- function(x) {
        xx = vector("list", 1L)
        .Call(Csetlistelt, xx, 1L, x)
        xx
    }
    if (is.atomic(x)) {
        if (!missing(by) && !is.null(by)) stop("x is a single vector, non-NULL 'by' doesn't make sense")
        if ( !missing(order) && (length(order) != 1L || !(order %in% c(1L, -1L))) )
            stop("x is a single vector, length(order) must be =1 and it's value should be 1 (ascending) or -1 (descending).")
        by = 1L
        x = as_list(x)
    } else {
        n = vapply(x, length, 0L)
        if (any(n<max(n))) stop("All elements in input list x must be of same length")
        if (is.character(by)) by = chmatch(by, names(x))
        by = as.integer(by)
        if ( !(length(order) %in% c(1L, length(by))) || any(!order %in% c(1L, -1L)) )
            stop("x is a list, length(order) must be either =1 or =length(by) and each value should be 1 or -1 for each column in 'by', corresponding to ascending or descending order, respectively. If length(order) == 1, it will be recycled to length(by).")
        if (length(order) == 1L) order = rep.int(order, length(by))
    }
    shallow_list <- function(x) {
        lx = length(x); sx = seq_len(lx)
        xx = vector("list", lx)
        point(xx, sx, x, sx)
    }
    remove_na <- function(x) {
        na = is_na(x)
        xx = shallow_list(x)
        setDT(xx)
        .Call(CsubsetDT, xx, which(!na), seq_along(xx))
    }
    ties_random <- function(x) {
        lx = length(x); sx = seq_len(lx)
        xx = vector("list", lx+1L)
        point(xx, sx, x, sx)
        .Call(Csetlistelt, xx, lx+1L, stats::runif(length(x[[1L]])))
        xx
    }
    if (ties.method == "random") {
        # seems inefficient to subset, but have to do to get same results as base
        # is okay because it's just for the case where na.last=NA *and* ties="random"
        if (is.na(na.last)) x = remove_na(x)
        x = ties_random(x)
    }
<<<<<<< HEAD
    xorder  = forderv(x, sort=TRUE, retGrp=TRUE, order=order, na.last=na.last)
    xstart  = attr(xorder, 'starts', exact=TRUE)
=======
    xorder  = forderv(x, by=by, sort=TRUE, retGrp=TRUE, order=order, na.last=na.last)
    xstart  = attr(xorder, 'starts')
>>>>>>> a8b0af58
    xsorted = FALSE
    if (!length(xorder)) {
        xsorted = TRUE
        xorder  = seq_along(x[[1L]])
    }
    ans = switch(ties.method, 
           average = , min = , max =, dense =, runlength = {
               rank = .Call(Cfrank, xorder, xstart, uniqlengths(xstart, length(xorder)), ties.method)
               if (is.na(na.last) && xorder[1L] == 0L) {
                   idx = which(rank != 0L)
                   rank = .Call(CsubsetVector, rank, idx) # rank[idx], but faster
               }
               rank
           },
           first = , random = {
               if (is.na(na.last) && xorder[1L] == 0L) {
                   idx = which(xorder != 0L)
                   xorder = xorder[idx] # .Call("CsubsetVector", xorder, idx) retains attributes. TODO: fix this
               }
               if (xsorted) xorder else forderv(xorder)
           }
         )
    ans
}

#########################################################################################
# Deprecated ...
#########################################################################################



bench <- function(quick=TRUE, testback=TRUE, baseline=FALSE) {
    if (baseline) testback=FALSE  # when baseline return in fastorder.c is uncommented, baseline must be TRUE
    # fastorder benchmark forwards vs backwards
    
    Levels=Rows=SubGroupN=rand.forw=rand.back=ordT.forw=ordT.back=ordB.forw=ordB.back=rev.forw=rev.back=NULL  
    x=y=faster1=faster2=faster3=faster4=NULL  # to keep R CMD check quiet
    
    if (quick) {Sr = 1:3; Nr = 2:4} else {Sr = 1:5; Nr = 2:8}
    ans = setkey(CJ(Levels=as.integer(10^Sr),Rows=as.integer(10^Nr)))
    
    # TO DO:  add a case   S1 : 1e7 levels    S2 : 1:3   Every level has 3 rows.   1e7 calls to iradix
    #   Sr:  c(1:3, 10^(1:7))    CJ(Sr,Sr) all combinations

    # fastorder (backwards) doesn't call isSortedList anymore (we removed that at C level). It now proceeds as if
    # unsorted always. This is always more favourable to fastorder timings, unless, the data is actually perfectly
    # sorted. Hence we no longer test perfectly ordered here, as that was just testing isSortedList anyway. ordT
    # and ordB tests dominate.

    ans[, SubGroupN:=format(as.integer(ceiling(Rows/Levels)), big.mark=",")]
    ans[,Rows:=format(Rows,big.mark=",")]
    ans[,Levels:=format(Levels,big.mark=",")]
    ident <- function(x,y) if (length(x)==0) length(y)==0 || identical(y,seq_along(y)) else identical(x,y)
    IS.SORTED <- function(...)suppressWarnings(is.sorted(...))  # just needed here to ensure the test data construction is working
    for (i in 1:nrow(ans)) {
        ttype = c("user.self","sys.self")  # elapsed can sometimes be >> user.self+sys.self. TO DO: three repeats as well.
        tol = 0.5                          # we don't mind about 0.5s; benefits when almost sorted outweigh
        S = ans[i,as.integer(gsub(",","",Levels))]
        N = ans[i,as.integer(gsub(",","",Rows))]
        DT = setDT(lapply(1:2, function(x){sample(S,N,replace=TRUE)}))
        
        if (testback || baseline) ans[i, rand.back := sum(system.time(y<<-fastorder(DT, 1:2))[ttype])]
        # in baseline mode, Cforder doesn't order, so y is needed to test baseline on ordered DT
        ans[i, rand.forw := sum(system.time(x<<-forderv(DT))[ttype])]
        if (testback) ans[i, faster1 := rand.forw<rand.back+tol]
        if (testback) if (!ident(x,y)) browser()
        
        .Call(Creorder,DT, if (baseline) y else x)  # in baseline mode, x is deliberately wrong. And if testback=FALSE, we won't have y
        if (!IS.SORTED(DT)) stop("Logical error: ordered table is not sorted according to IS.SORTED!")
        if (baseline) ans[, rand.back := NULL]
        
        if (FALSE) {
          # don't test perfectly ordered case. See note above.
          if (testback) ans[i, ord.back := sum(system.time(y<<-fastorder(DT, 1:2))[ttype])]
          ans[i, ord.forw := sum(system.time(x<<-forderv(DT))[ttype])]
          if (testback) ans[i, faster2 := ord.forw<ord.back+tol]
          if (testback) if (!ident(x,y)) browser()
        }
        
        if (DT[[1]][1] == DT[[1]][2]) v = 2 else v = 1  # make small change to column 2, unless rows 1 and 2 aren't in the same group by column 1
        old = DT[[v]][1:2]
        DT[1:2, (v):=77:76]   # unsorted near the top to trigger full sort, is.sorted detects quickly.
        if (IS.SORTED(DT)) stop("Table is sorted. Change to the top didn't work.")
        
        if (testback) ans[i, ordT.back := sum(system.time(y<<-fastorder(DT, 1:2))[ttype])]   # T for Top
        ans[i, ordT.forw := sum(system.time(x<<-forderv(DT))[ttype])]
        if (testback) ans[i, faster2 := ordT.forw<ordT.back+tol]
        if (testback) if (!ident(x,y)) browser()

        DT[1:2, (v):=old]          # undo the change at the top to make it sorted again
        if (!IS.SORTED(DT)) stop("Logical error: reverting the small change at the top didn't make DT ordered again")
        r = c(nrow(DT)-1, nrow(DT))
        if (DT[[1]][r[1]] == DT[[1]][r[2]]) v = 2 else v = 1
        old = DT[[v]][r]
        DT[r, (v):=77:76]    # unsorted near the very end, so is.sorted does full scan.
        if (IS.SORTED(DT)) stop("Table is sorted. Change to the very bottom didn't work.")
        
        if (testback) ans[i, ordB.back := sum(system.time(y<<-fastorder(DT, 1:2))[ttype])]   # B for Bottom
        ans[i, ordB.forw := sum(system.time(x<<-forderv(DT))[ttype])]
        if (testback) ans[i, faster3 := ordB.forw<ordB.back+tol]
        if (testback) if (!ident(x,y)) browser()
        
        DT[r, (v):=old]          # undo the change at the top to make it sorted again
        if (!IS.SORTED(DT)) stop("Logical error: reverting the small change at the bottom didn't make DT ordered again")
        
        .Call(Creorder,DT,nrow(DT):1)   # Pefect reverse order, some sort algo's worst case e.g. O(n^2)
        if (IS.SORTED(DT)) stop("Logical error: reverse order of table is sorted according to IS.SORTED!")
        # Adding this test revealed the complexity that a reverse order vector containing ties, would not be stable if the reverse was applied. isorted fixed so that -1 returned only if strictly decreasing order
        
        if (testback) ans[i, rev.back := sum(system.time(y<<-fastorder(DT, 1:2))[ttype])]   # rev = reverse order
        ans[i, rev.forw := sum(system.time(x<<-forderv(DT))[ttype])]
        if (testback) ans[i, faster4 := rev.forw<rev.back+tol]
        if (testback) if (!ident(x,y)) browser()
        
        if (i==nrow(ans) || ans[i+1,Levels]!=ans[i,Levels]) print(ans[Levels==Levels[i]])  # print each block as we go along
    }
    cat("\nFinished.\n\n")
    ans
}

# radixorder1 is used internally, only with fastorder
# so adding a new argument is okay. added 'o' for order vector
radixorder1 <- function(x, o=NULL) {
    if(is.object(x)) x = xtfrm(x) # should take care of handling factors, Date's and others, so we don't need unlist
    if (!is.null(o)) { # fix for http://stackoverflow.com/questions/21437546/data-table-1-8-11-and-aggregation-issues (moved this if-check to before checking logical)
        x = copy(x)
        setreordervec(x, o)
    }
    if(typeof(x) == "logical") return(c(which(is.na(x)),which(!x),which(x))) # logical is a special case of radix sort; just 3 buckets known up front. TO DO - could be faster in C but low priority
    if(typeof(x) != "integer") # this allows factors; we assume the levels are sorted as we always do in data.table
        stop("radixorder1 is only for integer 'x'")
    base::sort.list(x, na.last=FALSE, decreasing=FALSE,method="radix")
    # Always put NAs first, relied on in C binary search by relying on NA_integer_ being -maxint (checked in C).
}

# FOR INTERNAL use only.
# Note that implementing just "sort" (and not order) takes half of this time. Getting order seems to be more time-consuming
# slightly slower than R's (improperly named radix order) counting sort but: 
# 1) works for any data size - not restricted like R's radix where max-min should be <= 1e5 
# 2) with any values => also works on -ve integers, NA
# 3) directly returns sort value instead of sort order by setting last parameter in C function to FALSE (not accessible via iradixorder)
# 4) removed "decreasing=". Use 'setrev' instead to get the reversed order
iradixorder <- function(x, o=NULL) {
    # copied from radixorder1 and just changed the call to the correct function
    # xtfrm converts date object to numeric. but this will be called only if it's integer, so do a as.integer(.)
    if(is.object(x)) x = as.integer(xtfrm(x))
    if(typeof(x) == "logical") {
        if (!is.null(o)) { # since iradixorder requires a copy this check is better to be inside this if-statement unlike radixorder1
            x = copy(x)
            setreordervec(x, o)
        }
        return(c(which(is.na(x)), which(!x), which(x)))
    }
    if(typeof(x) != "integer") # this allows factors; we assume the levels are sorted as we always do in data.table
        stop("iradixorder is only for integer 'x'. Try dradixorder for numeric 'x'")
    if (length(x) == 0L) return(integer(0))
    # OLD: passing list(x) to C to ensure copy is being made...
    # NOTE: passing list(x) does not make a copy in >3.0.2 (devel version currently), so explicitly copying
    x = copy(x)
    if (!is.null(o)) setreordervec(x, o)
    ans <- .Call(Cfastradixint, x, TRUE) # TRUE returns indices, FALSE returns sorted value directly
    ans
    # NA first as data.table requires
}

# FOR INTERNAL use only.
# at least > 5-30x times faster than ordernumtol and order (depending on the number of groups to find the tolerance on)
# real-life performances must be towards the much faster side though.
dradixorder <- function(x, o=NULL, tol=.Machine$double.eps^0.5) {
    if (!is.atomic(x) || typeof(x) != "double") stop("'dradixorder' is only numeric 'x'")
    if (length(x) == 0) return(integer(0))
    # OLD: passing list(x) to C to ensure copy is being made...
    # NOTE: passing list(x) does not make a copy in >3.0.2 (devel version currently), so explicitly copying
    x = copy(x)
    if (!is.null(o)) setreordervec(x, o)
    ans <- .Call(Cfastradixdouble, x, as.numeric(tol), TRUE) # TRUE returns order, FALSE returns sorted vector.
    ans
    # NA first followed by NaN as data.table requires
}

regularorder1 <- function(x) {
    if(is.object(x)) x = xtfrm(x) # should take care of handling factors, Date's and others, so we don't need unlist
    base::sort.list(x, na.last=FALSE, decreasing=FALSE)
}

ordernumtol <- function(x, tol=.Machine$double.eps^0.5) {
    o = forderv(x)
    if (length(o)) o else seq_along(x)
    # was as follows, but we removed Crorder_tol at C level. 
    #   o=seq_along(x)
    #   .Call(Crorder_tol,x,o,tol)
    #   o
    # Retaining this function (ordernumtol) so that fastorder and bench() still works. So we can
    # still test forwards vs backwards through columns, but just using the new forderv to sort the
    # entire numeric column when backwards with fastorder.
}

# chorder2 to be used only with fastorder
# neither are exported
chorder2 <- function(x, o=NULL) {
    if (!is.null(o)) {
        x = copy(x)
        setreordervec(x, o)
    }
    forderv(x,sort=TRUE)   #  was .Call(Ccountingcharacter, x, TRUE) but that's now removed
}

fastorder <- function(x, by=seq_along(x), verbose=getOption("datatable.verbose"))
{
    # x can be a vector, or anything that's stored as a list (inc data.frame and data.table), thus can be accessed with non-copying base::[[.
    # When x is a list, 'by' may be integers or names
    # This function uses the backwards approach; i.e. first orders the last column, then orders the 2nd to last column ordered by the order of
    # the last column, and so on. This vectorized approach is much faster than base::order(...) [src/main/sort.c:ordervector(...,listgreater)]
    # which is a comparison sort comparing 2 rows using a loop through columns for that row with a switch on each column type.
    
    # Now here only for dev testing to compare to forderv, e.g. in bench()
    # Always orders without testing for sortedness. This is favourable to fastorder (!), unless, data is perfectly ordered. See message in bench().

    if (is.atomic(x)) { by=NULL; v = x; w = 1 }  # w = 1 just for the error message below
    else { w = last(by); v = x[[w]] }
    o = switch(typeof(v),
        "double" = dradixorder(v), # ordernumtol(v),
        "character" = chorder(v),
        # Use a radix sort (fast and stable for ties), but will fail for range > 1e5 elements (and any negatives in base)
        tryCatch(radixorder1(v),error=function(e) {
            if (verbose) cat("Column",w,"failed radixorder1, reverting to 'iradixorder'\n")
            iradixorder(v) # regularorder1(v)
        })
    )
    if (is.atomic(x)) return(o)
    # If there is more than one column, run through them backwards
    for (w in rev(take(by))) {
        v = x[[w]] # We could make the 'copy' here followed by 'setreordervec' 
                     # instead of creating 'chorder2'. But 'iradixorder' and 'dradixorder' 
                     # already take a copy internally So it's better to avoid copying twice.
        switch(typeof(v),
            "double" = setreordervec(o, dradixorder(v, o)), # PREV: o[dradixorder(v[o])], PPREV: o[ordernumto(v[o])]
            "character" = setreordervec(o, chorder2(v, o)), # TO DO: avoid the copy and reorder, pass in o to C like ordernumtol (still stands??)
            tryCatch(setreordervec(o, radixorder1(v, o)), error=function(e) {
                if (verbose) cat("Column",w,"failed radixorder1, reverting to 'iradixorder'\n")
                setreordervec(o, iradixorder(v, o))         # PREV: o[regularorder1(v[o])]
                                                            # TO DO: avoid the copy and reorder, pass in o to C like ordernumtol (still holds??)
            })
        )
    }
    o
}


<|MERGE_RESOLUTION|>--- conflicted
+++ resolved
@@ -330,11 +330,7 @@
     l
 }
 
-<<<<<<< HEAD
-frankv <- function(x, na.last=TRUE, order=1L, ties.method=c("average", "first", "random", "max", "min")) {
-=======
 frankv = function(x, by=seq_along(x), ties.method=c("average", "first", "random", "max", "min", "dense"), order=1L, na.last=TRUE) {
->>>>>>> a8b0af58
     ties.method = match.arg(ties.method)
     na.last = as.logical(na.last)
     if (!length(na.last)) stop('length(na.last) = 0')
@@ -386,13 +382,8 @@
         if (is.na(na.last)) x = remove_na(x)
         x = ties_random(x)
     }
-<<<<<<< HEAD
-    xorder  = forderv(x, sort=TRUE, retGrp=TRUE, order=order, na.last=na.last)
-    xstart  = attr(xorder, 'starts', exact=TRUE)
-=======
     xorder  = forderv(x, by=by, sort=TRUE, retGrp=TRUE, order=order, na.last=na.last)
     xstart  = attr(xorder, 'starts')
->>>>>>> a8b0af58
     xsorted = FALSE
     if (!length(xorder)) {
         xsorted = TRUE
