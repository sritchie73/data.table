# all non-exported / unused internal (utility) functions

# which.first
which.first <- function(x)
{
  if (!is.logical(x)) {
    stop("x not boolean")
  }
  match(TRUE, x)
}

# which.last
which.last <- function(x)
{
  if (!is.logical(x)) {
    stop("x not boolean")
  }
  length(x) - match(TRUE, rev(x)) + 1L
}

# trim
trim <- function(x) {
  # Removes whitespace at the beginning and end of strings
  # Assigning to x[] to retain the original dimensions, rownames and colnames
  x[] = gsub(" +$", "", x)
  x[] = gsub("^ +", "", x)
  x
}

# take (I don't see it being used anywhere)
take <- function(x, n=1L)
{
  # returns the head of head, without the last n observations
  # convenient when inlining expressions
  # NROW, for vectors, returns the vector length, but we cater for non-table like lists also here
  # TO DO: allow taking along any dimension e.g. all but last column, rather than all but last row.
  if (is.list(x) && !is.data.frame(x)  && !is.data.table(x)) l = length(x)
  else l = NROW(x)
  if (l < n) stop("Cannot take ",n," from ",l)
  head(x, l-n)
}
# TODO: Implement take as UseMethod. Specific methods for each type.

require_bit64 = function() {
  # called in fread and print when they see integer64 columns are present
  if (!requireNamespace("bit64",quietly=TRUE))
  warning("Some columns are type 'integer64' but package bit64 is not installed. Those columns will print as strange looking floating point data. There is no need to reload the data. Simply install.packages('bit64') to obtain the integer64 print method and print the data again.")
}

# vapply for return value character(1)
vapply_1c <- function (x, fun, ..., use.names = TRUE) {
  vapply(X = x, FUN = fun, ..., FUN.VALUE = NA_character_, USE.NAMES = use.names)
}

# vapply for return value logical(1)
vapply_1b <- function (x, fun, ..., use.names = TRUE) {
  vapply(X = x, FUN = fun, ..., FUN.VALUE = NA, USE.NAMES = use.names)
}

# vapply for return value integer(1)
vapply_1i <- function (x, fun, ..., use.names = TRUE) {
  vapply(X = x, FUN = fun, ..., FUN.VALUE = NA_integer_, USE.NAMES = use.names)
}

more = function(f) system(paste("more",f))    # nocov  (just a dev helper)

# helper used to auto-name columns in data.table(x,y) as c("x","y"), CJ(x,y) and similar
# naming of unnested matrices still handled by data.table()
name_dots <- function(...) {
  dot_sub <- as.list(substitute(list(...)))[-1L]
  vnames = names(dot_sub)
  if (is.null(vnames)) {
    vnames = rep.int("", length(dot_sub))
    novname = rep.int(TRUE, length(dot_sub))
  } else {
    vnames[is.na(vnames)] = ""
    if (any(vnames==".SD")) stop("A column may not be called .SD. That has special meaning.")
    novname = vnames==""
  }
  for (i in which(novname)) {
    if ((tmp <- deparse(dot_sub[[i]])[1L]) == make.names(tmp))
      vnames[i] = tmp
  }
  still_empty = vnames==""
  if (any(still_empty)) vnames[still_empty] = paste0("V", which(still_empty))
  list(vnames=vnames, novname=novname)
}

<<<<<<< HEAD
not_all_same_sign <- function(x) {
  length(x) > 1L && {
    if (anyNA(x1 <- x[1L])) {
      return(NA)
    }
    if (x1 == 0) {
      min(x) < 0 || max(x) > 0
    } else if (x1 > 0) {
      min(x) <= 0
    } else {
      max(x) >= 0 
    }
  }
}

=======
# convert a vector like c(1, 4, 3, 2) into a string like [1, 4, 3, 2]
#   (common aggregation method for error messages)
brackify = function(x) {
  # arbitrary cutoff
  if (length(x) > 10L) x = c(x[1:10], '...')
  sprintf('[%s]', paste(x, collapse = ', '))
}
>>>>>>> 55168edd
<|MERGE_RESOLUTION|>--- conflicted
+++ resolved
@@ -86,7 +86,6 @@
   list(vnames=vnames, novname=novname)
 }
 
-<<<<<<< HEAD
 not_all_same_sign <- function(x) {
   length(x) > 1L && {
     if (anyNA(x1 <- x[1L])) {
@@ -102,7 +101,6 @@
   }
 }
 
-=======
 # convert a vector like c(1, 4, 3, 2) into a string like [1, 4, 3, 2]
 #   (common aggregation method for error messages)
 brackify = function(x) {
@@ -110,4 +108,3 @@
   if (length(x) > 10L) x = c(x[1:10], '...')
   sprintf('[%s]', paste(x, collapse = ', '))
 }
->>>>>>> 55168edd
