--- conflicted
+++ resolved
@@ -48,14 +48,12 @@
 "%+%.default" <- function(x,y) paste(paste(x,collapse=","),paste(y,collapse=","),sep="")
 # we often construct warning msgs with a msg followed by several items of a vector, so %+% is for convenience
 
-<<<<<<< HEAD
 require_bit64 = function() {
   # called in fread and print when they see integer64 columns are present 
   if (!requireNamespace("bit64",quietly=TRUE))
     warning("Some columns are type 'integer64' but package bit64 is not installed. Those columns will print as strange looking floating point data. There is no need to reload the data. Simply install.packages('bit64') to obtain the integer64 print method and print the data again.")
 }
 
-=======
 # vapply for return value character(1) 
 vcapply <- function (x, fun, ..., use.names = TRUE) {
   vapply(X = x, FUN = fun, ..., FUN.VALUE = NA_character_, USE.NAMES = use.names)
@@ -70,4 +68,3 @@
 viapply <- function (x, fun, ..., use.names = TRUE) {
   vapply(X = x, FUN = fun, ..., FUN.VALUE = NA_integer_, USE.NAMES = use.names)
 }
->>>>>>> 582ff204
