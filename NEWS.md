**If you are viewing this file on CRAN, please check [latest news on GitHub](https://github.com/Rdatatable/data.table/blob/master/NEWS.md) where the formatting is also better.**

### Changes in v1.12.3  (in development)

#### NEW FEATURES

1. `rleid()` functions now support long vectors (length > 2 billion).

2. `fread()`:
    * now skips embedded `NUL` (`\0`), [#3400](https://github.com/Rdatatable/data.table/issues/3400). Thanks to Marcus Davy for reporting with examples, Roy Storey for the initial PR, and Bingjie Qian for testing this feature on a very complicated real-world file.
    * `colClasses` now supports `'complex'`, `'raw'`, `'Date'`, `'POSIXct'`, and user-defined classes (so long as an `as.` method exists), [#491](https://github.com/Rdatatable/data.table/issues/491) [#1634](https://github.com/Rdatatable/data.table/issues/1634) [#2610](https://github.com/Rdatatable/data.table/issues/2610). Any error during coercion results in a warning and the column is left as the default type (probably `"character"`). Thanks to @hughparsonage for the PR.
    * `stringsAsFactors=0.10` will factorize any character column containing under `0.10*nrow` unique strings, [#2025](https://github.com/Rdatatable/data.table/issues/2025). Thanks to @hughparsonage for the PR.
    * `colClasses=list(numeric=20:30, numeric="ID")` will apply the `numeric` type to column numbers `20:30` as before and now also column name `"ID"`; i.e. all duplicate class names are now respected rather than only the first. This need may arise when specifying some columns by name and others by number, as in this example. Thanks to @hughparsonage for the PR.
    * gains `yaml` (default `FALSE`) and the ability to parse CSVY-formatted input files; i.e., csv files with metadata in a header formatted as YAML (http://csvy.org/), [#1701](https://github.com/Rdatatable/data.table/issues/1701). See `?fread` and files in `/inst/tests/csvy/` for sample formats. Please provide feedback if you find this feature useful and would like extended capabilities. For now, consider it experimental, meaning the API/arguments may change. Thanks to @leeper at [`rio`](https://github.com/leeper/rio) for the inspiration and @MichaelChirico for implementing.
    * `select` can now be used to specify types for just the columns selected, [#1426](https://github.com/Rdatatable/data.table/issues/1426). Just like `colClasses` it can be a named vector of `colname=type` pairs, or a named `list` of `type=col(s)` pairs. For example:

    ```R
    fread(file, select=c(colD="character",     # returns 2 columns: colD,colA
                         colA="integer64"))
    fread(file, select=list(character="colD",  # returns 5 columns: colD,8,9,10,colA
                            integer=  8:10,
                            character="colA"))
    ```

3. `fwrite()`:
    * now writes compressed `.gz` files directly, [#2016](https://github.com/Rdatatable/data.table/issues/2016). Compression, like `fwrite()`, is multithreaded and compresses each chunk on-the-fly (a full size intermediate file is not created). Use a ".gz" extension, or the new `compress=` option. Many thanks to Philippe Chataignon for the significant PR. For example:

    ```R
    DT = data.table(A=rep(1:2, 100e6), B=rep(1:4, 50e6))
    fwrite(DT, "data.csv")      # 763MB; 1.3s
    fwrite(DT, "data.csv.gz")   #   2MB; 1.6s
    identical(fread("data.csv.gz"), DT)
    ```

    * Gains `yaml` argument matching that of `fread`, [#3534](https://github.com/Rdatatable/data.table/issues/3534). See the item in `fread` for a bit more detail; here, we'd like to reiterate that feedback is appreciated in the initial phase of rollout for this feature.

    * Gains `bom` argument to add a *byte order mark* (BOM) at the beginning of the file to signal that the file is encoded in UTF-8, [#3488](https://github.com/Rdatatable/data.table/issues/3488). Thanks to Stefan Fleck for requesting and Philippe Chataignon for implementing.

4. Assigning to one item of a list column no longer requires the RHS to be wrapped with `list` or `.()`, [#950](https://github.com/Rdatatable/data.table/issues/950).

    ```R
    > DT = data.table(A=1:3, B=list(1:2,"foo",3:5))
    > DT
           A      B
       <int> <list>
    1:     1    1,2
    2:     2    foo
    3:     3  3,4,5
    >
    # The following all accomplish the same assignment:
    > DT[2, B:=letters[9:13]]           # was error, now works
    > DT[2, B:=.(letters[9:13])]        # was error, now works
    > DT[2, B:=.(list(letters[9:13]))]  # .(list()) was needed, still works
    > DT
           A         B
       <int>    <list>
    1:     1       1,2
    2:     2 i,j,k,l,m
    3:     3     3,4,5
    ```

5. `print.data.table()` gains an option to display the timezone of `POSIXct` columns when available, [#2842](https://github.com/Rdatatable/data.table/issues/2842). Thanks to Michael Chirico for reporting and Felipe Parages for the PR.

6. New functions `nafill` and `setnafill`, [#854](https://github.com/Rdatatable/data.table/issues/854). Thanks to Matthieu Gomez for the request and Jan Gorecki for implementing.

    ```R
    DT = setDT(lapply(1:100, function(i) sample(c(rnorm(9e6), rep(NA_real_, 1e6)))))
    format(object.size(DT), units="GB")  ## 7.5 Gb
    zoo::na.locf(DT, na.rm=FALSE)  ## zoo           53.518s
    setDTthreads(1L)
    nafill(DT, "locf")             ## DT 1 thread    7.562s
    setDTthreads(0L)
    nafill(DT, "locf")             ## DT 40 threads  0.605s
    setnafill(DT, "locf")          ## DT in-place    0.367s
    ```

7. New variable `.Last.updated` (similar to R's `.Last.value`) contains the number of rows affected by the most recent `:=` or `set()`, [#1885](https://github.com/Rdatatable/data.table/issues/1885). For details see `?.Last.updated`.

8. `between()` and `%between%` are faster for `POSIXct`, [#3519](https://github.com/Rdatatable/data.table/issues/3519), and now support the `.()` alias, [#2315](https://github.com/Rdatatable/data.table/issues/2315). Thanks to @Henrik-P for the reports. There is now also support for `bit64`'s `integer64` class and more robust coercion of types, [#3517](https://github.com/Rdatatable/data.table/issues/3517).

9. New convenience functions `%ilike%` and `%flike%` which map to new `like()` arguments `ignore.case` and `fixed` respectively, [#3333](https://github.com/Rdatatable/data.table/issues/3333). `%ilike%` is for case-insensitive pattern matching. `%flike%` is for more efficient matching of fixed strings. Thanks to @andreasLD for providing most of the core code.

10. `on=.NATURAL` (TODO: `X[on=Y]`) joins two tables on their common column names, so called _natural join_, [#629](https://github.com/Rdatatable/data.table/issues/629). Thanks to David Kulp for request. As before, when `on=` is not provided, `X` must have a key and the key columns are used to join (like rownames, but multi-column and multi-type).

11. `as.data.table` gains `key` argument mirroring its use in `setDT` and `data.table`, [#890](https://github.com/Rdatatable/data.table/issues/890). As a byproduct, the arguments of `as.data.table.array` have changed order, which could affect code relying on positional arguments to this method. Thanks @cooldome for the suggestion and @MichaelChirico for implementation.

12. `merge.data.table` is now exported, [#2618](https://github.com/Rdatatable/data.table/pull/2618). We realize that S3 methods should not ordinarily be exported. Rather, the method should be invoked via S3 dispatch. But users continue to request its export, perhaps because of intricacies relating to the fact that data.table inherits from data.frame, there are two arguments to `merge()` but S3 dispatch applies just to the first, and a desire to explicitly call `data.table::merge.data.table` from package code. Thanks to @AndreMikulec for the most recent request.

13. New rolling function to calculate rolling sum has been implemented and exported, see `?frollsum`, [#2778](https://github.com/Rdatatable/data.table/issues/2778).

14. `setkey` to an existing index now uses the index, [#2889](https://github.com/Rdatatable/data.table/issues/2889). Thanks to @MichaelChirico for suggesting and @saraswatmks for the PR.

15. `DT[order(col)[1:5], ...]` (i.e. where `i` is a compound expression involving `order()`) is now optimized to use `data.table`'s multithreaded `forder`, [#1921](https://github.com/Rdatatable/data.table/issues/1921). This example is not a fully optimal top-N query since the full ordering is still computed. The improvement is that the call to `order()` is computed faster for any `i` expression using `order`.

16. `as.data.table` now unpacks columns in a `data.frame` which are themselves a `data.frame`. This need arises when parsing JSON, a corollary in [#3369](https://github.com/Rdatatable/data.table/issues/3369#issuecomment-462662752). `data.table` does not allow columns to be objects which themselves have columns (such as `matrix` and `data.frame`), unlike `data.frame` which does. Bug fix 19 in v1.12.2 (see below) added a helpful error (rather than segfault) to detect such invalid `data.table`, and promised that `as.data.table()` would unpack these columns in the next release (i.e. this release) so that the invalid `data.table` is not created in the first place.

17. `CJ` has been ported to C and parallelized, thanks to a PR by Michael Chirico, [#3596](https://github.com/Rdatatable/data.table/pull/3596). All types benefit, and as in many `data.table` operations, factors benefit more than character.

    ```R
    # default 4 threads on a laptop with 16GB RAM and 8 logical CPU

    ids = as.vector(outer(LETTERS, LETTERS, paste0))
    system.time( CJ(ids, 1:500000) )  # 3.9GB; 340m rows
    #   user  system elapsed (seconds)
    #  3.000   0.817   3.798  # was
    #  1.800   0.832   2.190  # now

    # ids = as.factor(ids)
    system.time( CJ(ids, 1:500000) )  # 2.6GB; 340m rows
    #   user  system elapsed (seconds)
    #  1.779   0.534   2.293  # was
    #  0.357   0.763   0.292  # now
    ```

18. New function `coalesce(...)` has been written in C, and is multithreaded for numeric and factor types. It replaces missing values according to a prioritized list of candidates (as per SQL COALESCE, `dplyr::coalesce`, and `hutils::coalesce`), [#3424](https://github.com/Rdatatable/data.table/issues/3424). It accepts any number of vectors in several forms. For example, given three vectors `x`, `y`, and `z`, where each `NA` in `x` is to be replaced by the corresponding value in `y` if that is non-NA, else the corresponding value in `z`, the following equivalent forms are all accepted: `coalesce(x,y,z)`, `coalesce(x,list(y,z))`, and `coalesce(list(x,y,z))`.

    ```R
    # default 4 threads on a laptop with 16GB RAM and 8 logical CPU
    N = 100e6
    x = replicate(5, {x=sample(N); x[sample(N, N/2)]=NA; x}, simplify=FALSE)  # 2GB
    y1 = do.call(dplyr::coalesce, x))
    y2 = do.call(hutils::coalesce, x))
    y3 = do.call(data.table::coalesce, x))
    #   user  system elapsed (seconds)
    #  4.935   1.876   6.810  # dplyr::coalesce
    #  3.122   0.831   3.956  # hutils::coalesce
    #  0.915   0.099   0.379  # data.table::coalesce
    identical(y1,y2) && identical(y1,y3)
    # TRUE
    ```
    
<<<<<<< HEAD
19. Sorting now extended to complex vectors, [#1703](https://github.com/Rdatatable/data.table/issues/1703). Consistent with `base::order`, sorting is done lexicographically (`z1<z2` means `Re(z1) < Re(z2) | (Re(z1) == Re(z2) & Im(z1) < Im(z2))`).
=======
19. Support for `setkey` on `data.table`s with complex-valued columns, [#1444](https://github.com/Rdatatable/data.table/issues/1444). Note that complex columns themselves are not yet supported as keys). Thanks @atalikami for the report.
>>>>>>> 494468f1

#### BUG FIXES

1. `first`, `last`, `head` and `tail` by group no longer error in some cases, [#2030](https://github.com/Rdatatable/data.table/issues/2030) [#3462](https://github.com/Rdatatable/data.table/issues/3462). Thanks to @franknarf1 for reporting.

2. `keyby=colName` could use the wrong index and return incorrect results if both `colName` and `colNameExtra` (where `colName` is a leading subset of characters of `colNameExtra`) are column names and an index exists on `colNameExtra`, [#3498](https://github.com/Rdatatable/data.table/issues/3498). Thanks to Xianying Tan for the detailed report and pinpointing the source line at fault.

3. A missing item in `j` such as `j=.(colA, )` now gives a helpful error (`Item 2 of the .() or list() passed to j is missing`) rather than the unhelpful error `argument "this_jsub" is missing, with no default` (v1.12.2) or `argument 2 is empty` (v1.12.0 and before), [#3507](https://github.com/Rdatatable/data.table/issues/3507). Thanks to @eddelbuettel for the report.

4. `fwrite()` could crash when writing very long strings such as 30 million characters, [#2974](https://github.com/Rdatatable/data.table/issues/2974), and could be unstable in memory constrained environments, [#2612](https://github.com/Rdatatable/data.table/issues/2612). Thanks to @logworthy and @zachokeeffe for reporting and Philippe Chataignon for fixing in PR [#3288](https://github.com/Rdatatable/data.table/pull/3288).

5. `fread()` could crash if `quote=""` (i.e. ignore quotes), the last line is too short, and `fill=TRUE`, [#3524](https://github.com/Rdatatable/data.table/pull/3524). Thanks to Jiucang Hao for the report and reproducible example.

6. Printing could occur unexpectedly when code is run with `source`, [#2369](https://github.com/Rdatatable/data.table/issues/2369). Thanks to @jan-glx for the report and reproducible example.

7. Grouping by `NULL` on zero rows `data.table` now behaves consistently to non-zero rows `data.table`, [#3530](https://github.com/Rdatatable/data.table/issues/3530). Thanks to @SymbolixAU for the report and reproducible example.

8. GForce optimization of `median` did not retain the class; e.g. `median` of `Date` or `POSIXct` would return a raw number rather than retain the date class, [#3079](https://github.com/Rdatatable/data.table/issues/3079). Thanks to @Henrik-P for reporting.

9. `DT[, format(mean(date,""%b-%Y")), by=group]` could fail with `invalid 'trim' argument`, [#1876](https://github.com/Rdatatable/data.table/issues/1876). Thanks to Ross Holmberg for reporting.

10. `externalVar=1:5; DT[, mean(externalVar), by=group]` could return incorrect results rather than a constant (`3` in this example) for each group, [#875](https://github.com/Rdatatable/data.table/issues/875). GForce optimization was being applied incorrectly to the `mean` without realizing `externalVar` was not a column.

11. `test.data.table()` now passes in non-English R sessions, [#630](https://github.com/Rdatatable/data.table/issues/630) [#3039](https://github.com/Rdatatable/data.table/issues/3039). Each test still checks that the number of warnings and/or errors produced is correct. However, a message is displayed suggesting to restart R with `LANGUAGE=en` in order to test that the text of the warning and/or error messages are as expected, too.

12. Joining a double column in `i` containing say 1.3, with an integer column in `x` containing say 1, would result in the 1.3 matching to 1, [#2592](https://github.com/Rdatatable/data.table/issues/2592), and joining a factor column to an integer column would match the factor's integers rather than error. The type coercion logic has been revised and strengthened. Many thanks to @MarkusBonsch for reporting and fixing. Joining a character column in `i` to a factor column in `x` is now faster and retains the character column in the result rather than coercing it to factor. Joining an integer column in `i` to a double column in `x` now retains the integer type in the result rather than coercing the integers into the double type. Logical columns may now only be joined to logical columns, other than all-NA columns which are coerced to the matching column's type. All coercions are reported in verbose mode: `options(datatable.verbose=TRUE)`.

13. Attempting to recycle 2 or more items into an existing `list` column now gives the intended helpful error rather than `Internal error: recycle length error not caught earlier.`, [#3543](https://github.com/Rdatatable/data.table/issues/3543). Thanks to @MichaelChirico for finding and reporting.

14. Subassigning using `$<-` to a `data.table` embedded in a list column of a single-row `data.table` could fail, [#3474](https://github.com/Rdatatable/data.table/issues/3474). Note that `$<-` is not recommended; please use `:=` instead which already worked in this case. Thanks to Jakob Richter for reporting.

15. `rbind` and `rbindlist` of zero-row items now retain (again) the unused levels of any (zero-length) factor columns, [#3508](https://github.com/Rdatatable/data.table/issues/3508). This was a regression in v1.12.2 just for zero-row items. Unused factor levels were already retained for items having `nrow>=1`. Thanks to Gregory Demin for reporting.

16. `rbind` and `rbindlist` of an item containing an ordered factor with levels containing an `NA` (as opposed to an NA integer) could segfault, [#3601](https://github.com/Rdatatable/data.table/issues/3601). This was a a regression in v1.12.2. Thanks to Damian Betebenner for reporting.

17. `example(":=", local=TRUE)` now works rather than error, [#2972](https://github.com/Rdatatable/data.table/issues/2972). Thanks @vlulla for the report.

18. `rbind.data.frame` on `IDate` columns changed the column from `integer` to `double`, [#2008](https://github.com/Rdatatable/data.table/issues/2008). Thanks to @rmcgehee for reporting.

19. `merge.data.table` now retains any custom classes of the first argument, [#1378](https://github.com/Rdatatable/data.table/issues/1378). Thanks to @michaelquinn32 for reopening.

20. `c`, `seq` and `mean` of `ITime` objects now retain the `ITime` class via new `ITime` methods, [#3628](https://github.com/Rdatatable/data.table/issues/3628). Thanks @UweBlock for reporting. The `cut` and `split` methods for `ITime` have been removed since the default methods work, [#3630](https://github.com/Rdatatable/data.table/pull/3630).

21. `as.data.table.array` now handles the case when some of the array's dimension names are `NULL`, [#3636](https://github.com/Rdatatable/data.table/issues/3636).

22. Adding a `list` column using `cbind`, `as.data.table`, or `data.table` now works rather than treating the `list` as if it were a set of columns and introducing an invalid NA column name, [#3471](https://github.com/Rdatatable/data.table/pull/3471). However, please note that using `:=` to add columns is preferred.

    ```R
    cbind( data.table(1:2), list(c("a","b"),"a") )
    #       V1     V2     NA   # v1.12.2 and before
    #    <int> <char> <char>
    # 1:     1      a      a
    # 2:     2      b      a
    #
    #       V1     V2          # v1.12.4+
    #    <int> <list>
    # 1:     1    a,b
    # 2:     2      a
    ```

23. Incorrect sorting/grouping results due to a bug in Intel's `icc` compiler 2019 (Version 19.0.4.243 Build 20190416) has been worked around thanks to a report and fix by Sebastian Freundt, [#3647](https://github.com/Rdatatable/data.table/issues/3647). Please run `data.table::test.data.table()`. If that passes, your installation does not have the problem.

24. `column not found` could incorrectly occur in rare non-equi-join cases, [#3635](https://github.com/Rdatatable/data.table/issues/3635). Thanks to @UweBlock for the report.

#### NOTES

1. `rbindlist`'s `use.names="check"` now emits its message for automatic column names (`"V[0-9]+"`) too, [#3484](https://github.com/Rdatatable/data.table/pull/3484). See news item 5 of v1.12.2 below.

2. Adding a new column by reference using `set()` on a `data.table` loaded from binary file now give a more helpful error message, [#2996](https://github.com/Rdatatable/data.table/issues/2996). Thanks to Joseph Burling for reporting.

    ```
    This data.table has either been loaded from disk (e.g. using readRDS()/load()) or constructed
    manually (e.g. using structure()). Please run setDT() or alloc.col() on it first (to pre-allocate
    space for new columns) before adding new columns by reference to it.
    ```

3. `setorder` on a superset of a keyed `data.table`'s key now retains its key, [#3456](https://github.com/Rdatatable/data.table/issues/3456). For example, if `a` is the key of `DT`, `setorder(DT, a, -v)` will leave `DT` keyed by `a`.

4. New option `options(datatable.quiet = TRUE)` turns off the package startup message, [#3489](https://github.com/Rdatatable/data.table/issues/3489). `suppressPackageStartupMessages()` continues to work too. Thanks to @leobarlach for the suggestion inspired by `options(tidyverse.quiet = TRUE)`. We don't know of a way to make a package respect the `quietly=` option of `library()` and `require()` because the `quietly=` isn't passed through for use by the package's own `.onAttach`. If you can see how to do that, please submit a patch to R.

5. When loading a `data.table` from disk (e.g. with `readRDS`), best practice is to run `setDT()` on the new object to assure it is correctly allocated memory for new column pointers. Barring this, unexpected behavior can follow; for example, if you assign a new column to `DT` from a function `f`, the new columns will only be assigned within `f` and `DT` will be unchanged. The `verbose` messaging in this situation is now more helpful, [#1729](https://github.com/Rdatatable/data.table/issues/1729). Thanks @vspinu for sharing his experience to spur this.

6. New vignette _Using `.SD` for Data Analysis_, a deep dive into use cases for the `.SD` variable to help illuminate this topic which we've found to be a sticking point for beginning and intermediate `data.table` users, [#3412](https://github.com/Rdatatable/data.table/issues/3412).

7. Added a note to `?frank` clarifying that ranking is being done according to C sorting (i.e., like `forder`), [#2328](https://github.com/Rdatatable/data.table/issues/2328). Thanks to @cguill95 for the request.

8. Historically, `dcast` and `melt` were built as enhancements to `reshape2`'s own `dcast`/`melt`. We removed dependency on `reshape2` in v1.9.6 but maintained some backward compatibility. As that package has been deprecated since December 2017, we have now formally completed the split from `reshape2` by removing some last vestiges, [#3549](https://github.com/Rdatatable/data.table/issues/3549). We thank the `reshape2` authors for their original inspiration for these functions.

9. `DT[col]` where `col` is a column containing row numbers of itself to select, now suggests the correct syntax (`DT[(col)]` or `DT[DT$col]`), [#697](https://github.com/Rdatatable/data.table/issues/697). This expands the message introduced in [#1884](https://github.com/Rdatatable/data.table/issues/1884) for the case where `col` is type `logical` and `DT[col==TRUE]` is suggested.

10. The `datatable.old.unique.by.key` option has been warning for 1 year that it is deprecated: `... Please stop using it and pass by=key(DT) instead for clarity ...`. This warning is now upgraded to error as per the schedule in note 10 of v1.11.0 (May 2018), and note 1 of v1.9.8 (Nov 2016). In June 2020 the option will be removed.

11. We intend to deprecate the `datatable.nomatch` option, [more info](https://github.com/Rdatatable/data.table/pull/3578/files). A message is now printed upon use of the option (once per session) as a first step. It asks you to please stop using the option and to pass `nomatch=NULL` explicitly if you require inner join. Outer join (`nomatch=NA`) has always been the default because it is safer; it does not drop missing data silently. The problem is that the option is global; i.e., if a user changes the default using this option for their own use, that can change the behavior of joins inside packages that use `data.table` too. This is the only `data.table` option with this concern.

12. The test suite of 9k tests now runs with three R options on: `warnPartialMatchArgs`, `warnPartialMatchAttr`, and `warnPartialMatchDollar`. This ensures that we don't rely on partial argument matching in internal code, for robustness and efficiency, and so that users can turn these options on for their code in production, [#3664](https://github.com/Rdatatable/data.table/issues/3664). Thanks to Vijay Lulla for the suggestion, and Michael Chirico for fixing 48 internal calls to `attr()` which were missing `exact=TRUE`, for example. Thanks to R-core for adding these options to R 2.6.0 (Oct 2007).


### Changes in [v1.12.2](https://github.com/Rdatatable/data.table/milestone/14?closed=1)  (07 Apr 2019)

#### NEW FEATURES

1. `:=` no longer recycles length>1 RHS vectors. There was a warning when recycling left a remainder but no warning when the LHS length was an exact multiple of the RHS length (the same behaviour as base R). Consistent feedback for several years has been that recycling is more often a bug. In rare cases where you need to recycle a length>1 vector, please use `rep()` explicitly. Single values are still recycled silently as before. Early warning was given in [this tweet](https://twitter.com/MattDowle/status/1088544083499311104). The 774 CRAN and Bioconductor packages using `data.table` were tested and the maintainers of the 16 packages affected (2%) were consulted before going ahead, [#3310](https://github.com/Rdatatable/data.table/pull/3310). Upon agreement we went ahead. Many thanks to all those maintainers for already updating on CRAN, [#3347](https://github.com/Rdatatable/data.table/pull/3347).

2. `foverlaps` now supports `type="equal"`, [#3416](https://github.com/Rdatatable/data.table/issues/3416) and part of [#3002](https://github.com/Rdatatable/data.table/issues/3002).

3. The number of logical CPUs used by default has been reduced from 100% to 50%. The previous 100% default was reported to cause significant slow downs when other non-trivial processes were also running, [#3395](https://github.com/Rdatatable/data.table/issues/3395) [#3298](https://github.com/Rdatatable/data.table/issues/3298). Two new optional environment variables (`R_DATATABLE_NUM_PROCS_PERCENT` & `R_DATATABLE_NUM_THREADS`) control this default. `setDTthreads()` gains `percent=` and `?setDTthreads` has been significantly revised. The output of `getDTthreads(verbose=TRUE)` has been expanded. The environment variable `OMP_THREAD_LIMIT` is now respected ([#3300](https://github.com/Rdatatable/data.table/issues/3300)) in addition to `OMP_NUM_THREADS` as before.

4. `rbind` and `rbindlist` now retain the position of duplicate column names rather than grouping them together [#3373](https://github.com/Rdatatable/data.table/issues/3373), fill length 0 columns (including NULL) with NA with warning [#1871](https://github.com/Rdatatable/data.table/issues/1871), and recycle length-1 columns [#524](https://github.com/Rdatatable/data.table/issues/524). Thanks to Kun Ren for the requests which arose when parsing JSON.

5. `rbindlist`'s `use.names=` default has changed from `FALSE` to `"check"`. This emits a message if the column names of each item are not identical and then proceeds as if `use.names=FALSE` for backwards compatibility; i.e., bind by column position not by column name. The `rbind` method for `data.table` already sets `use.names=TRUE` so this change affects `rbindlist` only and not `rbind.data.table`. To stack differently named columns together silently (the previous default behavior of `rbindlist`), it is now necessary to specify `use.names=FALSE` for clarity to readers of your code. Thanks to Clayton Stanley who first raised the issue [here](http://lists.r-forge.r-project.org/pipermail/datatable-help/2014-April/002480.html). To aid pinpointing the calls to `rbindlist` that need attention, the message can be turned to error using `options(datatable.rbindlist.check="error")`. This option also accepts `"warning"`, `"message"` and `"none"`. In this release the message is suppressed for default column names (`"V[0-9]+"`); the next release will emit the message for those too. In 6 months the default will be upgraded from message to warning. There are two slightly different messages. They are helpful, include context and point to this news item :

    ```
    Column %d ['%s'] of item %d is missing in item %d. Use fill=TRUE to fill with
      NA (NULL for list columns), or use.names=FALSE to ignore column names.
      See news item 5 in v1.12.2 for options to control this message.

    Column %d ['%s'] of item %d appears in position %d in item %d. Set use.names=TRUE
      to match by column name, or use.names=FALSE to ignore column names.
      See news item 5 in v1.12.2 for options to control this message.
    ```

6. `fread` gains `keepLeadingZeros`, [#2999](https://github.com/Rdatatable/data.table/issues/2999). By default `FALSE` so that, as before, a field containing `001` is interpreted as the integer 1, otherwise the character string `"001"`. The default may be changed using `options(datatable.keepLeadingZeros=TRUE)`. Many thanks to @marc-outins for the PR.

#### BUG FIXES

1. `rbindlist()` of a malformed factor which is missing a levels attribute is now a helpful error rather than a cryptic error about `STRING_ELT`, [#3315](https://github.com/Rdatatable/data.table/issues/3315). Thanks to Michael Chirico for reporting.

2. Forgetting `type=` in `shift(val, "lead")` would segfault, [#3354](https://github.com/Rdatatable/data.table/issues/3354). A helpful error is now produced to indicate `"lead"` is being passed to `n=` rather than the intended `type=` argument. Thanks to @SymbolixAU for reporting.

3. The default print output (top 5 and bottom 5 rows) when ncol>255 could display the columns in the wrong order, [#3306](https://github.com/Rdatatable/data.table/issues/3306). Thanks to Kun Ren for reporting.

4. Grouping by unusual column names such as `by='string_with_\\'` and `keyby="x y"` could fail, [#3319](https://github.com/Rdatatable/data.table/issues/3319) [#3378](https://github.com/Rdatatable/data.table/issues/3378). Thanks to @HughParsonage for reporting and @MichaelChirico for the fixes.

5. `foverlaps()` could return incorrect results for `POSIXct <= 1970-01-01`, [#3349](https://github.com/Rdatatable/data.table/issues/3349). Thanks to @lux5 for reporting.

6. `dcast.data.table` now handles functions passed to `fun.aggregate=` via a variable; e.g., `funs <- list(sum, mean); dcast(..., fun.aggregate=funs`, [#1974](https://github.com/Rdatatable/data.table/issues/1974) [#1369](https://github.com/Rdatatable/data.table/issues/1369) [#2064](https://github.com/Rdatatable/data.table/issues/2064) [#2949](https://github.com/Rdatatable/data.table/issues/2949). Thanks to @sunbee, @Ping2016, @smidelius and @d0rg0ld for reporting.

7. Some non-equijoin cases could segfault, [#3401](https://github.com/Rdatatable/data.table/issues/3401). Thanks to @Gayyam for reporting.

8. `dcast.data.table` could sort rows containing `NA` incorrectly, [#2202](https://github.com/Rdatatable/data.table/issues/2202). Thanks to @Galileo-Galilei for the report.

9. Sorting, grouping and finding unique values of a numeric column containing at most one finite value (such as `c(Inf,0,-Inf)`) could return incorrect results, [#3372](https://github.com/Rdatatable/data.table/issues/3372) [#3381](https://github.com/Rdatatable/data.table/issues/3381); e.g., `data.table(A=c(Inf,0,-Inf), V=1:3)[,sum(V),by=A]` would treat the 3 rows as one group. This was a regression in 1.12.0. Thanks to Nicolas Ampuero for reporting.

10. `:=` with quoted expression and dot alias now works as expected, [#3425](https://github.com/Rdatatable/data.table/pull/3425). Thanks to @franknarf1 for raising and @jangorecki for the PR.

11. A join's result could be incorrectly keyed when a single nomatch occurred at the very beginning while all other values matched, [#3441](https://github.com/Rdatatable/data.table/issues/3441). The incorrect key would cause incorrect results in subsequent queries. Thanks to @symbalex for reporting and @franknarf1 for pinpointing the root cause.

12. `rbind` and `rbindlist(..., use.names=TRUE)` with over 255 columns could return the columns in a random order, [#3373](https://github.com/Rdatatable/data.table/issues/3373). The contents and name of each column was correct but the order that the columns appeared in the result might not have matched the original input.

13. `rbind` and `rbindlist` now combine `integer64` columns together with non-`integer64` columns correctly [#1349](https://github.com/Rdatatable/data.table/issues/1349), and support `raw` columns [#2819](https://github.com/Rdatatable/data.table/issues/2819).

14. `NULL` columns are caught and error appropriately rather than segfault in some cases, [#2303](https://github.com/Rdatatable/data.table/issues/2303) [#2305](https://github.com/Rdatatable/data.table/issues/2305). Thanks to Hugh Parsonage and @franknarf1 for reporting.

15. `melt` would error with 'factor malformed' or segfault in the presence of duplicate column names, [#1754](https://github.com/Rdatatable/data.table/issues/1754). Many thanks to @franknarf1, William Marble, wligtenberg and Toby Dylan Hocking for reproducible examples. All examples have been added to the test suite.

16. Removing a column from a null (0-column) data.table is now a (standard and simpler) warning rather than error, [#2335](https://github.com/Rdatatable/data.table/issues/2335). It is no longer an error to add a column to a null (0-column) data.table.

17. Non-UTF8 strings were not always sorted correctly on Windows (a regression in v1.12.0), [#3397](https://github.com/Rdatatable/data.table/issues/3397) [#3451](https://github.com/Rdatatable/data.table/issues/3451). Many thanks to @shrektan for reporting and fixing.

18. `cbind` with a null (0-column) `data.table` now works as expected, [#3445](https://github.com/Rdatatable/data.table/issues/3445). Thanks to @mb706 for reporting.

19. Subsetting does a better job of catching a malformed `data.table` with error rather than segfault. A column may not be NULL, nor may a column be an object which has columns (such as a `data.frame` or `matrix`). Thanks to a comment and reproducible example in [#3369](https://github.com/Rdatatable/data.table/issues/3369) from Drew Abbot which demonstrated the issue which arose from parsing JSON. The next release will enable `as.data.table` to unpack columns which are `data.frame` to support this use case.

#### NOTES

1. When upgrading to 1.12.0 some Windows users might have seen `CdllVersion not found` in some circumstances. We found a way to catch that so the [helpful message](https://twitter.com/MattDowle/status/1084528873549705217) now occurs for those upgrading from versions prior to 1.12.0 too, as well as those upgrading from 1.12.0 to a later version. See item 1 in notes section of 1.12.0 below for more background.

2. v1.12.0 checked itself on loading using `tools::checkMD5sums("data.table")` but this check failed under the `packrat` package manager on Windows because `packrat` appears to modify the DESCRIPTION file of packages it has snapshot, [#3329](https://github.com/Rdatatable/data.table/issues/3329). This check is now removed. The `CdllVersion` check was introduced after the `checkMD5sums()` attempt and is better; e.g., reliable on all platforms.

3. As promised in new feature 6 of v1.11.6 Sep 2018 (see below in this news file), the `datatable.CJ.names` option's default is now `TRUE`. In v1.13.0 it will be removed.

4. Travis CI gains OSX using homebrew llvm for OpenMP support, [#3326](https://github.com/Rdatatable/data.table/issues/3326). Thanks @marcusklik for the PR.

5. Calling `data.table:::print.data.table()` directly (i.e. bypassing method dispatch by using 3 colons) and passing it a 0-column `data.frame` (not `data.table`) now works, [#3363](https://github.com/Rdatatable/data.table/pull/3363). Thanks @heavywatal for the PR.

6. v1.12.0 did not compile on Solaris 10 using Oracle Developer Studio 12.6, [#3285](https://github.com/Rdatatable/data.table/issues/3285). Many thanks to Prof Ripley for providing and testing a patch. For future reference and other package developers, a `const` variable should not be passed to OpenMP's `num_threads()` directive otherwise `left operand must be modifiable lvalue` occurs. This appears to be a compiler bug which is why the specific versions are mentioned in this note.

7. `foverlaps` provides clearer error messages w.r.t. factor and POSIXct interval columns, [#2645](https://github.com/Rdatatable/data.table/issues/2645) [#3007](https://github.com/Rdatatable/data.table/issues/3007) [#1143](https://github.com/Rdatatable/data.table/issues/1143). Thanks to @sritchie73, @msummersgill and @DavidArenburg for the reports.

8. `unique(DT)` checks up-front the types of all the columns and will fail if any column is type `list` even though those `list` columns may not be needed to establish uniqueness. Use `unique(DT, by=...)` to specify columns that are not type `list`. v1.11.8 and before would also correctly fail with the same error, but not when uniqueness had been established in prior columns: it would stop early, not look at the `list` column and return the correct result. Checking up-front was necessary for some internal optimizations and it's probably best to be explicit anyway. Thanks to James Lamb for reporting, [#3332](https://github.com/Rdatatable/data.table/issues/3332). The error message has been embellished :

    ```
    Column 2 of by= (2) is type 'list', not yet supported. Please use the by= argument to specify
    columns with types that are supported.
    ```

9. Reminder that note 11 in v1.11.0 (May 2018) warned that `set2key()` and `key2()` will be removed in May 2019. They have been warning since v1.9.8 (Nov 2016) and their warnings were upgraded to errors in v1.11.0 (May 2018). When they were introduced in version 1.9.4 (Oct 2014) they were marked as 'experimental'.

10. The `key(DT)<-` form of `setkey()` has been warning since at least 2012 to use `setkey()`. The warning is now stronger: `key(x)<-value is deprecated and not supported. Please change to use setkey().`. This warning will be upgraded to error in one year.


### Changes in v1.12.0  (13 Jan 2019)

#### NEW FEATURES

1. `setDTthreads()` gains `restore_after_fork=`, [#2885](https://github.com/Rdatatable/data.table/issues/2885). The default `NULL` leaves the internal option unchanged which by default is `TRUE`. `data.table` has always switched to single-threaded mode on fork. It used to restore multithreading after a fork too but problems were reported on Mac and Intel OpenMP library (see 1.10.4 notes below). We are now trying again thanks to suggestions and success reported by Kun Ren and Mark Klik in package `fst`. If you experience problems with multithreading after a fork, please restart R and call `setDTthreads(restore_after_fork=FALSE)`.

2. Subsetting, ordering and grouping now use more parallelism. See benchmarks [here](https://h2oai.github.io/db-benchmark/) and Matt Dowle's presentation in October 2018 on YouTube [here](https://youtu.be/Ddr8N9STSuI). These internal changes gave rise to 4 regressions which were found before release thanks to Kun Ren, [#3211](https://github.com/Rdatatable/data.table/issues/3211). He kindly volunteers to 'go-first' and runs data.table through his production systems before release. We are looking for a 'go-second' volunteer please. A request to test before release was tweeted on 17 Dec [here](https://twitter.com/MattDowle/status/1074746218645938176). As usual, all CRAN and Bioconductor packages using data.table (currently 750) have been tested against this release, [#3233](https://github.com/Rdatatable/data.table/issues/3233). There are now 8,000 tests in 13,000 lines of test code; more lines of test code than there is code. Overall coverage has increased to 94% thanks to Michael Chirico.

3. New `frollmean` has been added by Jan Gorecki to calculate _rolling mean_, see `?froll` for documentation. Function name and arguments are experimental. Related to [#2778](https://github.com/Rdatatable/data.table/issues/2778) (and [#624](https://github.com/Rdatatable/data.table/issues/624), [#626](https://github.com/Rdatatable/data.table/issues/626), [#1855](https://github.com/Rdatatable/data.table/issues/1855)). Other rolling statistics will follow.

4. `fread()` can now read a remote compressed file in one step; `fread("https://domain.org/file.csv.bz2")`. The `file=` argument now supports `.gz` and `.bz2` too; i.e. `fread(file="file.csv.gz")` works now where only `fread("file.csv.gz")` worked in 1.11.8.

5. `nomatch=NULL` now does the same as `nomatch=0L` in both `DT[...]` and `foverlaps()`; i.e. discards missing values silently (inner join). The default is still `nomatch=NA` (outer join) for statistical safety so that missing values are retained by default. After several years have elapsed, we will start to deprecate `0L`; please start using `NULL`. In future `nomatch=.(0)` (note that `.()` creates a `list` type and is different to `nomatch=0`) will fill with `0` to save replacing `NA` with `0` afterwards, [#857](https://github.com/Rdatatable/data.table/issues/857).

6. `setnames()` gains `skip_absent` to skip names in `old` that aren't present, [#3030](https://github.com/Rdatatable/data.table/issues/3030). By default `FALSE` so that it is still an error, as before, to attempt to change a column name that is not present. Thanks to @MusTheDataGuy for the suggestion and the PR.

7. `NA` in `between()` and `%between%`'s `lower` and `upper` are now taken as missing bounds and return `TRUE` rather than `NA`. This is now documented.

8. `shift()` now interprets negative values of `n` to mean the opposite `type=`, [#1708](https://github.com/Rdatatable/data.table/issues/1708). When `give.names=TRUE` the result is named using a positive `n` with the appropriate `type=`. Alternatively, a new `type="shift"` names the result using a signed `n` and constant type.

    ```R
    shift(x, n=-5:5, give.names=TRUE)                =>  "_lead_5" ... "_lag_5"
    shift(x, n=-5:5, type="shift", give.names=TRUE)  =>  "_shift_-5" ... "_shift_5"
    ```

9. `fwrite()` now accepts `matrix`, [#2613](https://github.com/Rdatatable/data.table/issues/2613). Thanks to Michael Chirico for the suggestion and Felipe Parages for implementing. For now matrix input is converted to data.table (which can be costly) before writing.

10. `fread()` and `fwrite()` can now handle file names in native and UTF-8 encoding, [#3078](https://github.com/Rdatatable/data.table/issues/3078). Thanks to Daniel Possenriede (@dpprdan) for reporting and fixing.

11. `DT[i]` and `DT[i,cols]` now call internal parallel subsetting code, [#2951](https://github.com/Rdatatable/data.table/issues/2951). Subsetting is significantly faster (as are many other operations) with factor columns rather than character.

    ```R
    N = 2e8                           # 4GB data on 4-core CPU with 16GB RAM
    DT = data.table(ID = sample(LETTERS,N,TRUE),
                    V1 = sample(5,N,TRUE),
                    V2 = runif(N))
    w = which(DT$V1 > 3)              #  select 40% of rows
                                      #  v1.12.0   v1.11.8
    system.time(DT[w])                #     0.8s      2.6s
    DT[, ID := as.factor(ID)]
    system.time(DT[w])                #     0.4s      2.3s
    system.time(DT[w, c("ID","V2")])  #     0.3s      1.9s
    ```

12. `DT[..., .SDcols=]` now accepts `patterns()`; e.g. `DT[..., .SDcols=patterns("^V")]`, for filtering columns according to a pattern (as in `melt.data.table`), [#1878](https://github.com/Rdatatable/data.table/issues/1878). Thanks to many people for pushing for this and @MichaelChirico for ultimately filing the PR. See `?data.table` for full details and examples.

13. `split` data.table method will now preserve attributes, closes [#2047](https://github.com/Rdatatable/data.table/issues/2047). Thanks to @caneff for reporting.

14. `DT[i,j]` now retains user-defined and inherited attributes, [#995](https://github.com/Rdatatable/data.table/issues/995); e.g.

    ```R
    attr(datasets::BOD,"reference")                     # "A1.4, p. 270"
    attr(as.data.table(datasets::BOD)[2],"reference")   # was NULL now "A1.4, p. 270"
    ```

    If a superclass defines attributes that may not be valid after a `[` subset then the superclass should implement its own `[` method to manage those after calling `NextMethod()`.

#### BUG FIXES

1. Providing an `i` subset expression when attempting to delete a column correctly failed with helpful error, but when the column was missing too created a new column full of `NULL` values, [#3089](https://github.com/Rdatatable/data.table/issues/3089). Thanks to Michael Chirico for reporting.

2. Column names that look like expressions (e.g. `"a<=colB"`) caused an error when used in `on=` even when wrapped with backticks, [#3092](https://github.com/Rdatatable/data.table/issues/3092). Additionally, `on=` now supports white spaces around operators; e.g. `on = "colA == colB"`. Thanks to @mt1022 for reporting and to @MarkusBonsch for fixing.

3. Unmatched `patterns` in `measure.vars` fail early and with feedback, [#3106](https://github.com/Rdatatable/data.table/issues/3106).

4. `fread(..., skip=)` now skips non-standard `\r` and `\n\r` line endings properly again, [#3006](https://github.com/Rdatatable/data.table/issues/3006). Standard line endings (`\n` Linux/Mac and `\r\n` Windows) were skipped ok. Thanks to @brattono and @tbrycekelly for providing reproducible examples, and @st-pasha for fixing.

5. `fread(..., colClasses=)` could return a corrupted result when a lower type was requested for one or more columns (e.g. reading "3.14" as integer), [#2922](https://github.com/Rdatatable/data.table/issues/2922) [#2863](https://github.com/Rdatatable/data.table/issues/2863) [#3143](https://github.com/Rdatatable/data.table/issues/3143). It now ignores the request as documented and the helpful message in verbose mode is upgraded to warning. In future, coercing to a lower type might be supported (with warning if any accuracy is lost). `"NULL"` is recognized again in both vector and list mode; e.g. `colClasses=c("integer","NULL","integer")` and `colClasses=list(NULL=2, integer=10:40)`. Thanks to Arun Srinivasan, Kun Ren, Henri Ståhl and @kszela24 for reporting.

6. `cube()` will now produce expected order of results, [#3179](https://github.com/Rdatatable/data.table/issues/3179). Thanks to @Henrik-P for reporting.

7. `groupingsets()` groups by empty column set and constant value in `j`, [#3173](https://github.com/Rdatatable/data.table/issues/3173).

8. `split.data.table()` failed if `DT` had a factor column named `"x"`, [#3151](https://github.com/Rdatatable/data.table/issues/3151). Thanks to @tdeenes for reporting and fixing.

9. `fsetequal` now handles properly datasets having last column a character, closes [#2318](https://github.com/Rdatatable/data.table/issues/2318). Thanks to @pschil and @franknarf1 for reporting.

10. `DT[..., .SDcols=integer(0L)]` could fail, [#3185](https://github.com/Rdatatable/data.table/issues/3185). An empty `data.table` is now returned correctly.

11. `as.data.table.default` method will now always copy its input, closes [#3230](https://github.com/Rdatatable/data.table/issues/3230). Thanks to @NikdAK for reporting.

12. `DT[..., .SDcols=integer()]` failed with `.SDcols is numeric but has both +ve and -ve indices`, [#1789](https://github.com/Rdatatable/data.table/issues/1789) and [#3185](https://github.com/Rdatatable/data.table/issues/3185). It now functions as `.SDcols=character()` has done and creates an empty `.SD`. Thanks to Gabor Grothendieck and Hugh Parsonage for reporting. A related issue with empty `.SDcols` was fixed in development before release thanks to Kun Ren's testing, [#3211](https://github.com/Rdatatable/data.table/issues/3211).

13. Multithreaded stability should be much improved with R 3.5+. Many thanks to Luke Tierney for pinpointing a memory issue with package `constellation` caused by `data.table` and his advice, [#3165](https://github.com/Rdatatable/data.table/issues/3165). Luke also added an extra check to R-devel when compiled with `--enable-strict-barrier`. The test suite is run through latest daily R-devel after every commit as usual, but now with `--enable-strict-barrier` on too via GitLab Pipelines ("Extra" badge at the top of the data.table [homepage](http://r-datatable.com)) thanks to Jan Gorecki.

14. Fixed an edge-case bug of platform-dependent output of `strtoi("", base = 2L)` on which `groupingsets` had relied, [#3267](https://github.com/Rdatatable/data.table/issues/3267).

#### NOTES

1. When data.table loads it now checks its DLL version against the version of its R level code. This is to detect installation issues on Windows when i) the DLL is in use by another R session and ii) the CRAN source version > CRAN binary binary which happens just after a new release (R prompts users to install from source until the CRAN binary is available). This situation can lead to a state where the package's new R code calls old C code in the old DLL; [R#17478](https://bugs.r-project.org/bugzilla/show_bug.cgi?id=17478), [#3056](https://github.com/Rdatatable/data.table/issues/3056). This broken state can persist until, hopefully, you experience a strange error caused by the mismatch. Otherwise, wrong results may occur silently. This situation applies to any R package with compiled code not just data.table, is Windows-only, and is long-standing. It has only recently been understood as it typically only occurs during the few days after each new release until binaries are available on CRAN.

2. When `on=` is provided but not `i=`, a helpful error is now produced rather than silently ignoring `on=`. Thanks to Dirk Eddelbuettel for the idea.

3. `.SDcols=` is more helpful when passed non-existent columns, [#3116](https://github.com/Rdatatable/data.table/issues/3116) and [#3118](https://github.com/Rdatatable/data.table/issues/3118). Thanks to Michael Chirico for the investigation and PR.

4. `update.dev.pkg()` gains `type=` to specify if update should be made from binaries, sources or both. [#3148](https://github.com/Rdatatable/data.table/issues/3148). Thanks to Reino Bruner for the detailed suggestions.

5. `setDT()` improves feedback when passed a ragged list (i.e. where all columns in the list are not the same length), [#3121](https://github.com/Rdatatable/data.table/issues/3121). Thanks @chuk-yong for highlighting.

6. The one and only usage of `UNPROTECT_PTR()` has been removed, [#3232](https://github.com/Rdatatable/data.table/issues/3232). Thanks to Tomas Kalibera's investigation and advice here: https://developer.r-project.org/Blog/public/2018/12/10/unprotecting-by-value/index.html


### Changes in v1.11.8  (30 Sep 2018)

#### NEW FEATURES

1. `fread()` can now read `.gz` and `.bz2` files directly: `fread("file.csv.gz")`, [#717](https://github.com/Rdatatable/data.table/issues/717) [#3058](https://github.com/Rdatatable/data.table/issues/3058). It uses `R.utils::decompressFile` to decompress to a `tempfile()` which is then read by `fread()` in the usual way. For greater speed on large-RAM servers, it is recommended to use ramdisk for temporary files by setting `TEMPDIR` to `/dev/shm`; see `?tempdir`. The decompressed temporary file is removed as soon as `fread` completes even if there is an error reading the file. Reading a remote compressed file in one step will be supported in the next version; e.g. `fread("http://domain.org/file.csv.bz2")`.

#### BUG FIXES

1. Joining two keyed tables using `on=` to columns not forming a leading subset of `key(i)` could result in an invalidly keyed result, [#3061](https://github.com/Rdatatable/data.table/issues/3061). Subsequent queries on the result could then return incorrect results. A warning `longer object length is not a multiple of shorter object length` could also occur. Thanks to @renkun-ken for reporting and the PR.

2. `keyby=` on columns for which an index exists now uses the index (new feature 7 in v1.11.6 below) but if an `i` subset is present in the same query then it could segfault, [#3062](https://github.com/Rdatatable/data.table/issues/3062). Again thanks to @renkun-ken for reporting.

3. Assigning an out-of-range integer to an item in a factor column (a rare operation) correctly created an `NA` in that spot with warning, but now no longer also corrupts the variable being assigned, [#2984](https://github.com/Rdatatable/data.table/issues/2984). Thanks to @radfordneal for reporting and @MarkusBonsch for fixing. Assigning a string which is missing from the factor levels continues to automatically append the string to the factor levels.

4. Assigning a sequence to a column using base R methods (e.g. `DT[["foo"]] = 1:10`) could cause subsetting to fail with `Internal error in subset.c: column <n> is an ALTREP vector`, [#3051](https://github.com/Rdatatable/data.table/issues/3051). Thanks to Michel Lang for reporting.

5. `as.data.table` `matrix` method now properly handles rownames for 0 column data.table output. Thanks @mllg for reporting. Closes [#3149](https://github.com/Rdatatable/data.table/issues/3149).

#### NOTES

1. The test suite now turns on R's new _R_CHECK_LENGTH_1_LOGIC2_ to catch when internal use of `&&` or `||` encounter arguments of length more than one. Thanks to Hugh Parsonage for implementing and fixing the problems caught by this.

2. Some namespace changes have been made with respect to melt, dcast and xts. No change is expected but if you do have any trouble, please file an issue.

3. `split.data.table` was exported in v1.11.6 in addition to being registered using `S3method(split, data.table)`. The export has been removed again. It had been added because a user said they found it difficult to find, [#2920](https://github.com/Rdatatable/data.table/issues/2920). But S3 methods are not normally exported explicitly by packages. The proper way to access the `split.data.table` method is to call `split(DT)` where `DT` is a `data.table`. The generic (`base::split` in this case) then dispatches to the `split.data.table` method. v1.11.6 was not on CRAN very long (1 week) so we think it's better to revert this change quickly. To know what methods exist, R provides the `methods()` function.

    ```R
    methods(split)               # all the methods for the split generic
    methods(class="data.table")  # all the generics that data.table has a method for (47 currently)
    ```


### Changes in v1.11.6  (19 Sep 2018)

#### NEW FEATURES

1. For convenience when some of the files in `fnams` are empty in `rbindlist(lapply(fnams,fread))`, `fread` now reads empty input as a null-data.table with warning rather than error, [#2898](https://github.com/Rdatatable/data.table/issues/2898). For consistency, `fwrite(data.table(NULL))` now creates an empty file and warns instead of error, too.

2. `setcolorder(DT)` without further arguments now defaults to moving the key columns to be first, [#2895](https://github.com/Rdatatable/data.table/issues/2895). Thanks to @jsams for the PR.

3. Attempting to subset on `col` when the column is actually called `Col` will still error, but the error message will helpfully suggest similarly-spelled columns, [#2887](https://github.com/Rdatatable/data.table/issues/2887). This is experimental, applies just to `i` currently, and we look forward to feedback. Thanks to Michael Chirico for the suggestion and PR.

4. `fread()` has always accepted literal data; e.g. `fread("A,B\n1,2\n3,4")`. It now gains explicit `text=`; e.g. `fread(text="A,B\n1,2\n3,4")`. Unlike the first general purpose `input=` argument, the `text=` argument accepts multi-line input; e.g. `fread(text=c("A,B","1,2","3,4"))`, [#1423](https://github.com/Rdatatable/data.table/issues/1423). Thanks to Douglas Clark for the request and Hugh Parsonage for the PR.

5. `fread()` has always accepted system commands; e.g. `fread("grep blah file.txt")`. It now gains explicit `cmd=`; e.g. `fread(cmd="grep blah file.txt")`. Further, if and only if `input=` is a system command and a variable was used to hold that command (`fread(someCommand)` not `fread("grep blah file.txt")`) or a variable is used to construct it (`fread(paste("grep",variable,"file.txt"))`), a message is now printed suggesting `cmd=`. This is to inform all users that there is a potential security concern if you are i) creating apps, and ii) your app takes input from a public user who could be malicious, and iii) input from the malicious user (such as a filename) is passed by your app to `fread()`, and iv) your app in not running in a protected environment. If all 4 conditions hold then the malicious user could provide a system command instead of a filename which `fread()` would run, and that would be a problem too. If the app is not running in a protected environment (e.g. app is running as root) then this could do damage or obtain data you did not intend. Public facing apps should be running with limited operating system permission so that any breach from any source is contained. We agree with [Linus Torvald's advice](https://lkml.org/lkml/2017/11/21/356) on this which boils down to: "when addressing security concerns the first step is do no harm, just inform". If you aren't creating apps or apis that could have a malicious user then there is no risk but we can't distinguish you so we have to inform everyone. Please change to `fread(cmd=...)` at your leisure. The new message can be suppressed with `options(datatable.fread.input.cmd.message=FALSE)`. Passing system commands to `fread()` continues to be recommended and encouraged and is widely used; e.g. via the techniques gathered together in the book [Data Science at the Command Line](https://www.datascienceatthecommandline.com/). A `warning()` is too strong because best-practice for production systems is to set `options(warn=2)` to tolerate no warnings. Such production systems have no user input and so there is no security risk; we don't want to do harm by breaking production systems via a `warning()` which gets turned into an error by `options(warn=2)`. Now that we have informed all users, we request feedback. There are 3 options for future releases: i) remove the message, ii) leave the message in place, iii) upgrade the message to warning and then eventually error. The default choice is the middle one: leave the message in place.

6. New `options(datatable.CJ.names=TRUE)` changes `CJ()` to auto-name its inputs exactly as `data.table()` does, [#1596](https://github.com/Rdatatable/data.table/issues/1596). Thanks @franknarf1 for the suggestion. Current default is `FALSE`; i.e. no change. The option's default will be changed to `TRUE` in v1.12.0 and then eventually the option will be removed. Any code that depends on `CJ(x,y)$V1` will need to be changed to `CJ(x,y)$x` and is more akin to a bug fix due to the inconsistency with `data.table()`.

7. If an appropriate index exists, `keyby=` will now use it. For example, given `setindex(DT,colA,colB)`, both `DT[,j,keyby=colA]` (a leading subset of the index columns) and `DT[,j,keyby=.(colA,colB)]` will use the index, but not `DT[,j,keyby=.(colB,colA)]`. The option `options(datatable.use.index=FALSE)` will turn this feature off. Please always use `keyby=` unless you wish to retain the order of groups by first-appearance order (in which case use `by=`). Also, both `keyby=` and `by=` already used the key where possible but are now faster when using just the first column of the key. As usual, setting `verbose=TRUE` either per-query or globally using `options(datatable.verbose=TRUE)` will report what's being done internally.

#### BUG FIXES

1. `fread` now respects the order of columns passed to `select=` when column numbers are used, [#2986](https://github.com/Rdatatable/data.table/issues/2986). It already respected the order when column names are used. Thanks @privefl for raising the issue.

2. `gmin` and `gmax` no longer fail on _ordered_ factors, [#1947](https://github.com/Rdatatable/data.table/issues/1947). Thanks to @mcieslik-mctp for identifying and @mbacou for the nudge.

3. `as.ITime.character` now properly handles NA when attempting to detect the format of non-NA values in vector. Thanks @polyjian for reporting, closes [#2940](https://github.com/Rdatatable/data.table/issues/2940).

4. `as.matrix(DT, rownames="id")` now works when `DT` has a single row, [#2930](https://github.com/Rdatatable/data.table/issues/2930). Thanks to @malcook for reporting and @sritchie73 for fixing. The root cause was the dual meaning of the `rownames=` argument: i) a single column name/number (most common), or ii) rowname values length 1 for the single row. For clarity and safety, `rownames.value=` has been added. Old usage (i.e. `length(rownames)>1`) continues to work for now but will issue a warning in a future release, and then error in a release after that.

5. Fixed regression in v1.11.0 (May 2018) caused by PR [#2389](https://github.com/Rdatatable/data.table/pull/2389) which introduced partial key retainment on `:=` assigns. This broke the joining logic that assumed implicitly that assigning always drops keys completely. Consequently, join and subset results could be wrong when matching character to factor columns with existing keys, [#2881](https://github.com/Rdatatable/data.table/issues/2881). Thanks to @ddong63 for reporting and to @MarkusBonsch for fixing. Missing test added to ensure this doesn't arise again.

6. `as.IDate.numeric` no longer ignores "origin", [#2880](https://github.com/Rdatatable/data.table/issues/2880). Thanks to David Arenburg for reporting and fixing.

7. `as.ITime.times` was rounding fractional seconds while other methods were truncating, [#2870](https://github.com/Rdatatable/data.table/issues/2870). The `as.ITime` method gains `ms=` taking `"truncate"` (default), `"nearest"` and `"ceil"`. Thanks to @rossholmberg for reporting and Michael Chirico for fixing.

8. `fwrite()` now writes POSIXct dates after 2038 correctly, [#2995](https://github.com/Rdatatable/data.table/issues/2995). Thanks to Manfred Zorn for reporting and Philippe Chataignon for the PR fixing it.

9. `fsetequal` gains the `all` argument to make it consistent with the other set operator functions `funion`, `fsetdiff` and `fintersect` [#2968](https://github.com/Rdatatable/data.table/issues/2968). When `all = FALSE` `fsetequal` will treat rows as elements in a set when checking whether two `data.tables` are equal (i.e. duplicate rows will be ignored). For now the default value is `all = TRUE` for backwards compatibility, but this will be changed to `all = FALSE` in a future release to make it consistent with the other set operation functions. Thanks to @franknarf1 for reporting and @sritchie73 for fixing.

10. `fintersect` failed on tables with a column called `y`, [#3034](https://github.com/Rdatatable/data.table/issues/3034). Thanks to Maxim Nazarov for reporting.

11. Compilation fails in AIX because NAN and INFINITY macros definition in AIX make them not constant literals, [#3043](https://github.com/Rdatatable/data.table/pull/3043). Thanks to Ayappan for reporting and fixing.

12. The introduction of altrep in R 3.5.0 caused some performance regressions of about 20% in some cases, [#2962](https://github.com/Rdatatable/data.table/issues/2962). Investigating this led to some improvements to grouping which are faster than before R 3.5.0 in some cases. Thanks to Nikolay S. for reporting. The work to accomodate altrep is not complete but it is better and it is highly recommended to upgrade to this update.

13. Fixed 7 memory faults thanks to CRAN's [`rchk`](https://github.com/kalibera/rchk) tool by Tomas Kalibera, [#3033](https://github.com/Rdatatable/data.table/pull/3033).

#### NOTES

1. The type coercion warning message has been improved, [#2989](https://github.com/Rdatatable/data.table/pull/2989). Thanks to @sarahbeeysian on [Twitter](https://twitter.com/sarahbeeysian/status/1021359529789775872) for highlighting. For example, given the follow statements:

    ```R
    DT = data.table(id=1:3)
    DT[2, id:="foo"]
    ```

    the warning message has changed from :

    ```
    Coerced character RHS to integer to match the column's type. Either change the target column
    ['id'] to character first (by creating a new character vector length 3 (nrows of entire table) and
    assign that; i.e. 'replace' column), or coerce RHS to integer (e.g. 1L, NA_[real|integer]_, as.*,
    etc) to make your intent clear and for speed. Or, set the column type correctly up front when you
    create the table and stick to it, please.
    ```

    to :

    ```
    Coerced character RHS to integer to match the type of the target column (column 1 named 'id'). If
    the target column's type integer is correct, it's best for efficiency to avoid the coercion and
    create the RHS as type integer. To achieve that consider the L postfix: typeof(0L) vs typeof(0),
    and typeof(NA) vs typeof(NA_integer_) vs typeof(NA_real_). Wrapping the RHS with as.integer() will
    avoid this warning but still perform the coercion. If the target column's type is not correct, it
    is best to revisit where the DT was created and fix the column type there; e.g., by using
    colClasses= in fread(). Otherwise, you can change the column type now by plonking a new column (of
    the desired type) over the top of it; e.g. DT[, `id`:=as.character(`id`)]. If the RHS of := has
    nrow(DT) elements then the assignment is called a column plonk and is the way to change a column's
    type. Column types can be observed with sapply(DT,typeof).
    ```

    Further, if a coercion from double to integer is performed, fractional data such as 3.14 is now detected and the truncation to 3 is warned about if and only if truncation has occurred.

    ```R
    DT = data.table(v=1:3)
    DT[2, v:=3.14]
    Warning message:
      Coerced double RHS to integer to match the type of the target column (column 1 named 'v'). One
      or more RHS values contain fractions which have been lost; e.g. item 1 with value 3.140000 has
      been truncated to 3.
    ```

2. `split.data.table` method is now properly exported, [#2920](https://github.com/Rdatatable/data.table/issues/2920). But we don't recommend it because `split` copies all the pieces into new memory.

3. Setting indices on columns which are part of the key will now create those indices.

4. `hour`, `minute`, and `second` utility functions use integer arithmetic when the input is already (explicitly) UTC-based `POSIXct` for 4-10x speedup vs. using `as.POSIXlt`.

5. Error added for incorrect usage of `%between%`, with some helpful diagnostic hints, [#3014](https://github.com/Rdatatable/data.table/issues/3014). Thanks @peterlittlejohn for offering his user experience and providing the impetus.


### Changes in v1.11.4  (27 May 2018)

1. Empty RHS of `:=` is no longer an error when the `i` clause returns no rows to assign to anyway, [#2829](https://github.com/Rdatatable/data.table/issues/2829). Thanks to @cguill95 for reporting and to @MarkusBonsch for fixing.

2. Fixed runaway memory usage with R-devel (R > 3.5.0), [#2882](https://github.com/Rdatatable/data.table/pull/2882). Thanks to many people but in particular to Trang Nguyen for making the breakthrough reproducible example, Paul Bailey for liaising, and Luke Tierney for then pinpointing the issue. It was caused by an interaction of two or more data.table threads operating on new compact vectors in the ALTREP framework, such as the sequence `1:n`. This interaction could result in R's garbage collector turning off, and hence the memory explosion. Problems may occur in R 3.5.0 too but we were only able to reproduce in R > 3.5.0. The R code in data.table's implementation benefits from ALTREP (`for` loops in R no longer allocate their range vector input, for example) but are not so appropriate as data.table columns. Sequences such as `1:n` are common in test data but not very common in real-world datasets. Therefore, there is no need for data.table to support columns which are ALTREP compact sequences. The `data.table()` function already expanded compact vectors (by happy accident) but `setDT()` did not (it now does). If, somehow, a compact vector still reaches the internal parallel regions, a helpful error will now be generated. If this happens, please report it as a bug.

3. Tests 1590.3 & 1590.4 now pass when users run `test.data.table()` on Windows, [#2856](https://github.com/Rdatatable/data.table/pull/2856). Thanks to Avraham Adler for reporting. Those tests were passing on AppVeyor, win-builder and CRAN's Windows because `R CMD check` sets `LC_COLLATE=C` as documented in R-exts$1.3.1, whereas by default on Windows `LC_COLLATE` is usually a regional Windows-1252 dialect such as `English_United States.1252`.

4. Around 1 billion very small groups (of size 1 or 2 rows) could result in `"Failed to realloc working memory"` even when plenty of memory is available, [#2777](https://github.com/Rdatatable/data.table/issues/2777). Thanks once again to @jsams for the detailed report as a follow up to bug fix 40 in v1.11.0.


### Changes in v1.11.2  (08 May 2018)

1. `test.data.table()` created/overwrote variable `x` in `.GlobalEnv`, [#2828](https://github.com/Rdatatable/data.table/issues/2828); i.e. a modification of user's workspace which is not allowed. Thanks to @etienne-s for reporting.

2. `as.chron` methods for `IDate` and `ITime` have been removed, [#2825](https://github.com/Rdatatable/data.table/issues/2825). `as.chron` still works since `IDate` inherits from `Date`. We are not sure why we had specific methods in the first place. It may have been from a time when `IDate` did not inherit from `Date`, perhaps. Note that we don't use `chron` ourselves in our own work.

3. Fixed `SETLENGTH() cannot be applied to an ALTVEC object` starting in R-devel (R 3.6.0) on 1 May 2018, a few hours after 1.11.0 was accepted on CRAN, [#2820](https://github.com/Rdatatable/data.table/issues/2820). Many thanks to Luke Tierney for pinpointing the problem.

4. Fixed some rare memory faults in `fread()` and `rbindlist()` found with `gctorture2()` and [`rchk`](https://github.com/kalibera/rchk), [#2841](https://github.com/Rdatatable/data.table/issues/2841).


### Changes in v1.11.0  (01 May 2018)

#### NOTICE OF INTENDED FUTURE POTENTIAL BREAKING CHANGES

1. `fread()`'s `na.strings=` argument :

    ```R
    "NA"                                      # old default
    getOption("datatable.na.strings", "NA")   # this release; i.e. the same; no change yet
    getOption("datatable.na.strings", "")     # future release
    ```

    This option controls how `,,` is read in character columns. It does not affect numeric columns which read `,,` as `NA` regardless. We would like `,,`=>`NA` for consistency with numeric types, and `,"",`=>empty string to be the standard default for `fwrite/fread` character columns so that `fread(fwrite(DT))==DT` without needing any change to any parameters. `fwrite` has never written `NA` as `"NA"` in case `"NA"` is a valid string in the data; e.g., 2 character id columns sometimes do. Instead, `fwrite` has always written `,,` by default for an `<NA>` in a character columns. The use of R's `getOption()` allows users to move forward now, using `options(datatable.fread.na.strings="")`, or restore old behaviour when the default's default is changed in future, using `options(datatable.fread.na.strings="NA")`.

2. `fread()` and `fwrite()`'s `logical01=` argument :

    ```R
    logical01 = FALSE                         # old default
    getOption("datatable.logical01", FALSE)   # this release; i.e. the same; no change yet
    getOption("datatable.logical01", TRUE)    # future release
    ```

    This option controls whether a column of all 0's and 1's is read as `integer`, or `logical` directly to avoid needing to change the type afterwards to `logical` or use `colClasses`. `0/1` is smaller and faster than `"TRUE"/"FALSE"`, which can make a significant difference to space and time the more `logical` columns there are. When the default's default changes to `TRUE` for `fread` we do not expect much impact since all arithmetic operators that are currently receiving 0's and 1's as type `integer` (think `sum()`) but instead could receive `logical`, would return exactly the same result on the 0's and 1's as `logical` type. However, code that is manipulating column types using `is.integer` or `is.logical` on `fread`'s result, could require change. It could be painful if `DT[(logical_column)]` (i.e. `DT[logical_column==TRUE]`) changed behaviour due to `logical_column` no longer being type `logical` but `integer`. But that is not the change proposed. The change is the other way around; i.e., a previously `integer` column holding only 0's and 1's would now be type `logical`. Since it's that way around, we believe the scope for breakage is limited. We think a lot of code is converting 0/1 integer columns to logical anyway, either using `colClasses=` or afterwards with an assign. For `fwrite`, the level of breakage depends on the consumer of the output file. We believe `0/1` is a better more standard default choice to move to. See notes below about improvements to `fread`'s sampling for type guessing, and automatic rereading in the rare cases of out-of-sample type surprises.


These options are meant for temporary use to aid your migration, [#2652](https://github.com/Rdatatable/data.table/pull/2652). You are not meant to set them to the old default and then not migrate your code that is dependent on the default. Either set the argument explicitly so your code is not dependent on the default, or change the code to cope with the new default. Over the next few years we will slowly start to remove these options, warning you if you are using them, and return to a simple default. See the history of NEWS and NEWS.0 for past migrations that have, generally speaking, been successfully managed in this way. For example, at the end of NOTES for this version (below in this file) is a note about the usage of `datatable.old.unique.by.key` now warning, as you were warned it would do over a year ago. When that change was introduced, the default was changed and that option provided an option to restore the old behaviour. These `fread`/`fwrite` changes are even more cautious and not even changing the default's default yet. Giving you extra warning by way of this notice to move forward. And giving you a chance to object.

#### NEW FEATURES

1. `fread()`:
    * Efficiency savings at C level including **parallelization** announced [here](https://github.com/Rdatatable/data.table/wiki/talks/BARUG_201704_ParallelFread.pdf); e.g. a 9GB 2 column integer csv input is **50s down to 12s** to cold load on a 4 core laptop with 16GB RAM and SSD. Run `echo 3 >/proc/sys/vm/drop_caches` first to measure cold load time. Subsequent load time (after file has been cached by OS on the first run) **40s down to 6s**.
    * The [fread for small data](https://github.com/Rdatatable/data.table/wiki/Convenience-features-of-fread) page has been revised.
    * Memory maps lazily; e.g. reading just the first 10 rows with `nrow=10` is **12s down to 0.01s** from cold for the 9GB file. Large files close to your RAM limit may work more reliably too. The progress meter will commence sooner and more consistently.
    * `fread` has always jumped to the middle and to the end of the file for a much improved column type guess. The sample size is increased from 100 rows at 10 jump jump points (1,000 rows) to 100 rows at 100 jumps points (10,000 row sample). In the rare case of there still being out-of-sample type exceptions, those columns are now *automatically reread* so you don't have to use `colClasses` yourself.
    * Large number of columns support; e.g. **12,000 columns** tested.
    * **Quoting rules** are more robust and flexible. See point 10 on the wiki page [here](https://github.com/Rdatatable/data.table/wiki/Convenience-features-of-fread#10-automatic-quote-escape-method-detection-including-no-escape).
    * Numeric data that has been quoted is now detected and read as numeric.
    * The ability to position `autostart` anywhere inside one of multiple tables in a single file is removed with warning. It used to search upwards from that line to find the start of the table based on a consistent number of columns. People appear to be using `skip="string"` or `skip=nrow` to find the header row exactly, which is retained and simpler. It was too difficult to retain search-upwards-autostart together with skipping/filling blank lines, filling incomplete rows and parallelization too. If there is any header info above the column names, it is still auto detected and auto skipped (particularly useful when loading a set of files where the column names start on different lines due to a varying height messy header).
    * `dec=','` is now implemented directly so there is no dependency on locale. The options `datatable.fread.dec.experiment` and `datatable.fread.dec.locale` have been removed.
    * `\\r\\r\\n` line endings are now handled such as produced by `base::download.file()` when it doubles up `\\r`. Other rare line endings (`\\r` and `\\n\\r`) are now more robust.
    * Mixed line endings are now handled; e.g. a file formed by concatenating a Unix file and a Windows file so that some lines end with `\\n` while others end with `\\r\\n`.
    * Improved automatic detection of whether the first row is column names by comparing the types of the fields on the first row against the column types ascertained by the 10,000 rows sample (or `colClasses` if provided). If a numeric column has a string value at the top, then column names are deemed present.
    * Detects GB-18030 and UTF-16 encodings and in verbose mode prints a message about BOM detection.
    * Detects and ignores trailing ^Z end-of-file control character sometimes created on MS DOS/Windows, [#1612](https://github.com/Rdatatable/data.table/issues/1612). Thanks to Gergely Daróczi for reporting and providing a file.
    * Added ability to recognize and parse hexadecimal floating point numbers, as used for example in Java. Thanks for @scottstanfield [#2316](https://github.com/Rdatatable/data.table/issues/2316) for the report.
    * Now handles floating-point NaN values in a wide variety of formats, including `NaN`, `sNaN`, `1.#QNAN`, `NaN1234`, `#NUM!` and others, [#1800](https://github.com/Rdatatable/data.table/issues/1800). Thanks to Jori Liesenborgs for highlighting and the PR.
    * If negative numbers are passed to `select=` the out-of-range error now suggests `drop=` instead, [#2423](https://github.com/Rdatatable/data.table/issues/2423). Thanks to Michael Chirico for the suggestion.
    * `sep=NULL` or `sep=""` (i.e., no column separator) can now be used to specify single column input reliably like `base::readLines`, [#1616](https://github.com/Rdatatable/data.table/issues/1616). `sep='\\n'` still works (even on Windows where line ending is actually `\\r\\n`) but `NULL` or `""` are now documented and recommended. Thanks to Dmitriy Selivanov for the pull request and many others for comments. As before, `sep=NA` is not valid; use the default `"auto"` for automatic separator detection. `sep='\\n'` is now deprecated and in future will start to warn when used.
    * Single-column input with blank lines is now valid and the blank lines are significant (representing `NA`). The blank lines are significant even at the very end, which may be surprising on first glance. The change is so that `fread(fwrite(DT))==DT` for single-column inputs containing `NA` which are written as blank. There is no change when `ncol>1`; i.e., input stops with detailed warning at the first blank line, because a blank line when `ncol>1` is invalid input due to no separators being present. Thanks to @skanskan, Michael Chirico, @franknarf1 and Pasha for the testing and discussions, [#2106](https://github.com/Rdatatable/data.table/issues/2106).
    * Too few column names are now auto filled with default column names, with warning, [#1625](https://github.com/Rdatatable/data.table/issues/1625). If there is just one missing column name it is guessed to be for the first column (row names or an index), otherwise the column names are filled at the end. Similarly, too many column names now automatically sets `fill=TRUE`, with warning.
    * `skip=` and `nrow=` are more reliable and are no longer affected by invalid lines outside the range specified. Thanks to Ziyad Saeed and Kyle Chung for reporting, [#1267](https://github.com/Rdatatable/data.table/issues/1267).
    * Ram disk (`/dev/shm`) is no longer used for the output of system command input. Although faster when it worked, it was causing too many device full errors; e.g., [#1139](https://github.com/Rdatatable/data.table/issues/1139) and [zUMIs/19](https://github.com/sdparekh/zUMIs/issues/19). Thanks to Kyle Chung for reporting. Standard `tempdir()` is now used. If you wish to use ram disk, set TEMPDIR to `/dev/shm`; see `?tempdir`.
    * Detecting whether a very long input string is a file name or data is now much faster, [#2531](https://github.com/Rdatatable/data.table/issues/2531). Many thanks to @javrucebo for the detailed report, benchmarks and suggestions.
    * A column of `TRUE/FALSE`s is ok, as well as `True/False`s and `true/false`s, but mixing styles (e.g. `TRUE/false`) is not and will be read as type `character`.
    * New argument `index` to compliment the existing `key` argument for applying secondary orderings out of the box for convenience, [#2633](https://github.com/Rdatatable/data.table/issues/2633).
    * A warning is now issued whenever incorrectly quoted fields have been detected and fixed using a non-standard quote rule. `fread` has always used these advanced rules but now it warns that it is using them. Most file writers correctly quote fields if the field contains the field separator, but a common error is not to also quote fields that contain a quote and then escape those quotes, particularly if that quote occurs at the start of the field. The ability to detect and fix such files is referred to as self-healing. Ambiguities are resolved using the knowledge that the number of columns is constant, and therefore this ability is not available when `fill=TRUE`. This feature can be improved in future by using column type consistency as well as the number of fields. For example:

    ```R
    txt = 'A,B\n1,hello\n2,"howdy" said Joe\n3,bonjour\n'
    cat(txt)
    # A,B
    # 1,hello
    # 2,"howdy" said Joe
    # 3,bonjour
    fread(txt)
           A                B
       <int>           <char>
    1:     1            hello
    2:     2 "howdy" said Joe
    3:     3          bonjour
    Warning message:
    In fread(txt) : Found and resolved improper quoting
    ```

    * Many thanks to @yaakovfeldman, Guillermo Ponce, Arun Srinivasan, Hugh Parsonage, Mark Klik, Pasha Stetsenko, Mahyar K, Tom Crockett, @cnoelke, @qinjs, @etienne-s, Mark Danese, Avraham Adler, @franknarf1, @MichaelChirico, @tdhock, Luke Tierney, Ananda Mahto, @memoryfull, @brandenkmurray for testing dev and reporting these regressions before release to CRAN: #1464, #1671, #1888, #1895, #2070, #2073, #2087, #2091, #2092, #2107, #2118, #2123, #2167, #2194, #2196, #2201, #2222, #2228, #2238, #2246, #2251, #2265, #2267, #2285, #2287, #2299, #2322, #2347, #2352, #2370, #2371, #2395, #2404, #2446, #2453, #2457, #2464, #2481, #2499, #2512, #2515, #2516, #2518, #2520, #2523, #2526, #2535, #2542, #2548, #2561, #2600, #2625, #2666, #2697, #2735, #2744.

2. `fwrite()`:
    * empty strings are now always quoted (`,"",`) to distinguish them from `NA` which by default is still empty (`,,`) but can be changed using `na=` as before. If `na=` is provided and `quote=` is the default `'auto'` then `quote=` is set to `TRUE` so that if the `na=` value occurs in the data, it can be distinguished from `NA`. Thanks to Ethan Welty for the request [#2214](https://github.com/Rdatatable/data.table/issues/2214) and Pasha for the code change and tests, [#2215](https://github.com/Rdatatable/data.table/issues/2215).
    * `logical01` has been added and the old name `logicalAsInt` retained. Pease move to the new name when convenient for you. The old argument name (`logicalAsInt`) will slowly be deprecated over the next few years. The default is unchanged: `FALSE`, so `logical` is still written as `"TRUE"`/`"FALSE"` in full by default. We intend to change the default's default in future to `TRUE`; see the notice at the top of these release notes.

3. Added helpful message when subsetting by a logical column without wrapping it in parentheses, [#1844](https://github.com/Rdatatable/data.table/issues/1844). Thanks @dracodoc for the suggestion and @MichaelChirico for the PR.

4. `tables` gains `index` argument for supplementary metadata about `data.table`s in memory (or any optionally specified environment), part of [#1648](https://github.com/Rdatatable/data.table/issues/1648). Thanks due variously to @jangorecki, @rsaporta, @MichaelChirico for ideas and work towards PR.

5. Improved auto-detection of `character` inputs' formats to `as.ITime` to mirror the logic in `as.POSIXlt.character`, [#1383](https://github.com/Rdatatable/data.table/issues/1383) Thanks @franknarf1 for identifying a discrepancy and @MichaelChirico for investigating.

6. `setcolorder()` now accepts less than `ncol(DT)` columns to be moved to the front, [#592](https://github.com/Rdatatable/data.table/issues/592). Thanks @MichaelChirico for the PR. This also incidentally fixed [#2007](https://github.com/Rdatatable/data.table/issues/2007) whereby explicitly setting `select = NULL` in `fread` errored; thanks to @rcapell for reporting that and @dselivanov and @MichaelChirico for investigating and providing a new test.

7. Three new *Grouping Sets* functions: `rollup`, `cube` and `groupingsets`, [#1377](https://github.com/Rdatatable/data.table/issues/1377). Allows to aggregation on various grouping levels at once producing sub-totals and grand total.

8. `as.data.table()` gains new method for `array`s to return a useful data.table, [#1418](https://github.com/Rdatatable/data.table/issues/1418).

9. `print.data.table()` (all via master issue  [#1523](https://github.com/Rdatatable/data.table/issues/1523)):

    * gains `print.keys` argument, `FALSE` by default, which displays the keys and/or indices (secondary keys) of a `data.table`. Thanks @MichaelChirico for the PR, Yike Lu for the suggestion and Arun for honing that idea to its present form.

    * gains `col.names` argument, `"auto"` by default, which toggles which registers of column names to include in printed output. `"top"` forces `data.frame`-like behavior where column names are only ever included at the top of the output, as opposed to the default behavior which appends the column names below the output as well for longer (>20 rows) tables. `"none"` shuts down column name printing altogether. Thanks @MichaelChirico for the PR, Oleg Bondar for the suggestion, and Arun for guiding commentary.

    * list columns would print the first 6 items in each cell followed by a comma if there are more than 6 in that cell. Now it ends ",..." to make it clearer, part of [#1523](https://github.com/Rdatatable/data.table/issues/1523). Thanks to @franknarf1 for drawing attention to an issue raised on Stack Overflow by @TMOTTM [here](https://stackoverflow.com/q/47679701).

10. `setkeyv` accelerated if key already exists [#2331](https://github.com/Rdatatable/data.table/issues/2331). Thanks to @MarkusBonsch for the PR.

11. Keys and indexes are now partially retained up to the key column assigned to with ':=' [#2372](https://github.com/Rdatatable/data.table/issues/2372). They used to be dropped completely if any one of the columns was affected by `:=`. Tanks to @MarkusBonsch for the PR.

12. Faster `as.IDate` and `as.ITime` methods for `POSIXct` and `numeric`, [#1392](https://github.com/Rdatatable/data.table/issues/1392). Thanks to Jan Gorecki for the PR.

13. `unique(DT)` now returns `DT` early when there are no duplicates to save RAM, [#2013](https://github.com/Rdatatable/data.table/issues/2013). Thanks to Michael Chirico for the PR, and thanks to @mgahan for pointing out a reversion in `na.omit.data.table` before release, [#2660](https://github.com/Rdatatable/data.table/issues/2660#issuecomment-371027948).

14. `uniqueN()` is now faster on logical vectors. Thanks to Hugh Parsonage for [PR#2648](https://github.com/Rdatatable/data.table/pull/2648).

    ```R
    N = 1e9
                                       #   was      now
    x = c(TRUE,FALSE,NA,rep(TRUE,N))   #
    uniqueN(x) == 3                    #  5.4s    0.00s
    x = c(TRUE,rep(FALSE,N), NA)       #
    uniqueN(x,na.rm=TRUE) == 2         #  5.4s    0.00s
    x = c(rep(TRUE,N),FALSE,NA)        #
    uniqueN(x) == 3                    #  6.7s    0.38s
    ```

15. Subsetting optimization with keys and indices is now possible for compound queries like `DT[a==1 & b==2]`, [#2472](https://github.com/Rdatatable/data.table/issues/2472).
Thanks to @MichaelChirico for reporting and to @MarkusBonsch for the implementation.

16. `melt.data.table` now offers friendlier functionality for providing `value.name` for `list` input to `measure.vars`, [#1547](https://github.com/Rdatatable/data.table/issues/1547). Thanks @MichaelChirico and @franknarf1 for the suggestion and use cases, @jangorecki and @mrdwab for implementation feedback, and @MichaelChirico for ultimate implementation.

17. `update.dev.pkg` is new function to update package from development repository, it will download package sources only when newer commit is available in repository. `data.table::update.dev.pkg()` defaults updates `data.table`, but any package can be used.

18. Item 1 in NEWS for [v1.10.2](https://github.com/Rdatatable/data.table/blob/master/NEWS.md#changes-in-v1102--on-cran-31-jan-2017) on CRAN in Jan 2017 included :

    > When j is a symbol prefixed with `..` it will be looked up in calling scope and its value taken to be column names or numbers.
    > When you see the `..` prefix think one-level-up, like the directory `..` in all operating systems means the parent directory.
    > In future the `..` prefix could be made to work on all symbols apearing anywhere inside `DT[...]`.

    The response has been positive ([this tweet](https://twitter.com/MattDowle/status/967290562725359617) and [FR#2655](https://github.com/Rdatatable/data.table/issues/2655)) and so this prefix is now expanded to all symbols appearing in `j=` as a first step; e.g.

    ```R
    cols = "colB"
    DT[, c(..cols, "colC")]   # same as DT[, .(colB,colC)]
    DT[, -..cols]             # all columns other than colB
    ```

    Thus, `with=` should no longer be needed in any cases. Please change to using the `..` prefix and over the next few years we will start to formally deprecate and remove the `with=` parameter.  If this is well received, the `..` prefix could be expanded to symbols appearing in `i=` and `by=`, too. Note that column names should not now start with `..`. If a symbol `..var` is used in `j=` but `..var` exists as a column name, the column still takes precedence, for backwards compatibility. Over the next few years, data.table will start issuing warnings/errors when it sees column names starting with `..`. This affects one CRAN package out of 475 using data.table, so we do not believe this restriction to be unreasonable. Our main focus here which we believe `..` achieves is to resolve the more common ambiguity when `var` is in calling scope and `var` is a column name too. Further, we have not forgotten that in the past we recommended prefixing the variable in calling scope with `..` yourself. If you did that and `..var` exists in calling scope, that still works, provided neither `var` exists in calling scope nor `..var` exists as a column name. Please now remove the `..` prefix on `..var` in calling scope to tidy this up. In future data.table will start to warn/error on such usage.

19. `setindexv` can now assign multiple (separate) indices by accepting a `list` in the `cols` argument.

20. `as.matrix.data.table` method now has an additional `rownames` argument allowing for a single column to be used as the `rownames` after conversion to a `matrix`. Thanks to @sritchie73 for the suggestion, use cases, [#2692](https://github.com/Rdatatable/data.table/issues/2692) and implementation [PR#2702](https://github.com/Rdatatable/data.table/pull/2702) and @MichaelChirico for additional use cases.

#### BUG FIXES

1. The new quote rules handles this single field `"Our Stock Screen Delivers an Israeli Software Company (MNDO, CTCH)<\/a> SmallCapInvestor.com - Thu, May 19, 2011 10:02 AM EDT<\/cite><\/div>Yesterday in \""Google, But for Finding
 Great Stocks\"", I discussed the value of stock screeners as a powerful tool"`, [#2051](https://github.com/Rdatatable/data.table/issues/2051). Thanks to @scarrascoso for reporting. Example file added to test suite.

2. `fwrite()` creates a file with permissions that now play correctly with `Sys.umask()`, [#2049](https://github.com/Rdatatable/data.table/issues/2049). Thanks to @gnguy for reporting.

3. `fread()` no longer holds an open lock on the file when a line outside the large sample has too many fields and generates an error, [#2044](https://github.com/Rdatatable/data.table/issues/2044). Thanks to Hugh Parsonage for reporting.

4. Setting `j = {}` no longer results in an error, [#2142](https://github.com/Rdatatable/data.table/issues/2142). Thanks Michael Chirico for the pull request.

5. Segfault in `rbindlist()` when one or more items are empty, [#2019](https://github.com/Rdatatable/data.table/issues/2019). Thanks Michael Lang for the pull request. Another segfault if the result would be more than 2bn rows, thanks to @jsams's comment in [#2340](https://github.com/Rdatatable/data.table/issues/2340#issuecomment-331505494).

6. Error printing 0-length `ITime` and `NA` objects, [#2032](https://github.com/Rdatatable/data.table/issues/2032) and [#2171](https://github.com/Rdatatable/data.table/issues/2171). Thanks Michael Chirico for the pull requests and @franknarf1 for pointing out a shortcoming of the initial fix.

7. `as.IDate.POSIXct` error with `NULL` timezone, [#1973](https://github.com/Rdatatable/data.table/issues/1973). Thanks @lbilli for reporting and Michael Chirico for the pull request.

8. Printing a null `data.table` with `print` no longer visibly outputs `NULL`, [#1852](https://github.com/Rdatatable/data.table/issues/1852). Thanks @aaronmcdaid for spotting and @MichaelChirico for the PR.

9. `data.table` now works with Shiny Reactivity / Flexdashboard. The error was typically something like `col not found` in `DT[col==val]`. Thanks to Dirk Eddelbuettel leading Matt through reproducible steps and @sergeganakou and Richard White for reporting. Closes [#2001](https://github.com/Rdatatable/data.table/issues/2001) and [shiny/#1696](https://github.com/rstudio/shiny/issues/1696).

10. The `as.IDate.POSIXct` method passed `tzone` along but was not exported. So `tzone` is now taken into account by `as.IDate` too as well as `IDateTime`, [#977](https://github.com/Rdatatable/data.table/issues/977) and [#1498](https://github.com/Rdatatable/data.table/issues/1498). Tests added.

11. Named logical vector now select rows as expected from single row data.table. Thanks to @skranz for reporting. Closes [#2152](https://github.com/Rdatatable/data.table/issues/2152).

12. `fread()`'s rare `Internal error: Sampling jump point 10 is before the last jump ended` has been fixed, [#2157](https://github.com/Rdatatable/data.table/issues/2157). Thanks to Frank Erickson and Artem Klevtsov for reporting with example files which are now added to the test suite.

13. `CJ()` no longer loses attribute information, [#2029](https://github.com/Rdatatable/data.table/issues/2029). Thanks to @MarkusBonsch and @royalts for the pull request.

14. `split.data.table` respects `factor` ordering in `by` argument, [#2082](https://github.com/Rdatatable/data.table/issues/2082). Thanks to @MichaelChirico for identifying and fixing the issue.

15. `.SD` would incorrectly include symbol on lhs of `:=` when `.SDcols` is specified and `get()` appears in `j`. Thanks @renkun-ken for reporting and the PR, and @ProfFancyPants for reporing a regression introduced in the PR. Closes [#2326](https://github.com/Rdatatable/data.table/issues/2326) and [#2338](https://github.com/Rdatatable/data.table/issues/2338).

16. Integer values that are too large to fit in `int64` will now be read as strings [#2250](https://github.com/Rdatatable/data.table/issues/2250).

17. Internal-only `.shallow` now retains keys correctly, [#2336](https://github.com/Rdatatable/data.table/issues/2336). Thanks to @MarkusBonsch for reporting, fixing ([PR #2337](https://github.com/Rdatatable/data.table/pull/2337)) and adding 37 tests. This much advances the journey towards exporting `shallow()`, [#2323](https://github.com/Rdatatable/data.table/issues/2323).

18. `isoweek` calculation is correct regardless of local timezone setting (`Sys.timezone()`), [#2407](https://github.com/Rdatatable/data.table/issues/2407). Thanks to @MoebiusAV and @SimonCoulombe for reporting and @MichaelChirico for fixing.

19. Fixed `as.xts.data.table` to support all xts supported time based index clasess [#2408](https://github.com/Rdatatable/data.table/issues/2408). Thanks to @ebs238 for reporting and for the PR.

20. A memory leak when a very small number such as `0.58E-2141` is bumped to type `character` is resolved, [#918](https://github.com/Rdatatable/data.table/issues/918).

21. The edge case `setnames(data.table(), character(0))` now works rather than error, [#2452](https://github.com/Rdatatable/data.table/issues/2452).

22. Order of rows returned in non-equi joins were incorrect in certain scenarios as reported under [#1991](https://github.com/Rdatatable/data.table/issues/1991). This is now fixed. Thanks to @Henrik-P for reporting.

23. Non-equi joins work as expected when `x` in `x[i, on=...]` is a 0-row data.table. Closes [#1986](https://github.com/Rdatatable/data.table/issues/1986).

24. Non-equi joins along with `by=.EACHI` returned incorrect result in some rare cases as reported under [#2360](https://github.com/Rdatatable/data.table/issues/2360). This is fixed now. This fix also takes care of [#2275](https://github.com/Rdatatable/data.table/issues/2275). Thanks to @ebs238 for the nice minimal reproducible report, @Mihael for asking on SO and to @Frank for following up on SO and filing an issue.

25. `by=.EACHI` works now when `list` columns are being returned and some join values are missing, [#2300](https://github.com/Rdatatable/data.table/issues/2300). Thanks to @jangorecki and @franknarf1 for the reproducible examples which have been added to the test suite.

26. Indices are now retrieved by exact name, [#2465](https://github.com/Rdatatable/data.table/issues/2465). This prevents usage of wrong indices as well as unexpected row reordering in join results. Thanks to @pannnda for reporting and providing a reproducible example and to @MarkusBonsch for fixing.

27. `setnames` of whole table when original table had `NA` names skipped replacing those, [#2475](https://github.com/Rdatatable/data.table/issues/2475). Thanks to @franknarf1 and [BenoitLondon on StackOverflow](https://stackoverflow.com/questions/47228836/) for the report and @MichaelChirico for fixing.

28. `CJ()` works with multiple empty vectors now [#2511](https://github.com/Rdatatable/data.table/issues/2511). Thanks to @MarkusBonsch for fixing.

29. `:=` assignment of one vector to two or more columns, e.g. `DT[, c("x", "y") := 1:10]`, failed to copy the `1:10` data causing errors later if and when those columns were updated by reference, [#2540](https://github.com/Rdatatable/data.table/issues/2540). This is an old issue ([#185](https://github.com/Rdatatable/data.table/issues/185)) that had been fixed but reappeared when code was refactored. Thanks to @patrickhowerter for the detailed report with reproducible example and to @MarkusBonsch for fixing and strengthening tests so it doesn't reappear again.

30. "Negative length vectors not allowed" error when grouping `median` and `var` fixed, [#2046](https://github.com/Rdatatable/data.table/issues/2046) and [#2111](https://github.com/Rdatatable/data.table/issues/2111). Thanks to @caneff and @osofr for reporting and to @kmillar for debugging and explaining the cause.

31. Fixed a bug on Windows where `data.table`s containing non-UTF8 strings in `key`s were not properly sorted, [#2462](https://github.com/Rdatatable/data.table/issues/2462), [#1826](https://github.com/Rdatatable/data.table/issues/1826)  and [StackOverflow](https://stackoverflow.com/questions/47599934/why-doesnt-r-data-table-support-well-for-non-ascii-keys-on-windows). Thanks to @shrektan for reporting and fixing.

32. `x.` prefixes during joins sometimes resulted in a "column not found" error. This is now fixed. Closes [#2313](https://github.com/Rdatatable/data.table/issues/2313). Thanks to @franknarf1 for the MRE.

33. `setattr()` no longer segfaults when setting 'class' to empty character vector, [#2386](https://github.com/Rdatatable/data.table/issues/2386). Thanks to @hatal175 for reporting and to @MarkusBonsch for fixing.

34. Fixed cases where the result of `merge.data.table()` would contain duplicate column names if `by.x` was also in `names(y)`.
`merge.data.table()` gains the `no.dups` argument (default TRUE) to match the correpsonding patched behaviour in `base:::merge.data.frame()`. Now, when `by.x` is also in `names(y)` the column name from `y` has the corresponding `suffixes` added to it. `by.x` remains unchanged for backwards compatibility reasons.
In addition, where duplicate column names arise anyway (i.e. `suffixes = c("", "")`) `merge.data.table()` will now throw a warning to match the behaviour of `base:::merge.data.frame()`.
Thanks to @sritchie73 for reporting and fixing [PR#2631](https://github.com/Rdatatable/data.table/pull/2631) and [PR#2653](https://github.com/Rdatatable/data.table/pull/2653)

35. `CJ()` now fails with proper error message when results would exceed max integer, [#2636](https://github.com/Rdatatable/data.table/issues/2636).

36. `NA` in character columns now display as `<NA>` just like base R to distinguish from `""` and `"NA"`.

37. `getDTthreads()` could return INT_MAX (2 billion) after an explicit call to `setDTthreads(0)`, [PR#2708](https://github.com/Rdatatable/data.table/pull/2708).

38. Fixed a bug on Windows that `data.table` may break if the garbage collecting was triggered when sorting a large number of non-ASCII characters. Thanks to @shrektan for reporting and fixing [PR#2678](https://github.com/Rdatatable/data.table/pull/2678),  [#2674](https://github.com/Rdatatable/data.table/issues/2674).

39. Internal aliasing of `.` to `list` was over-aggressive in applying `list` even when `.` was intended within `bquote`, [#1912](https://github.com/Rdatatable/data.table/issues/1912). Thanks @MichaelChirico for reporting/filing and @ecoRoland for suggesting and testing a fix.

40. Attempt to allocate a wildly large amount of RAM (16EB) when grouping by key and there are close to 2 billion 1-row groups, [#2777](https://github.com/Rdatatable/data.table/issues/2777). Thanks to @jsams for the detailed report.

41. Fix a bug that `print(dt, class=TRUE)` shows only `topn - 1` rows. Thanks to @heavywatal for reporting [#2803](https://github.com/Rdatatable/data.table/issues/2803) and filing [PR#2804](https://github.com/Rdatatable/data.table/pull/2804).

#### NOTES

0. The license has been changed from GPL to MPL (Mozilla Public License). All contributors were consulted and approved. [PR#2456](https://github.com/Rdatatable/data.table/pull/2456) details the reasons for the change.

1. `?data.table` makes explicit the option of using a `logical` vector in `j` to select columns, [#1978](https://github.com/Rdatatable/data.table/issues/1978). Thanks @Henrik-P for the note and @MichaelChirico for filing.

2. Test 1675.1 updated to cope with a change in R-devel in June 2017 related to `factor()` and `NA` levels.

3. Package `ezknitr` has been added to the whitelist of packages that run user code and should be consider data.table-aware, [#2266](https://github.com/Rdatatable/data.table/issues/2266). Thanks to Matt Mills for testing and reporting.

4. Printing with `quote = TRUE` now quotes column names as well, [#1319](https://github.com/Rdatatable/data.table/issues/1319). Thanks @jan-glx for the suggestion and @MichaelChirico for the PR.

5. Added a blurb to `?melt.data.table` explicating the subtle difference in behavior of the `id.vars` argument vis-a-vis its analog in `reshape2::melt`, [#1699](https://github.com/Rdatatable/data.table/issues/1699). Thanks @MichaelChirico for uncovering and filing.

6. Added some clarification about the usage of `on` to `?data.table`, [#2383](https://github.com/Rdatatable/data.table/issues/2383). Thanks to @peterlittlejohn for volunteering his confusion and @MichaelChirico for brushing things up.

7. Clarified that "data.table always sorts in `C-locale`" means that upper-case letters are sorted before lower-case letters by ordering in data.table (e.g. `setorder`, `setkey`, `DT[order(...)]`). Thanks to @hughparsonage for the pull request editing the documentation. Note this makes no difference in most cases of data; e.g. ids where only uppercase or lowercase letters are used (`"AB123"<"AC234"` is always true, regardless), or country names and words which are consistently capitalized. For example, `"America" < "Brazil"` is not affected (it's always true), and neither is `"america" < "brazil"` (always true too); since the first letter is consistently capitalized. But, whether `"america" < "Brazil"` (the words are not consistently capitalized) is true or false in base R depends on the locale of your R session. In America it is true by default and false if you i) type `Sys.setlocale(locale="C")`, ii) the R session has been started in a C locale for you which can happen on servers/services (the locale comes from the environment the R session is started in). However, `"america" < "Brazil"` is always, consistently false in data.table which can be a surprise because it differs to base R by default in most regions. It is false because `"B"<"a"` is true because all upper-case letters come first, followed by all lower case letters (the ascii number of each letter determines the order, which is what is meant by `C-locale`).

8. `data.table`'s dependency has been moved forward from R 3.0.0 (Apr 2013) to R 3.1.0 (Apr 2014; i.e. 3.5 years old). We keep this dependency as old as possible for as long as possible as requested by users in managed environments. Thanks to Jan Gorecki, the test suite from latest dev now runs on R 3.1.0 continously, as well as R-release (currently 3.4.2) and latest R-devel snapshot. [Our CRAN release procedures](https://github.com/Rdatatable/data.table/blob/master/CRAN_Release.cmd) also double check with this stated dependency before release to CRAN. The primary motivation for the bump to R 3.1.0 was allowing one new test which relies on better non-copying behaviour in that version, [#2484](https://github.com/Rdatatable/data.table/issues/2484). It also allows further internal simplifications. Thanks to @MichaelChirico for fixing another test that failed on R 3.1.0 due to slightly different behaviour of `base::read.csv` in R 3.1.0-only which the test was comparing to, [#2489](https://github.com/Rdatatable/data.table/pull/2489).

9. New vignette added: _Importing data.table_ - focused on using data.table as a dependency in R packages. Answers most commonly asked questions and promote good practices.

10. As warned in v1.9.8 release notes below in this file (25 Nov 2016) it has been 1 year since then and so use of `options(datatable.old.unique.by.key=TRUE)` to restore the old default is now deprecated with warning. The new warning states that this option still works and repeats the request to pass `by=key(DT)` explicitly to `unique()`, `duplicated()`, `uniqueN()` and `anyDuplicated()` and to stop using this option. In another year, this warning will become error. Another year after that the option will be removed.

11. As `set2key()` and `key2()` have been warning since v1.9.8 (Nov 2016), their warnings have now been upgraded to errors. Note that when they were introduced in version 1.9.4 (Oct 2014) they were marked as 'experimental' in NEWS item 4. They will be removed in one year.

    ```
    Was warning: set2key() will be deprecated in the next relase. Please use setindex() instead.
    Now error: set2key() is now deprecated. Please use setindex() instead.
    ```

12. The option `datatable.showProgress` is no longer set to a default value when the package is loaded. Instead, the `default=` argument of `getOption` is used by both `fwrite` and `fread`. The default is the result of `interactive()` at the time of the call. Using `getOption` in this way is intended to be more helpful to users looking at `args(fread)` and `?fread`.

13. `print.data.table()` invisibly returns its first argument instead of `NULL`. This behavior is compatible with the standard `print.data.frame()` and tibble's `print.tbl_df()`. Thanks to @heavywatal for [PR#2807](https://github.com/Rdatatable/data.table/pull/2807)


### Changes in v1.10.4-3  (20 Oct 2017)

1. Fixed crash/hang on MacOS when `parallel::mclapply` is used and data.table is merely loaded, [#2418](https://github.com/Rdatatable/data.table/issues/2418). Oddly, all tests including test 1705 (which tests `mclapply` with data.table) passed fine on CRAN. It appears to be some versions of MacOS or some versions of libraries on MacOS, perhaps. Many thanks to Martin Morgan for reporting and confirming this fix works. Thanks also to @asenabouth, Joe Thorley and Danton Noriega for testing, debugging and confirming that automatic parallelism inside data.table (such as `fwrite`) works well even on these MacOS installations. See also news items below for 1.10.4-1 and 1.10.4-2.


### Changes in v1.10.4-2  (12 Oct 2017)

1. OpenMP on MacOS is now supported by CRAN and included in CRAN's package binaries for Mac. But installing v1.10.4-1 from source on MacOS failed when OpenMP was not enabled at compile time, [#2409](https://github.com/Rdatatable/data.table/issues/2409). Thanks to Liz Macfie and @fupangpangpang for reporting. The startup message when OpenMP is not enabled has been updated.

2. Two rare potential memory faults fixed, thanks to CRAN's automated use of latest compiler tools; e.g. clang-5 and gcc-7


### Changes in v1.10.4-1  (09 Oct 2017)

1. The `nanotime` v0.2.0 update (June 2017) changed from `integer64` to `S4` and broke `fwrite` of `nanotime` columns. Fixed to work with `nanotime` both before and after v0.2.0.

2. Pass R-devel changes related to `deparse(,backtick=)` and `factor()`.

3. Internal `NAMED()==2` now `MAYBE_SHARED()`, [#2330](https://github.com/Rdatatable/data.table/issues/2330). Back-ported to pass under the stated dependency, R 3.0.0.

4. Attempted improvement on Mac-only when the `parallel` package is used too (which forks), [#2137](https://github.com/Rdatatable/data.table/issues/2137). Intel's OpenMP implementation appears to leave threads running after the OpenMP parallel region (inside data.table) has finished unlike GNU libgomp. So, if and when `parallel`'s `fork` is invoked by the user after data.table has run in parallel already, instability occurs. The problem only occurs with Mac package binaries from CRAN because they are built by CRAN with Intel's OpenMP library. No known problems on Windows or Linux and no known problems on any platform when `parallel` is not used. If this Mac-only fix still doesn't work, call `setDTthreads(1)` immediately after `library(data.table)` which has been reported to fix the problem by putting `data.table` into single threaded mode earlier.

5. When `fread()` and `print()` see `integer64` columns are present but package `bit64` is not installed, the warning is now displayed as intended. Thanks to a question by Santosh on r-help and forwarded by Bill Dunlap.


### Changes in v1.10.4  (01 Feb 2017)

#### BUG FIXES

1. The new specialized `nanotime` writer in `fwrite()` type punned using `*(long long *)&REAL(column)[i]` which, strictly, is undefined behavour under C standards. It passed a plethora of tests on linux (gcc 5.4 and clang 3.8), win-builder and 6 out 10 CRAN flavours using gcc. But failed (wrong data written) with the newest version of clang (3.9.1) as used by CRAN on the failing flavors, and solaris-sparc. Replaced with the union method and added a grep to CRAN_Release.cmd.


### Changes in v1.10.2  (31 Jan 2017)

#### NEW FEATURES

1. When `j` is a symbol prefixed with `..` it will be looked up in calling scope and its value taken to be column names or numbers.

    ```R
    myCols = c("colA","colB")
    DT[, myCols, with=FALSE]
    DT[, ..myCols]              # same
    ```

   When you see the `..` prefix think _one-level-up_ like the directory `..` in all operating systems meaning the parent directory. In future the `..` prefix could be made to work on all symbols apearing anywhere inside `DT[...]`. It is intended to be a convenient way to protect your code from accidentally picking up a column name. Similar to how `x.` and `i.` prefixes (analogous to SQL table aliases) can already be used to disambiguate the same column name present in both `x` and `i`. A symbol prefix rather than a `..()` _function_ will be easier for us to optimize internally and more convenient if you have many variables in calling scope that you wish to use in your expressions safely. This feature was first raised in 2012 and long wished for, [#633](https://github.com/Rdatatable/data.table/issues/633). It is experimental.

2. When `fread()` or `print()` see `integer64` columns are present, `bit64`'s namespace is now automatically loaded for convenience.

3. `fwrite()` now supports the new [`nanotime`](https://cran.r-project.org/package=nanotime) type by Dirk Eddelbuettel, [#1982](https://github.com/Rdatatable/data.table/issues/1982). Aside: `data.table` already automatically supported `nanotime` in grouping and joining operations via longstanding support of its underlying `integer64` type.

4. `indices()` gains a new argument `vectors`, default `FALSE`. This strsplits the index names by `__` for you, [#1589](https://github.com/Rdatatable/data.table/issues/1589).

    ```R
    DT = data.table(A=1:3, B=6:4)
    setindex(DT, B)
    setindex(DT, B, A)
    indices(DT)
    [1] "B"    "B__A"
    indices(DT, vectors=TRUE)
    [[1]]
    [1] "B"
    [[2]]
    [1] "B" "A"
    ```

#### BUG FIXES

1. Some long-standing potential instability has been discovered and resolved many thanks to a detailed report from Bill Dunlap and Michael Sannella. At C level any call of the form `setAttrib(x, install(), allocVector())` can be unstable in any R package. Despite `setAttrib()` PROTECTing its inputs, the 3rd argument (`allocVector`) can be executed first only for its result to to be released by `install()`'s potential GC before reaching `setAttrib`'s PROTECTion of its inputs. Fixed by either PROTECTing or pre-`install()`ing. Added to CRAN_Release.cmd procedures: i) `grep`s to prevent usage of this idiom in future and ii) running data.table's test suite with `gctorture(TRUE)`.

2. A new potential instability introduced in the last release (v1.10.0) in GForce optimized grouping has been fixed by reverting one change from malloc to R_alloc. Thanks again to Michael Sannella for the detailed report.

3. `fwrite()` could write floating point values incorrectly, [#1968](https://github.com/Rdatatable/data.table/issues/1968). A thread-local variable was incorrectly thread-global. This variable's usage lifetime is only a few clock cycles so it needed large data and many threads for several threads to overlap their usage of it and cause the problem. Many thanks to @mgahan and @jmosser for finding and reporting.

#### NOTES

1. `fwrite()`'s `..turbo` option has been removed as the warning message warned. If you've found a problem, please [report it](https://github.com/Rdatatable/data.table/issues).

2. No known issues have arisen due to `DT[,1]` and `DT[,c("colA","colB")]` now returning columns as introduced in v1.9.8. However, as we've moved forward by setting `options('datatable.WhenJisSymbolThenCallingScope'=TRUE)` introduced then too, it has become clear a better solution is needed. All 340 CRAN and Bioconductor packages that use data.table have been checked with this option on. 331 lines would need to be changed in 59 packages. Their usage is elegant, correct and recommended, though. Examples are `DT[1, encoding]` in quanteda and `DT[winner=="first", freq]` in xgboost. These are looking up the columns `encoding` and `freq` respectively and returning them as vectors. But if, for some reason, those columns are removed from `DT` and `encoding` or `freq` are still variables in calling scope, their values in calling scope would be returned. Which cannot be what was intended and could lead to silent bugs. That was the risk we were trying to avoid. <br>
`options('datatable.WhenJisSymbolThenCallingScope')` is now removed. A migration timeline is no longer needed. The new strategy needs no code changes and has no breakage. It was proposed and discussed in point 2 [here](https://github.com/Rdatatable/data.table/issues/1188#issuecomment-127824969), as follows.<br>
When `j` is a symbol (as in the quanteda and xgboost examples above) it will continue to be looked up as a column name and returned as a vector, as has always been the case.  If it's not a column name however, it is now a helpful error explaining that data.table is different to data.frame and what to do instead (use `..` prefix or `with=FALSE`).  The old behaviour of returning the symbol's value in calling scope can never have been useful to anybody and therefore not depended on. Just as the `DT[,1]` change could be made in v1.9.8, this change can be made now. This change increases robustness with no downside. Rerunning all 340 CRAN and Bioconductor package checks reveal 2 packages throwing the new error: partools and simcausal. Their maintainers have been informed that there is a likely bug on those lines due to data.table's (now remedied) weakness. This is exactly what we wanted to reveal and improve.

3. As before, and as we can see is in common use in CRAN and Bioconductor packages using data.table, `DT[,myCols,with=FALSE]` continues to lookup `myCols` in calling scope and take its value as column names or numbers.  You can move to the new experimental convenience feature `DT[, ..myCols]` if you wish at leisure.


### Changes in v1.10.0  (03 Dec 2016)

#### BUG FIXES

1. `fwrite(..., quote='auto')` already quoted a field if it contained a `sep` or `\n`, or `sep2[2]` when `list` columns are present. Now it also quotes a field if it contains a double quote (`"`) as documented, [#1925](https://github.com/Rdatatable/data.table/issues/1925). Thanks to Aki Matsuo for reporting. Tests added. The `qmethod` tests did test escaping embedded double quotes, but only when `sep` or `\n` was present in the field as well to trigger the quoting of the field.

2. Fixed 3 test failures on Solaris only, [#1934](https://github.com/Rdatatable/data.table/issues/1934). Two were on both sparc and x86 and related to a `tzone` attribute difference between `as.POSIXct` and `as.POSIXlt` even when passed the default `tz=""`. The third was on sparc only: a minor rounding issue in `fwrite()` of 1e-305.

3. Regression crash fixed when 0's occur at the end of a non-empty subset of an empty table, [#1937](https://github.com/Rdatatable/data.table/issues/1937). Thanks Arun for tracking down. Tests added. For example, subsetting the empty `DT=data.table(a=character())` with `DT[c(1,0)]` should return a 1 row result with one `NA` since 1 is past the end of `nrow(DT)==0`, the same result as `DT[1]`.

4. Fixed newly reported crash that also occurred in old v1.9.6 when `by=.EACHI`, `nomatch=0`, the first item in `i` has no match AND `j` has a function call that is passed a key column, [#1933](https://github.com/Rdatatable/data.table/issues/1933). Many thanks to Reino Bruner for finding and reporting with a reproducible example. Tests added.

5. Fixed `fread()` error occurring for a subset of Windows users: `showProgress is not type integer but type 'logical'.`, [#1944](https://github.com/Rdatatable/data.table/issues/1944) and [#1111](https://github.com/Rdatatable/data.table/issues/1111). Our tests cover this usage (it is just default usage), pass on AppVeyor (Windows), win-builder (Windows) and CRAN's Windows so perhaps it only occurs on a specific and different version of Windows to all those. Thanks to @demydd for reporting. Fixed by using strictly `logical` type at R level and `Rboolean` at C level, consistently throughout.

6. Combining `on=` (new in v1.9.6) with `by=` or `keyby=` gave incorrect results, [#1943](https://github.com/Rdatatable/data.table/issues/1943). Many thanks to Henrik-P for the detailed and reproducible report. Tests added.

7. New function `rleidv` was ignoring its `cols` argument, [#1942](https://github.com/Rdatatable/data.table/issues/1942). Thanks Josh O'Brien for reporting. Tests added.

#### NOTES

1. It seems OpenMP is not available on CRAN's Mac platform; NOTEs appeared in [CRAN checks](https://cran.r-project.org/web/checks/check_results_data.table.html) for v1.9.8. Moved `Rprintf` from `init.c` to `packageStartupMessage` to avoid the NOTE as requested urgently by Professor Ripley. Also fixed the bad grammar of the message: 'single threaded' now 'single-threaded'. If you have a Mac and run macOS or OS X on it (I run Ubuntu on mine) please contact CRAN maintainers and/or Apple if you'd like CRAN's Mac binary to support OpenMP. Otherwise, please follow [these instructions for OpenMP on Mac](https://github.com/Rdatatable/data.table/wiki/Installation) which people have reported success with.

2. Just to state explicitly: data.table does not now depend on or require OpenMP. If you don't have it (as on CRAN's Mac it appears but not in general on Mac) then data.table should build, run and pass all tests just fine.

3. There are now 5,910 raw tests as reported by `test.data.table()`. Tests cover 91% of the 4k lines of R and 89% of the 7k lines of C. These stats are now known thanks to Jim Hester's [Covr](https://CRAN.R-project.org/package=covr) package and [Codecov.io](https://codecov.io/). If anyone is looking for something to help with, creating tests to hit the missed lines shown by clicking the `R` and `src` folders at the bottom [here](https://codecov.io/github/Rdatatable/data.table?branch=master) would be very much appreciated.

4. The FAQ vignette has been revised given the changes in v1.9.8. In particular, the very first FAQ.

5. With hindsight, the last release v1.9.8 should have been named v1.10.0 to convey it wasn't just a patch release from .6 to .8 owing to the 'potentially breaking changes' items. Thanks to @neomantic for correctly pointing out. The best we can do now is now bump to 1.10.0.


### Old news from v1.9.8 (Nov 2016) back to v1.2 (Aug 2008) has been moved to [NEWS.0.md](https://github.com/Rdatatable/data.table/blob/master/NEWS.0.md)<|MERGE_RESOLUTION|>--- conflicted
+++ resolved
@@ -129,11 +129,7 @@
     # TRUE
     ```
     
-<<<<<<< HEAD
-19. Sorting now extended to complex vectors, [#1703](https://github.com/Rdatatable/data.table/issues/1703). Consistent with `base::order`, sorting is done lexicographically (`z1<z2` means `Re(z1) < Re(z2) | (Re(z1) == Re(z2) & Im(z1) < Im(z2))`).
-=======
-19. Support for `setkey` on `data.table`s with complex-valued columns, [#1444](https://github.com/Rdatatable/data.table/issues/1444). Note that complex columns themselves are not yet supported as keys). Thanks @atalikami for the report.
->>>>>>> 494468f1
+19. Sorting now extended to complex vectors, [#1703](https://github.com/Rdatatable/data.table/issues/1703). Consistent with `base::order`, sorting is done lexicographically (`z1<z2` means `Re(z1) < Re(z2) | (Re(z1) == Re(z2) & Im(z1) < Im(z2))`). By extension, this means that complex columns can now be used in sorting keys; a related bug ([#1444](https://github.com/Rdatatable/data.table/issues/1444); thanks to @atalikami for the report) was preventing keys to be set on even the non-complex columns of a table.
 
 #### BUG FIXES
 
