
**If you are viewing this file on CRAN, please check latest news on GitHub [here](https://github.com/Rdatatable/data.table/blob/master/NEWS.md).**

### Changes in v1.10.5  ( in development )

#### NEW FEATURES

1. `fread()`:
    * Efficiency savings at C level including **parallelization**; e.g. a 9GB 2 column integer csv input is **50s down to 12s** to cold load on a 4 core laptop with 16GB RAM and SSD. Run `echo 3 >/proc/sys/vm/drop_caches` first to measure cold load time. Subsequent load time (after file has been cached by OS on the first run) **40s down to 6s**.
    * Memory maps lazily; e.g. `nrow=10` is **12s down to 0.01s** from cold for the 9GB file. Large files close to your RAM limit may work more reliably too. The progress meter will commence sooner and more consistently.
    * `fread` has always jumped to the middle and to the end of the file for a much improved column type guess. The sample size is increased from 100 rows at 10 jump jump points (1,000 rows) to 100 rows at 100 jumps points (10,000 row sample). In the rare case of there still being out-of-sample type exceptions, those columns are now **automatically reread* so you don't have to use `colClasses` yourself.
    * Large number of columns support; e.g. **12,000 columns** tested.
    * **Quoting rules** are more robust and flexible. See point 10 on the wiki page [here](https://github.com/Rdatatable/data.table/wiki/Convenience-features-of-fread#10-automatic-quote-escape-method-detection-including-no-escape).
    * Numeric data that has been quoted is now detected and read as numeric.
    * The ability to position `autostart` anywhere inside one of multiple tables in a single file is removed with warning. It used to search upwards from that line to find the start of the table based on a consistent number of columns. People appear to be using `skip="string"` or `skip=nrow` to find the header row exactly, which is retained and simpler. It was too difficult to retain search-upwards-autostart together with skipping blank lines, filling incomplete rows and parallelization. Varying format and height messy header info above the column names is still auto detected and auto skipped.
<<<<<<< HEAD
    * Many thanks to @yaakovfeldman, Guillermo Ponce, Arun Srinivasan, Hugh Parsonage and more to add for testing before release to CRAN: [#2070](https://github.com/Rdatatable/data.table/issues/2070), [#2073](https://github.com/Rdatatable/data.table/issues/2073), [#2087](https://github.com/Rdatatable/data.table/issues/2087), [#2091](https://github.com/Rdatatable/data.table/issues/2091), [#2107](https://github.com/Rdatatable/data.table/issues/2107)
    * Detect BOM mark in GB-18030 and UTF-16 encodings, in verbose mode print a message about BOM detection. 
=======
    * `dec=','` is now implemented directly so there is no dependency on locale. The options `datatable.fread.dec.experiment` and `datatable.fread.dec.locale` have been removed.
    * Many thanks to @yaakovfeldman, Guillermo Ponce, Arun Srinivasan, Hugh Parsonage, Mark Klik and more to add for testing before release to CRAN: [#2070](https://github.com/Rdatatable/data.table/issues/2070), [#2073](https://github.com/Rdatatable/data.table/issues/2073), [#2087](https://github.com/Rdatatable/data.table/issues/2087), [#2091](https://github.com/Rdatatable/data.table/issues/2091), [#2107](https://github.com/Rdatatable/data.table/issues/2107), [fst#50](https://github.com/fstpackage/fst/issues/50#issuecomment-294287846)
>>>>>>> c9f2de79

#### BUG FIXES

1. The type pun fix (using union) in 1.10.4 resolved some CRAN flavors but still failed the new `fwrite` nanotime test with R-devel on MacOS using latest clang from latest Xcode 8.2. It seems that clang optimizations in Xcode 8 are particularly aggressive and require even stricter adherence to C standards. The type pun was already centralized and now uses `memcpy` which is ok by C standards and compilers apparently know to optimize to avoid call overhead.

2. The new quote rules handles this single field `"Our Stock Screen Delivers an Israeli Software Company (MNDO, CTCH)<\/a> SmallCapInvestor.com - Thu, May 19, 2011 10:02 AM EDT<\/cite><\/div>Yesterday in \""Google, But for Finding
 Great Stocks\"", I discussed the value of stock screeners as a powerful tool"`, [#2051](https://github.com/Rdatatable/data.table/issues/2051). Thanks to @scarrascoso for reporting. Example file added to test suite.

3. `fwrite()` creates a file with permissions that now play correctly with `Sys.umask()`, [#2049](https://github.com/Rdatatable/data.table/issues/2049). Thanks to @gnguy for reporting.

4. `fread()` no longer holds an open lock on the file when a line outside the large sample has too many fields and generates an error, [#2044](https://github.com/Rdatatable/data.table/issues/2044). Thanks to Hugh Parsonage for reporting.

5. When `fread()` and `print()` see `integer64` columns are present but package `bit64` is not installed, the warning is now displayed as intended. Thanks to a question by Santosh on r-help and forwarded by Bill Dunlap.


#### NOTES


### Changes in v1.10.4  (on CRAN 01 Feb 2017)

#### BUG FIXES

1. The new specialized `nanotime` writer in `fwrite()` type punned using `*(long long *)&REAL(column)[i]` which, strictly, is undefined behavour under C standards. It passed a plethora of tests on linux (gcc 5.4 and clang 3.8), win-builder and 6 out 10 CRAN flavours using gcc. But failed (wrong data written) with the newest version of clang (3.9.1) as used by CRAN on the failing flavors, and solaris-sparc. Replaced with the union method and added a grep to CRAN_Release.cmd.


### Changes in v1.10.2  (on CRAN 31 Jan 2017)

#### NEW FEATURES

1. When `j` is a symbol prefixed with `..` it will be looked up in calling scope and its value taken to be column names or numbers.
    ```R
    myCols = c("colA","colB")
    DT[, myCols, with=FALSE]
    DT[, ..myCols]              # same
    ```
   When you see the `..` prefix think _one-level-up_ like the directory `..` in all operating systems meaning the parent directory. In future the `..` prefix could be made to work on all symbols apearing anywhere inside `DT[...]`. It is intended to be a convenient way to protect your code from accidentally picking up a column name. Similar to how `x.` and `i.` prefixes (analogous to SQL table aliases) can already be used to disambiguate the same column name present in both `x` and `i`. A symbol prefix rather than a `..()` _function_ will be easier for us to optimize internally and more convenient if you have many variables in calling scope that you wish to use in your expressions safely. This feature was first raised in 2012 and long wished for, [#633](https://github.com/Rdatatable/data.table/issues/633). It is experimental.

2. When `fread()` or `print()` see `integer64` columns are present, `bit64`'s namespace is now automatically loaded for convenience.

3. `fwrite()` now supports the new [`nanotime`](https://cran.r-project.org/package=nanotime) type by Dirk Eddelbuettel, [#1982](https://github.com/Rdatatable/data.table/issues/1982). Aside: `data.table` already automatically supported `nanotime` in grouping and joining operations via longstanding support of its underlying `integer64` type.

4. `indices()` gains a new argument `vectors`, default `FALSE`. This strsplits the index names by `__` for you, [#1589](https://github.com/Rdatatable/data.table/issues/1589).
    ```R
    DT = data.table(A=1:3, B=6:4)
    setindex(DT, B)
    setindex(DT, B, A)
    indices(DT)
    [1] "B"    "B__A"
    indices(DT, vectors=TRUE)
    [[1]]
    [1] "B"
    [[2]]
    [1] "B" "A"
    ```

#### BUG FIXES

1. Some long-standing potential instability has been discovered and resolved many thanks to a detailed report from Bill Dunlap and Michael Sannella. At C level any call of the form `setAttrib(x, install(), allocVector())` can be unstable in any R package. Despite `setAttrib()` PROTECTing its inputs, the 3rd argument (`allocVector`) can be executed first only for its result to to be released by `install()`'s potential GC before reaching `setAttrib`'s PROTECTion of its inputs. Fixed by either PROTECTing or pre-`install()`ing. Added to CRAN_Release.cmd procedures: i) `grep`s to prevent usage of this idiom in future and ii) running data.table's test suite with `gctorture(TRUE)`.

2. A new potential instability introduced in the last release (v1.10.0) in GForce optimized grouping has been fixed by reverting one change from malloc to R_alloc. Thanks again to Michael Sannella for the detailed report.

3. `fwrite()` could write floating point values incorrectly, [#1968](https://github.com/Rdatatable/data.table/issues/1968). A thread-local variable was incorrectly thread-global. This variable's usage lifetime is only a few clock cycles so it needed large data and many threads for several threads to overlap their usage of it and cause the problem. Many thanks to @mgahan and @jmosser for finding and reporting.

#### NOTES

1. `fwrite()`'s `..turbo` option has been removed as the warning message warned. If you've found a problem, please [report it](https://github.com/Rdatatable/data.table/issues).

2. No known issues have arisen due to `DT[,1]` and `DT[,c("colA","colB")]` now returning columns as introduced in v1.9.8. However, as we've moved forward by setting `options('datatable.WhenJisSymbolThenCallingScope'=TRUE)` introduced then too, it has become clear a better solution is needed. All 340 CRAN and Bioconductor packages that use data.table have been checked with this option on. 331 lines would need to be changed in 59 packages. Their usage is elegant, correct and recommended, though. Examples are `DT[1, encoding]` in quanteda and `DT[winner=="first", freq]` in xgboost. These are looking up the columns `encoding` and `freq` respectively and returning them as vectors. But if, for some reason, those columns are removed from `DT` and `encoding` or `freq` are still variables in calling scope, their values in calling scope would be returned. Which cannot be what was intended and could lead to silent bugs. That was the risk we were trying to avoid. <br>
`options('datatable.WhenJisSymbolThenCallingScope')` is now removed. A migration timeline is no longer needed. The new strategy needs no code changes and has no breakage. It was proposed and discussed in point 2 [here](https://github.com/Rdatatable/data.table/issues/1188#issuecomment-127824969), as follows.<br>
When `j` is a symbol (as in the quanteda and xgboost examples above) it will continue to be looked up as a column name and returned as a vector, as has always been the case.  If it's not a column name however, it is now a helpful error explaining that data.table is different to data.frame and what to do instead (use `..` prefix or `with=FALSE`).  The old behaviour of returning the symbol's value in calling scope can never have been useful to anybody and therefore not depended on. Just as the `DT[,1]` change could be made in v1.9.8, this change can be made now. This change increases robustness with no downside. Rerunning all 340 CRAN and Bioconductor package checks reveal 2 packages throwing the new error: partools and simcausal. Their maintainers have been informed that there is a likely bug on those lines due to data.table's (now remedied) weakness. This is exactly what we wanted to reveal and improve.

3. As before, and as we can see is in common use in CRAN and Bioconductor packages using data.table, `DT[,myCols,with=FALSE]` continues to lookup `myCols` in calling scope and take its value as column names or numbers.  You can move to the new experimental convenience feature `DT[, ..myCols]` if you wish at leisure.


### Changes in v1.10.0  (on CRAN 3 Dec 2016)

#### BUG FIXES

1. `fwrite(..., quote='auto')` already quoted a field if it contained a `sep` or `\n`, or `sep2[2]` when `list` columns are present. Now it also quotes a field if it contains a double quote (`"`) as documented, [#1925](https://github.com/Rdatatable/data.table/issues/1925). Thanks to Aki Matsuo for reporting. Tests added. The `qmethod` tests did test escaping embedded double quotes, but only when `sep` or `\n` was present in the field as well to trigger the quoting of the field.

2. Fixed 3 test failures on Solaris only, [#1934](https://github.com/Rdatatable/data.table/issues/1934). Two were on both sparc and x86 and related to a `tzone` attribute difference between `as.POSIXct` and `as.POSIXlt` even when passed the default `tz=""`. The third was on sparc only: a minor rounding issue in `fwrite()` of 1e-305.

3. Regression crash fixed when 0's occur at the end of a non-empty subset of an empty table, [#1937](https://github.com/Rdatatable/data.table/issues/1937). Thanks Arun for tracking down. Tests added. For example, subsetting the empty `DT=data.table(a=character())` with `DT[c(1,0)]` should return a 1 row result with one `NA` since 1 is past the end of `nrow(DT)==0`, the same result as `DT[1]`.

4. Fixed newly reported crash that also occurred in old v1.9.6 when `by=.EACHI`, `nomatch=0`, the first item in `i` has no match AND `j` has a function call that is passed a key column, [#1933](https://github.com/Rdatatable/data.table/issues/1933). Many thanks to Reino Bruner for finding and reporting with a reproducible example. Tests added.

5. Fixed `fread()` error occurring for a subset of Windows users: `showProgress is not type integer but type 'logical'.`, [#1944](https://github.com/Rdatatable/data.table/issues/1944) and [#1111](https://github.com/Rdatatable/data.table/issues/1111). Our tests cover this usage (it is just default usage), pass on AppVeyor (Windows), win-builder (Windows) and CRAN's Windows so perhaps it only occurs on a specific and different version of Windows to all those. Thanks to @demydd for reporting. Fixed by using strictly `logical` type at R level and `Rboolean` at C level, consistently throughout.

6. Combining `on=` (new in v1.9.6) with `by=` or `keyby=` gave incorrect results, [#1943](https://github.com/Rdatatable/data.table/issues/1943). Many thanks to Henrik-P for the detailed and reproducible report. Tests added.

7. New function `rleidv` was ignoring its `cols` argument, [#1942](https://github.com/Rdatatable/data.table/issues/1942). Thanks Josh O'Brien for reporting. Tests added.

#### NOTES

1. It seems OpenMP is not available on CRAN's Mac platform; NOTEs appeared in [CRAN checks](https://cran.r-project.org/web/checks/check_results_data.table.html) for v1.9.8. Moved `Rprintf` from `init.c` to `packageStartupMessage` to avoid the NOTE as requested urgently by Professor Ripley. Also fixed the bad grammar of the message: 'single threaded' now 'single-threaded'. If you have a Mac and run macOS or OS X on it (I run Ubuntu on mine) please contact CRAN maintainers and/or Apple if you'd like CRAN's Mac binary to support OpenMP. Otherwise, please follow [these instructions for OpenMP on Mac](https://github.com/Rdatatable/data.table/wiki/Installation) which people have reported success with.

2. Just to state explicitly: data.table does not now depend on or require OpenMP. If you don't have it (as on CRAN's Mac it appears but not in general on Mac) then data.table should build, run and pass all tests just fine.

3. There are now 5,910 raw tests as reported by `test.data.table()`. Tests cover 91% of the 4k lines of R and 89% of the 7k lines of C. These stats are now known thanks to Jim Hester's [Covr](https://CRAN.R-project.org/package=covr) package and [Codecov.io](https://codecov.io/). If anyone is looking for something to help with, creating tests to hit the missed lines shown by clicking the `R` and `src` folders at the bottom [here](https://codecov.io/github/Rdatatable/data.table?branch=master) would be very much appreciated.

4. The FAQ vignette has been revised given the changes in v1.9.8. In particular, the very first FAQ.

5. With hindsight, the last release v1.9.8 should have been named v1.10.0 to convey it wasn't just a patch release from .6 to .8 owing to the 'potentially breaking changes' items. Thanks to @neomantic for correctly pointing out. The best we can do now is now bump to 1.10.0.


### Changes in v1.9.8  (on CRAN 25 Nov 2016)

#### POTENTIALLY BREAKING CHANGES

  1. By default all columns are now used by `unique()`, `duplicated()` and `uniqueN()` data.table methods, [#1284](https://github.com/Rdatatable/data.table/issues/1284) and [#1841](https://github.com/Rdatatable/data.table/issues/1841). To restore old behaviour: `options(datatable.old.unique.by.key=TRUE)`. In 1 year this option to restore the old default will be deprecated with warning. In 2 years the option will be removed. Please explicitly pass `by=key(DT)` for clarity. Only code that relies on the default is affected. 266 CRAN and Bioconductor packages using data.table were checked before release. 9 needed to change and were notified. Any lines of code without test coverage will have been missed by these checks. Any packages not on CRAN or Bioconductor were not checked.

  2. A new column is guaranteed with `:=` even when there are no matches or when its RHS is length 0 (e.g. `integer()`, `numeric()`) but not `NULL`. The NA column is created with the same type as the empty RHS. This is for consistency so that whether a new column is added or not does not depend on whether `i` matched to 1 or more rows or not. See [#759](https://github.com/Rdatatable/data.table/issues/759) for further details and examples.

  3. When `j` contains no unquoted variable names (whether column names or not), `with=` is now automatically set to `FALSE`. Thus, `DT[,1]`, `DT[,"someCol"]`, `DT[,c("colA","colB")]` and `DT[,100:109]` now work as we all expect them to; i.e., returning columns, [#1188](https://github.com/Rdatatable/data.table/issues/1188), [#1149](https://github.com/Rdatatable/data.table/issues/1149). Since there are no variable names there is no ambiguity as to what was intended. `DT[,colName1:colName2]` no longer needs `with=FALSE` either since that is also unambiguous. That is a single call to the `:` function so `with=TRUE` could make no sense, despite the presence of unquoted variable names. These changes can be made since nobody can be using the existing behaviour of returning back the literal `j` value since that can never be useful. This provides a new ability and should not break any existing code. Selecting a single column still returns a 1-column data.table (not a vector, unlike `data.frame` by default) for type consistency for code (e.g. within `DT[...][...]` chains) that can sometimes select several columns and sometime one, as has always been the case in data.table. In future, `DT[,myCols]` (i.e. a single variable name) will look for `myCols` in calling scope without needing to set `with=FALSE` too, just as a single symbol appearing in `i` does already. The new behaviour can be turned on now by setting the tersely named option: `options(datatable.WhenJisSymbolThenCallingScope=TRUE)`. The default is currently `FALSE` to give you time to change your code. In this future state, one way (i.e. `DT[,theColName]`) to select the column as a vector rather than a 1-column data.table will no longer work leaving the two other ways that have always worked remaining (since data.table is still just a `list` after all): `DT[["someCol"]]` and `DT$someCol`. Those base R methods are faster too (when iterated many times) by avoiding the small argument checking overhead inside the more flexible `DT[...]` syntax as has been highlighted in `example(data.table)` for many years. In the next release, `DT[,someCol]` will continue with old current behaviour but start to warn if the new option is not set. Then the default will change to TRUE to nudge you to move forward whilst still retaining a way for you to restore old behaviour for this feature only, whilst still allowing you to benefit from other new features of the latest release without changing your code. Then finally after an estimated 2 years from now, the option will be removed.

#### NEW FEATURES

  1. `fwrite()` - parallel .csv writer:
    * Thanks to Otto Seiskari for the initial pull request [#580](https://github.com/Rdatatable/data.table/issues/580) that provided C code, R wrapper, manual page and extensive tests.
    * From there Matt parallelized and specialized C functions for writing integer/numeric exactly matching `write.csv` between 2.225074e-308 and 1.797693e+308 to 15 significant figures, dates (between 0000-03-01 and 9999-12-31), times down to microseconds in POSIXct, automatic quoting, `bit64::integer64`, `row.names` and `sep2` for `list` columns where each cell can itself be a vector. See [this blog post](http://blog.h2o.ai/2016/04/fast-csv-writing-for-r/) for implementation details and benchmarks.
    * Accepts any `list` of same length vectors; e.g. `data.frame` and `data.table`.
    * Caught in development before release to CRAN: thanks to Francesco Grossetti for [#1725](https://github.com/Rdatatable/data.table/issues/1725) (NA handling), Torsten Betz for [#1847](https://github.com/Rdatatable/data.table/issues/1847) (rounding of 9.999999999999998) and @ambils for [#1903](https://github.com/Rdatatable/data.table/issues/1903) (> 1 million columns).
    * `fwrite` status was tracked here: [#1664](https://github.com/Rdatatable/data.table/issues/1664)

  2. `fread()`:
    * gains `quote` argument. `quote = ""` disables quoting altogether which reads each field *as is*, [#1367](https://github.com/Rdatatable/data.table/issues/1367). Thanks @manimal.
    * With [#1462](https://github.com/Rdatatable/data.table/issues/1462) fix, quotes are handled slightly better. Thanks  @Pascal for [posting on SO](http://stackoverflow.com/q/34144314/559784).
    * gains `blank.lines.skip` argument that continues reading by skipping empty lines. Default is `FALSE` for backwards compatibility, [#530](https://github.com/Rdatatable/data.table/issues/530). Thanks @DirkJonker. Also closes [#1575](https://github.com/Rdatatable/data.table/issues/1575).
    * gains `fill` argument with default `FALSE` for backwards compatibility. Closes [#536](https://github.com/Rdatatable/data.table/issues/536). Also, `fill=TRUE` prioritises maximum cols instead of longest run with identical columns when `fill=TRUE` which allows handle missing columns slightly more robustly, [#1573](https://github.com/Rdatatable/data.table/issues/1573).
    * gains `key` argument, [#590](https://github.com/Rdatatable/data.table/issues/590).
    * gains `file` argument which expects existing file on input, to ensure no shell commands will be executed when reading file. Closes [#1702](https://github.com/Rdatatable/data.table/issues/1702).
    * Column type guessing is improved by testing 100 rows at 10 points rather than 5 rows at 3 points. See point 3 of [convenience features of fread for small data](https://github.com/Rdatatable/data.table/wiki/Convenience-features-of-fread).

  3. Joins:
    * Non-equi (or conditional) joins are now possible using the familiar `on=` syntax. Possible binary operators include `>=`, `>`, `<=`, `<` and `==`. For e.g., `X[Y, on=.(a, b>b)]` looks for `X.a == Y.a` first and within those matching rows for rows where`X.b > Y.b`, [#1452](https://github.com/Rdatatable/data.table/issues/1452).
    * x's columns can be referred to in `j` using the prefix `x.` at all times. This is particularly useful when it is necessary to x's column that is *also a join column*, [#1615](https://github.com/Rdatatable/data.table/issues/1615). Also closes [#1705](https://github.com/Rdatatable/data.table/issues/1705) (thanks @dbetebenner) and [#1761](https://github.com/Rdatatable/data.table/issues/1761).
    * `on=.()` syntax is now possible, e.g., `X[Y, on=.(x==a, y==b)]`, [#1257](https://github.com/Rdatatable/data.table/issues/1257). Thanks @dselivanov.
    * Joins using `on=` accepts unnamed columns on ad hoc joins, e.g., X[.(5), on="b"] joins "b" from `X` to "V1" from `i`, partly closes [#1375](https://github.com/Rdatatable/data.table/issues/1375).
    * When joining with `on=`, `X[Y, on=c(A="A", b="c")]` can be now specified as `X[Y, on=c("A", b="c")]`, fully closes [#1375](https://github.com/Rdatatable/data.table/issues/1375).
    * `on=` joins now provides more friendly error messages when columns aren't found, [#1376](https://github.com/Rdatatable/data.table/issues/1376).
    * Joins (and binary search based subsets) using `on=` argument now reuses existing (secondary) indices, [#1439](https://github.com/Rdatatable/data.table/issues/1439). Thanks @jangorecki.

  4. `merge.data.table` by default also checks for common key columns between the two `data.table`s before resulting in error when `by` or `by.x, by.y` arguments are not provided, [#1517](https://github.com/Rdatatable/data.table/issues/1517). Thanks @DavidArenburg.

  5. Fast set operations `fsetdiff`, `fintersect`, `funion` and `fsetequal` for data.tables are now implemented, [#547](https://github.com/Rdatatable/data.table/issues/547).

  6. Added `setDTthreads()` and `getDTthreads()` to control the threads used in data.table functions that are now parallelized with OpenMP on all architectures including Windows (`fwrite()`, `fsort()` and subsetting). Extra code was required internally to ensure these control data.table only and not other packages using OpenMP. When data.table is used from the parallel package (e.g. `mclapply` as done by 3 CRAN and Bioconductor packages) data.table automatically switches down to one thread to avoid a [deadlock/hang](https://gcc.gnu.org/bugzilla/show_bug.cgi?id=58378) when OpenMP is used with fork(); [#1745](https://github.com/Rdatatable/data.table/issues/1745) and [#1727](https://github.com/Rdatatable/data.table/issues/1727). Thanks to Kontstantinos Tsardounis, Ramon Diaz-Uriarte and Jan Gorecki for testing before release and providing reproducible examples. After `parallel::mclapply` has finished, data.table reverts to the prior `getDTthreads()` state. Tests added which will therefore will run every day thanks to CRAN (limited to 2 threads on CRAN which is enough to test).

  7. `GForce` (See ?\`datatable-optimize\` for more):
    * `dt[, .N, by=cols]` is optimised internally as well, [#1251](https://github.com/Rdatatable/data.table/issues/1251).
    * is now also optimised for `median`. Partly addresses [#523](https://github.com/Rdatatable/data.table/issues/523). Check that issue for benchmarks.
    * GForce kicks in along with subsets in `i` as well, e.g., `DT[x > 2, mean(y), by=z]`. Partly addresses [#971](https://github.com/Rdatatable/data.table/issues/971).
    * GForce is optimised for `head(., 1)` and `tail(., 1)`, where `.` is a column name or `.SD`. Partly addresses [#523](https://github.com/Rdatatable/data.table/issues/523). Check the link for benchmarks.
    * GForce is optimised for length-1 subsets, e.g., `.SD[2]`, `col[2]`. Partly addresses [#523](https://github.com/Rdatatable/data.table/issues/523).
    * `var`, `sd` and `prod` are all GForce optimised for speed and memory. Partly addresses [#523](https://github.com/Rdatatable/data.table/issues/523). See that post for benchmarks.

  8. Reshaping:
    * `dcast.data.table` now allows `drop = c(FALSE, TRUE)` and `drop = c(TRUE, FALSE)`. The former only fills all missing combinations of formula LHS, where as the latter fills only all missing combinations of formula RHS. Thanks to Ananda Mahto for [this SO post](http://stackoverflow.com/q/34830908/559784) and to Jaap for filing [#1512](https://github.com/Rdatatable/data.table/issues/1512).
    * `melt.data.table` finds variables provided to `patterns()` when called from within user defined functions, [#1749](https://github.com/Rdatatable/data.table/issues/1749). Thanks to @kendonB for the report.

  9. We can now refer to the columns that are not mentioned in `.SD` / `.SDcols` in `j` as well. For example, `DT[, .(sum(v1), lapply(.SD, mean)), by=grp, .SDcols=v2:v3]` works as expected, [#495](https://github.com/Rdatatable/data.table/issues/495). Thanks to @MattWeller for report and to others for linking various SO posts to be updated. Also closes [#484](https://github.com/Rdatatable/data.table/issues/484).

  10. New functions `inrange()` and `%inrange%` are exported. It performs a range join making use of the recently implemented *non-equi* joins ([#1452](https://github.com/Rdatatable/data.table/issues/1452)) [#679](https://github.com/Rdatatable/data.table/issues/679). Also thanks to @DavidArenburg for [#1819](https://github.com/Rdatatable/data.table/issues/1819).

  11. `%between%` is vectorised which means we can now do: `DT[x %between% list(y,z)]` where `y` and `z` are vectors, [#534](https://github.com/Rdatatable/data.table/issues/534). Thanks @MicheleCarriero for filing the issue and the idea.

  12. Most common use case for `between()`, i.e., `lower` and `upper` are length=1, is now implemented in C and parallelised. This results in ~7-10x speed improvement on vectors of length >= 1e6.

  13. Row subset operations of data.table is now parallelised with OpenMP, [#1660](https://github.com/Rdatatable/data.table/issues/1660). See the linked issue page for a rough benchmark on speedup.

  14. `tstrsplit` gains argument `names`, [#1379](https://github.com/Rdatatable/data.table/issues/1379). A character vector of column names can be provided as well. Thanks @franknarf1.

  15. `tstrsplit` gains argument `keep` which corresponds to the indices of list elements to return from the transposed list.

  16. `rowid()` and `rowidv()` - convenience functions for generating a unique row ids within each group, are implemented. `rowid()` is particularly useful along with `dcast()`. See `?rowid` for more, [#1353](https://github.com/Rdatatable/data.table/issues/1353).

  17. `rleid()` gains `prefix` argument, similar to `rowid()`.

  18. `shift()` understands and operates on list-of-list inputs as well, [#1595](https://github.com/Rdatatable/data.table/issues/1595). Thanks to @enfascination and to @chris for [asking on SO](http://stackoverflow.com/q/38900293/559784).

  19. `uniqueN` gains `na.rm` argument, [#1455](https://github.com/Rdatatable/data.table/issues/1455).

  20. `first()` is now exported to return the first element of vectors, data.frames and data.tables.

  21. New `split.data.table` method. Faster, more flexible and consistent with data.frame method. Closes [#1389](https://github.com/Rdatatable/data.table/issues/1389). Now also properly preallocate columns, thanks @maverickg for reporting, closes [#1908](https://github.com/Rdatatable/data.table/issues/1908).

  22. `rbindlist` supports columns of type `complex`, [#1659](https://github.com/Rdatatable/data.table/issues/1659).

  23. Added `second` and `minute` extraction functions which, like extant `hour`/`yday`/`week`/etc, always return an integer, [#874](https://github.com/Rdatatable/data.table/issues/874). Also added ISO 8601-consistent weeks in `isoweek`, [#1765](https://github.com/Rdatatable/data.table/issues/1765). Thanks to @bthieurmel and @STATWORX for the FRs and @MichaelChirico for the PRs. 

  24. `setnames` accepts negative indices in `old` argument, [#1443](https://github.com/Rdatatable/data.table/issues/1443). Thanks @richierocks.

  25. `by` understands `colA:colB` syntax now, like `.SDcols` does, [#1395](https://github.com/Rdatatable/data.table/issues/1395). Thanks @franknarf1.

  26. `data.table()` function gains `stringsAsFactors` argument with default `FALSE`, [#643](https://github.com/Rdatatable/data.table/issues/643). Thanks to @jangorecki for reviving this issue.
  
  27. `print.data.table` now warns when `bit64` package isn't loaded but the `data.table` contains `integer64` columns, [#975](https://github.com/Rdatatable/data.table/issues/975). Thanks to @StephenMcInerney.

  28. New argument `print.class` for `print.data.table` allows for including column class under column names (as inspired by `tbl_df` in `dplyr`); default (adjustable via `"datatable.print.class"` option) is `FALSE`, the inherited behavior. Part of [#1523](https://github.com/Rdatatable/data.table/issues/1523); thanks to @MichaelChirico for the FR & PR.
  
  29. `all.equal.data.table` gains `check.attributes`, `ignore.col.order`, `ignore.row.order` and `tolerance` arguments.
  
  30. `keyby=` is now much faster by not doing not needed work; e.g. 25s down to 13s for a 1.5GB DT with 200m rows and 86m groups. With more groups or bigger data, larger speedup factors are possible. Please always use `keyby=` unless you really need `by=`. `by=` returns the groups in first appearance order and takes longer to do that. See [#1880](https://github.com/Rdatatable/data.table/issues/1880) for more info and please register your views there on changing the default.

#### BUG FIXES

  1. Now compiles and runs on IBM AIX gcc. Thanks to Vinh Nguyen for investigation and testing, [#1351](https://github.com/Rdatatable/data.table/issues/1351).

  2. `as.ITime(NA)` works as intended, [#1354](https://github.com/Rdatatable/data.table/issues/1354). Thanks @geneorama.

  3. `last()` dispatches `xts::last()` properly again, [#1347](https://github.com/Rdatatable/data.table/issues/1347). Thanks to @JoshuaUlrich for spotting and suggesting the fix.

  4. `merge.data.table` ignores names when `by` argument is a named vector, [#1352](https://github.com/Rdatatable/data.table/issues/1352). Thanks @sebastian-c.

  5. `melt.data.table` names `value` column correctly when `patterns()` of length=1 is provided to `measure.vars()`, [#1346](https://github.com/Rdatatable/data.table/issues/1346). Thanks @jaapwalhout.

  6. Fixed a rare case in `melt.data.table` not setting `variable` factor column properly when `na.rm=TRUE`, [#1359](https://github.com/Rdatatable/data.table/issues/1359). Thanks @mplatzer.

  7. `dt[i, .SD]` unlocks `.SD` and overallocates correctly now, [#1341](https://github.com/Rdatatable/data.table/issues/1341). Thanks @marc-outins.

  8. Querying a list column with `get()`, e.g., `dt[, get("c")]` is handled properly, [#1212](https://github.com/Rdatatable/data.table/issues/1212). Thanks @DavidArenburg.

  9. Grouping on empty data.table with list col in `j` works as expected, [#1207](https://github.com/Rdatatable/data.table/issues/1207). Thanks @jangorecki.

  10. Unnamed `by/keyby` expressions ensure now that the auto generated names are unique, [#1334](https://github.com/Rdatatable/data.table/issues/1334). Thanks @caneff.

  11. `melt` errors correctly when `id.vars` or `measure.vars` are negative values, [#1372](https://github.com/Rdatatable/data.table/issues/1372).

  12. `merge.data.table` always resets class to `c("data.table", "data.frame")` in result to be consistent with `merge.data.frame`, [#1378](https://github.com/Rdatatable/data.table/issues/1378). Thanks @ladida771.

  13. `fread` reads text input with empty newline but with just spaces properly, for e.g., fread('a,b\n1,2\n   '), [#1384](https://github.com/Rdatatable/data.table/issues/1384). Thanks to @ladida771.

  14. `fread` with `stringsAsFactors = TRUE` no longer produces factors with NA as a factor level, [#1408](https://github.com/Rdatatable/data.table/pull/1408). Thanks to @DexGroves.

  15. `test.data.table` no longer raises warning if suggested packages are not available. Thanks to @jangorecki for PR [#1403](https://github.com/Rdatatable/data.table/pull/1403). Closes [#1193](https://github.com/Rdatatable/data.table/issues/1193).

  16. `rleid()` does not affect attributes of input vector, [#1419](https://github.com/Rdatatable/data.table/issues/1419). Thanks @JanGorecki.

  17. `uniqueN()` now handles NULL properly, [#1429](https://github.com/Rdatatable/data.table/issues/1429). Thanks @JanGorecki.

  18. GForce `min` and `max` functions handle `NaN` correctly, [#1461](https://github.com/Rdatatable/data.table/issues/1461). Thanks to @LyssBucks for [asking on SO](http://stackoverflow.com/q/34081848/559784).

  19. Warnings on unable to detect column types from middle/last 5 lines are now moved to messages when `verbose=TRUE`. Closes [#1124](https://github.com/Rdatatable/data.table/issues/1124).

  20. `fread` converts columns to `factor` type when used along with `colClasses` argument, [#721](https://github.com/Rdatatable/data.table/issues/721). Thanks @AmyMikhail.

  21. Auto indexing handles logical subset of factor column using numeric value properly, [#1361](https://github.com/Rdatatable/data.table/issues/1361). Thanks @mplatzer.
  
  22. `as.data.table.xts` handles single row `xts` object properly, [#1484](https://github.com/Rdatatable/data.table/issues/1484). Thanks Michael Smith and @jangorecki.

  23. data.table now solves the issue of mixed encodings by comparing character columns with marked encodings under `UTF8` locale. This resolves issues [#66](https://github.com/Rdatatable/data.table/issues/66), [#69](https://github.com/Rdatatable/data.table/issues/69), [#469](https://github.com/Rdatatable/data.table/issues/469) and [#1293](https://github.com/Rdatatable/data.table/issues/1293). Thanks to @StefanFritsch and @Arthur.

  24. `rbindlist` handles `idcol` construction correctly and more efficiently now (logic moved to C), [#1432](https://github.com/Rdatatable/data.table/issues/1432). Thanks to @franknarf1 and @Chris.

  25. `CJ` sorts correctly when duplicates are found in input values and `sorted=TRUE`, [#1513](https://github.com/Rdatatable/data.table/issues/1513). Thanks @alexdeng.

  26. Auto indexing returns order of subset properly when input `data.table` is already sorted, [#1495](https://github.com/Rdatatable/data.table/issues/1495). Thanks @huashan for the nice reproducible example.

  27. `[.data.table` handles column subsets based on conditions that result in `NULL` as list elements correctly, [#1477](https://github.com/Rdatatable/data.table/issues/1477). Thanks @MichaelChirico. Also thanks to @Max from DSR for spotting a bug as a result of this fix. Now fixed.

  28. Providing the first argument to `.Call`, for e.g., `.Call("Crbindlist", ...)` seems to result in *"not resolved in current namespace"* error. A potential fix is to simply remove the quotes like so many other calls in data.table. Potentially fixes [#1467](https://github.com/Rdatatable/data.table/issues/1467). Thanks to @rBatt, @rsaporta and @damienchallet.

  29. `last` function will now properly redirect method if `xts` is not installed or not attached on search path. Closes [#1560](https://github.com/Rdatatable/data.table/issues/1560).

  30. `rbindlist` (and `rbind`) works as expected when `fill = TRUE` and the first element of input list doesn't have columns present in other elements of the list, [#1549](https://github.com/Rdatatable/data.table/issues/1549). Thanks to @alexkowa.

  31. `DT[, .(col), with=FALSE]` now returns a meaningful error message, [#1440](https://github.com/Rdatatable/data.table/issues/1440). Thanks to @VasilyA for [posting on SO](http://stackoverflow.com/q/33851742/559784).

  32. Fixed a segault in `forder` when elements of input list are not of same length, [#1531](https://github.com/Rdatatable/data.table/issues/1531). Thanks to @MichaelChirico.
  
  33. Reverted support of *list-of-lists* made in [#1224](https://github.com/Rdatatable/data.table/issues/1224) for consistency.

  34. Fixed an edge case in fread's `fill` argument, [#1503](https://github.com/Rdatatable/data.table/issues/1503). Thanks to @AnandaMahto.

  35. `copy()` overallocates properly when input is a *list-of-data.tables*, [#1476](https://github.com/Rdatatable/data.table/issues/1476). Thanks to @kimiylilammi and @AmitaiPerlstein for the report.

  36. `fread()` handles embedded double quotes in json fields as expected, [#1164](https://github.com/Rdatatable/data.table/issues/1164). Thanks @richardtessier.

  37. `as.data.table.list` handles list elements that are matrices/data.frames/data.tables properly, [#833](https://github.com/Rdatatable/data.table/issues/833). Thanks to @talexand.

  38. `data.table()`, `as.data.table()` and `[.data.table` warn on `POSIXlt` type column and converts to `POSIXct` type. `setDT()` errors when input is list and any column is of type `POSIXlt`, [#646](https://github.com/Rdatatable/data.table/issues/646). Thanks to @tdhock.

  39. `roll` argument handles -ve integer64 values correctly, [#1405](https://github.com/Rdatatable/data.table/issues/1405). Thanks @bryan4887. Also closes [#1650](https://github.com/Rdatatable/data.table/issues/1650), a segfault due to this fix. Thanks @Franknarf1 for filing the issue.

  40. Not join along with `mult="first"` and `mult="last"` is handled correctly, [#1571](https://github.com/Rdatatable/data.table/issues/1571).

  41. `by=.EACHI` works as expected along with `mult="first"` and `mult="last"`, [#1287](https://github.com/Rdatatable/data.table/issues/1287) and [#1271](https://github.com/Rdatatable/data.table/issues/1271).

  42. Subsets using logical expressions in `i` (e.g. `DT[someCol==3]`) no longer return an unintended all-NA row when `DT` consists of a single row and `someCol` contains `NA`, fixing [#1252](https://github.com/Rdatatable/data.table/issues/1252). Thanks to @sergiizaskaleta for reporting. If `i` is the reserved symbol `NA` though (i.e. `DT[NA]`) it is still auto converted to `DT[NA_integer_]` so that a single `NA` row is returned as almost surely expected. For consistency with past behaviour and to save confusion when comparing to `DT[c(NA,1)]`.

  43. `setattr()` catches logical input that points to R's global TRUE value and sets attributes on a copy instead, along with a warning, [#1281](https://github.com/Rdatatable/data.table/issues/1281). Thanks to @tdeenes.

  44. `fread` respects order of columns provided to argument `select` in result, and also warns if the column(s) provided is not present, [#1445](https://github.com/Rdatatable/data.table/issues/1445). 

  45. `DT[, .BY, by=x]` and other variants of adding a column using `.BY` are now handled correctly, [#1270](https://github.com/Rdatatable/data.table/issues/1270).

  46. `as.data.table.data.table()` method checks and restores over-allocation, [#473](https://github.com/Rdatatable/data.table/issues/473). 

  47. When the number of rows read are less than the number of guessed rows (or allocated), `fread()` doesn't warn anymore; rather restricts to a verbose message, [#1116](https://github.com/Rdatatable/data.table/issues/1116) and [#1239](https://github.com/Rdatatable/data.table/issues/1239). Thanks to @slowteetoe and @hshipper.

  48. `fread()` throws an error if input is a *directory*, [#989](https://github.com/Rdatatable/data.table/issues/989). Thanks @vlsi.

  49. UTF8 BOM header is excluded properly in `fread()`, [#1087](https://github.com/Rdatatable/data.table/issues/1087) and [#1465](https://github.com/Rdatatable/data.table/issues/1465). Thanks to @nigmastar and @MichaelChirico.

  50. Joins using `on=` retains (and discards) keys properly, [#1268](https://github.com/Rdatatable/data.table/issues/1268). Thanks @DouglasClark for [this SO post](http://stackoverflow.com/q/29918595/559784) that helped discover the issue.

  51. Secondary keys are properly removed when those columns get updated, [#1479](https://github.com/Rdatatable/data.table/issues/1479). Thanks @fabiangehring for the report, and also @ChristK for the MRE.
  
  52. `dcast` no longer errors on tables with duplicate columns that are unused in the call, [#1654](https://github.com/Rdatatable/data.table/issues/1654). Thanks @MichaelChirico for FR&PR.
  
  53. `fread` won't use `wget` for file:// input, [#1668](https://github.com/Rdatatable/data.table/issues/1668); thanks @MichaelChirico for FR&PR.

  54. `chmatch()` handles `nomatch = integer(0)` properly, [#1672](https://github.com/Rdatatable/data.table/issues/1672).
  
  55. `dimnames.data.table` no longer errors in `data.table`-unaware environments when a `data.table` has, e.g., been churned through some `dplyr` functions and acquired extra classes, [#1678](https://github.com/Rdatatable/data.table/issues/1678). Thanks Daisy Lee on SO for pointing this out and @MichaelChirico for the fix.

  55. `fread()` did not respect encoding on header column. Now fixed, [#1680](https://github.com/Rdatatable/data.table/issues/1680). Thanks @nachti.

  56. as.data.table's `data.table` method returns a copy as it should, [#1681](https://github.com/Rdatatable/data.table/issues/1681).

  57. Grouped update operations, e.g., `DT[, y := val, by=x]` where `val` is an unsupported type errors *without adding an unnamed column*, [#1676](https://github.com/Rdatatable/data.table/issues/1676). Thanks @wligtenberg.
  
  58. Handled use of `.I` in some `GForce` operations, [#1683](https://github.com/Rdatatable/data.table/issues/1683). Thanks gibbz00 from SO and @franknarf1 for reporting and @MichaelChirico for the PR.
  
  59. Added `+.IDate` method so that IDate + integer retains the `IDate` class, [#1528](https://github.com/Rdatatable/data.table/issues/1528); thanks @MichaelChirico for FR&PR. Similarly, added `-.IDate` so that IDate - IDate returns a plain integer rather than difftime.
  
  60. Radix ordering an integer vector containing INTMAX (2147483647) with decreasing=TRUE and na.last=FALSE failed ASAN check and seg faulted some systems. As reported for base R [#16925](https://bugs.r-project.org/bugzilla/show_bug.cgi?id=16925) whose new code comes from data.table. Simplified code, added test and proposed change to base R.

  60. Fixed test in `onAttach()` for when `Packaged` field is missing from `DESCRIPTION`, [#1706](https://github.com/Rdatatable/data.table/issues/1706); thanks @restonslacker for BR&PR.

  61. Adding missing factor levels are handled correctly in case of NAs. This affected a case of join+update operation as shown in [#1718](https://github.com/Rdatatable/data.table/issues/1718). Thanks to @daniellemccool.

  63. `foverlaps` now raise a meaningful error for duplicate column names, closes [#1730](https://github.com/Rdatatable/data.table/issues/1730). Thanks @rodonn.

  64. `na.omit` and `unique` methods now removes indices, closes [#1734](https://github.com/Rdatatable/data.table/issues/1734) and [#1760](https://github.com/Rdatatable/data.table/issues/1760). Thanks @m-dz and @fc9.30.

  65. List of data.tables with custom class is printed properly, [#1758](https://github.com/Rdatatable/data.table/issues/1758). Thanks @fruce-ki.

  66. `uniqueN` handles `na.rm=TRUE` argument on sorted inputs correctly, [#1771](https://github.com/Rdatatable/data.table/issues/1771). Thanks @ywhuofu.

  67. `get()` / `mget()` play nicely with `.SD` / `.SDcols`, [#1744](https://github.com/Rdatatable/data.table/issues/1753). Thanks @franknarf1.

  68. Joins on integer64 columns assigns `NA` correctly for no matching rows, [#1385](https://github.com/Rdatatable/data.table/issues/1385) and partly [#1459](https://github.com/Rdatatable/data.table/issues/1459). Thanks @dlithio and @abielr.
  
  69. Added `as.IDate.POSIXct` to prevent loss of timezone information, [#1498](https://github.com/Rdatatable/data.table/issues/1498). Thanks @dougedmunds for reporting and @MichaelChirico for the investigating & fixing.

  70. Retaining / removing keys is handled better when join is performed on non-key columns using `on` argument, [#1766](https://github.com/Rdatatable/data.table/issues/1766), [#1704](https://github.com/Rdatatable/data.table/issues/1704) and [#1823](https://github.com/Rdatatable/data.table/issues/1823). Thanks @mllg, @DavidArenburg and @mllg.

  71. `rbind` for data.tables now coerces non-list inputs to data.tables first before calling `rbindlist` so that binding list of data.tables and matrices work as expected to be consistent with base's rbind, [#1626](https://github.com/Rdatatable/data.table/issues/1626). Thanks @ems for reporting [here](http://stackoverflow.com/q/34426957/559784) on SO.

  72. Subassigning a factor column with `NA` works as expected. Also, the warning message on coercion is suppressed when RHS is singleton NA, [#1740](https://github.com/Rdatatable/data.table/issues/1740). Thanks @Zus.

  73. Joins on key columns in the presence of `on=` argument were slightly slower as it was unnecesarily running a check to ensure orderedness. This is now fixed, [#1825](https://github.com/Rdatatable/data.table/issues/1825). Thanks @sz-cgt. See that post for updated benchmark.
  
  74. `keyby=` now runs j in the order that the groups appear in the sorted result rather than first appearance order, [#606](https://github.com/Rdatatable/data.table/issues/606). This only makes a difference in very rare usage where j does something depending on an earlier group's result, perhaps by using `<<-`. If j is required to be run in first appearance order, then use `by=` whose behaviour is unchanged. Now we have this option. No existing tests affected. New tests added.
  
  75. `:=` verbose messages have been corrected and improved, [#1808](https://github.com/Rdatatable/data.table/issues/1808). Thanks to @franknarf1 for reproducible examples. Tests added.
  
  76. `DT[order(colA,na.last=NA)]` on a 2-row `DT` with one NA in `colA` and `na.last=NA` (meaning to remove NA) could return a randomly wrong result due to using uninitialized memory. Tests added.

  77. `fread` is now consistent to `read.table` on `colClasses` vector containing NA, also fixes mixed character and factor in `colClasses` vector. Closes [#1910](https://github.com/Rdatatable/data.table/issues/1910).

#### NOTES

  1. Updated error message on invalid joins to reflect the new `on=` syntax, [#1368](https://github.com/Rdatatable/data.table/issues/1368). Thanks @MichaelChirico.

  2. Fixed test 842 to account for `gdata::last` as well, [#1402](https://github.com/Rdatatable/data.table/issues/1402). Thanks @JanGorecki. 

  3. Fixed tests for `fread` 1378.2 and 1378.3 with `showProgress = FALSE`, closes [#1397](https://github.com/Rdatatable/data.table/issues/1397). Thanks to @JanGorecki for the PR.

  4. Worked around auto index error in `v1.9.6` to account for indices created with `v1.9.4`, [#1396](https://github.com/Rdatatable/data.table/issues/1396). Thanks @GRandom.

  5. `test.data.table` gets new argument `silent`, if set to TRUE then it will not raise exception but returns TRUE/FALSE based on the test results.

  6. `dim.data.table` is now implemented in C. Thanks to Andrey Riabushenko.

  7. Better fix to `fread`'s `check.names` argument using `make.names()`, [#1027](https://github.com/Rdatatable/data.table/issues/1027). Thanks to @DavidArenberg for spotting the issue with the previous fix using `make.unique()`.

  8. Fixed explanation of `skip` argument in `?fread` as spotted by @aushev, [#1425](https://github.com/Rdatatable/data.table/issues/1425).

  9. Run `install_name_tool` when building on OS X to ensure that the install name for datatable.so matches its filename. Fixes [#1144](https://github.com/Rdatatable/data.table/issues/1144). Thanks to @chenghlee for the PR.
  
  10. Updated documentation of `i` in `[.data.table` to emphasize the emergence of the new `on` option as an alternative to keyed joins, [#1488](https://github.com/Rdatatable/data.table/issues/1488). Thanks @MichaelChirico.
  
  11. Improvements and fixes to `?like` [#1515](https://github.com/Rdatatable/data.table/issues/1515). Thanks to @MichaelChirico for the PR.

  12. Several improvements and fixes to `?between` [#1521](https://github.com/Rdatatable/data.table/issues/1521). Thanks @MichaelChirico for the PR.

  13. `?shift.Rd` is fixed so that it does not get misconstrued to be in a time series sense. Closes [#1530](https://github.com/Rdatatable/data.table/issues/1530). Thanks to @pstoyanov.

  14. `?truelength.Rd` is fixed to reflect that over-allocation happens on data.tables loaded from disk only during column additions and not deletions, [#1536](https://github.com/Rdatatable/data.table/issues/1536). Thanks to @Roland and @rajkrpan.

  15. Added `\n` to message displayed in `melt.data.table` when duplicate names are found, [#1538](https://github.com/Rdatatable/data.table/issues/1538). Thanks @Franknarf1.

  16. `merge.data.table` will raise warning if any of data.tables to join has 0 columns. Closes [#597](https://github.com/Rdatatable/data.table/issues/597).

  17. Travis-CI will now automatically deploy package to drat repository hosted on [data.table@gh-pages](https://github.com/Rdatatable/data.table/tree/gh-pages) branch allowing to install latest devel from **source** via `install.packages("data.table", repos = "https://Rdatatable.github.io/data.table", type = "source")`. Closes [#1505](https://github.com/Rdatatable/data.table/issues/1505).

  18. Dependency on `chron` package has been changed to *suggested*. Closes [#1558](https://github.com/Rdatatable/data.table/issues/1558).

  19. Rnw vignettes are converted to Rmd. The *10 minute quick introduction* Rnw vignette has been removed, since almost all of its contents are consolidated into the new intro Rmd vignette. Thanks to @MichaelChirico and @jangorecki. 

  A *quick tour of data.table* HTML vignette is in the works in the spirit of the previous *10 minute quick intro* PDF guide.
  
  20. `row.names` argument to `print.data.table` can now be changed by default via `options("datatable.print.rownames")` (`TRUE` by default, the inherited standard), [#1097](https://github.com/Rdatatable/data.table/issues/1097). Thanks to @smcinerney for the suggestion and @MichaelChirico for the PR.
  
  21. `data.table`s with `NULL` or blank column names now print with blank column names, [#545](https://github.com/Rdatatable/data.table/issues/545), with minor revision to [#97](https://github.com/Rdatatable/data.table/issues/97). Thanks to @arunsrinivasan for reporting and @MichaelChirico for the PR.

  21. Added a FAQ entry for the new update to `:=` which sometimes doesn't print the result on the first time, [#939](https://github.com/Rdatatable/data.table/issues/939).

  22. Added `Note` section and examples to `?":="` for [#905](https://github.com/Rdatatable/data.table/issues/905).

  23. Fixed example in `?as.data.table.Rd`, [#1576](https://github.com/Rdatatable/data.table/issues/1576). Thanks @MichaelChirico.

  24. Fixed an edge case and added tests for columns of type `function`, [#518](https://github.com/Rdatatable/data.table/issues/518).
  
  25. `data.table`'s dependency has been moved forward from R 2.14.1 to R 3.0.0 (Apr 2013; i.e. 3 years old). We keep this dependency as old as possible for as long as possible as requested by users in managed environments. This bump allows `data.table` internals to use `paste0()` for the first time and also allows `fsort()` to accept vectors of length over 2 billion items. Before release to CRAN [our procedures](https://github.com/Rdatatable/data.table/blob/master/CRAN_Release.cmd) include running the test suite using this stated dependency.

  26. New option `options(datatable.use.index = TRUE)` (default) gives better control over usage of indices, when combined with `options(datatable.auto.index = FALSE)` it allows to use only indices created manually with `setindex` or `setindexv`. Closes [#1422](https://github.com/Rdatatable/data.table/issues/1422).
  
  27. The default number of over-allocated spare column pointer slots has been increased from 64 to 1024. The wasted memory overhead (if never used) is insignificant (0.008 MB). The advantage is that adding a large number of columns by reference using := or set() inside a loop will not now saturate as quickly and need reallocating. An alleviation to issue [#1633](https://github.com/Rdatatable/data.table/issues/1633). See `?alloc.col` for how to change this default yourself. Accordingly, the warning 'attempt to reduce allocation has been ignored' has been downgraded to a message in verbose mode. That typically occurs when using (not recommended) `[<-` and `$<-` methods on data.table. The `n=` argument to `alloc.col()` is now simply the number of spare column slots to over-allocate (on creation and reallocation). An expression using `ncol(DT)` is still ok but now deprecated.

  28. `?IDateTime` now makes clear that `wday`, `yday` and `month` are all 1- (not 0- as in `POSIXlt`) based, [#1658](https://github.com/Rdatatable/data.table/issues/1658); thanks @MichaelChirico.

  29. Fixed misleading documentation of `?uniqueN`, [#1746](https://github.com/Rdatatable/data.table/issues/1746). Thanks @SymbolixAU.

  30. `melt.data.table` restricts column names printed during warning messages to a maximum of five, [#1752](https://github.com/Rdatatable/data.table/issues/1752). Thanks @franknarf1.

  31. data.table's `setNumericRounding` has a default value of 0, which means ordering, joining and grouping of numeric values will be done at *full precision* by default. Handles [#1642](https://github.com/Rdatatable/data.table/issues/1642), [#1728](https://github.com/Rdatatable/data.table/issues/1728), [#1463](https://github.com/Rdatatable/data.table/issues/1463), [#485](https://github.com/Rdatatable/data.table/issues/485).

  32. Subsets with S4 objects in `i` are now faster, [#1438](https://github.com/Rdatatable/data.table/issues/1438). Thanks @DCEmilberg.

  33. When formula RHS is `.` and multiple functions are provided to `fun.aggregate`, column names of the cast data.table columns don't have the `.` in them, as it doesn't add any useful information really, [#1821](https://github.com/Rdatatable/data.table/issues/1821). Thanks @franknarf1.

  34. Function names are added to column names on cast data.tables only when more than one function is provided, [#1810](https://github.com/Rdatatable/data.table/issues/1810). Thanks @franknarf1.
  
  35. The option `datatable.old.bywithoutby` to restore the old default has been removed. As warned 2 years ago in release notes and explicitly warned about for 1 year when used. Search down this file for the text 'bywithoutby' to see previous notes on this topic.
  
  36. Using `with=FALSE` together with `:=` was deprecated in v1.9.4 released 2 years ago (Oct 2014). As warned then in release notes (see below) this is now a warning with advice to wrap the LHS of `:=` with parenthesis; e.g. `myCols=c("colA","colB"); DT[,(myCols):=1]`. In the next release, this warning message will be an error message.

  37. Using `nomatch` together with `:=` now warns that it is ignored.
  
  38. Logical `i` is no longer recycled. Instead an error message if it isn't either length 1 or `nrow(DT)`. This was hiding more bugs than was worth the rare convenience. The error message suggests to recycle explcitly; i.e. `DT[rep(<logical>,length=.N),...]`.
  
  39. Thanks to Mark Landry and Michael Chirico for finding and reporting a problem in dev before release with auto `with=FALSE` (item 3 above) when `j` starts with with `!` or `-`, [#1864](https://github.com/Rdatatable/data.table/issues/1864). Fixed and tests added.
  
  40. Following latest recommended testthat practices and to avoid a warning that it now issues, `inst/tests/testthat` has been moved to `/tests/testthat`. This means that testthat tests won't be installed for use by users by default and that `test_package("data.table")` will now fail with error `No matching test file in dir` and also a warning `Placing tests in inst/tests/ is deprecated. Please use tests/testthat/ instead`. (That warning seems to be misleading since we already have made that move.) To install testthat tests (and this applies to all packages using testthat not just data.table) you need to follow the [deleted instructions](https://github.com/hadley/testthat/commit/0a7d27bb9ea545be7da1a10e511962928d888302) in testthat's README; i.e., reinstall data.table either with `--install-tests` passed to `R CMD INSTALL` or `INSTALL_opts = "--install-tests"` passed to `install.packages()`. After that, `test_package("data.table")` will work. However, the main test suite of data.table (5,000+ tests) doesn't use testthat at all. Those tests are always installed so that `test.data.table()` can always be run by users at any time to confirm your installation on your platform is working correctly. Sometimes when supporting you, you may be asked to run `test.data.table()` and provide the output. Particularly now that data.table uses OpenMP. The file `/tests/tests.R` (which just calls `test.data.table()`) has been renamed to `/tests/main.R` to make this clearer to those looking at the GitHub repository and a comment has been added to `/tests/main.R` pointing to `/inst/tests/tests.Rraw` where those tests live. Some of these tests test data.table's compability with other packages and that is the reason those packages are listed in `DESCRIPTION:Suggests`. If you don't have some of those packages installed, `test.data.table()` will print output that it has skipped tests of compatibility with those packages. On CRAN all Suggests packages are available and data.table's tests of compatibility with them are tested by CRAN every day.
  
  41. The license field is changed from "GPL (>= 2)" to "GPL-3 | file LICENSE" due to independent communication from two users of data.table at Google. The lack of an explicit license file was preventing them from contributing patches to data.table. Further, Google lawyers require the full text of the license and not a URL to the license. Since this requirement appears to require the choice of one license, we opted for GPL-3 and we checked the GPL-3 is fine by Google for them to use and contribute to. Accordingly, data.table's LICENSE file is an exact duplicate copy of the canonical GPL-3.
  
  42. Thanks to @rrichmond for finding and reporting a regression in dev before release with `roll` not respecting fractions in type double, [#1904](https://github.com/Rdatatable/data.table/issues/1904). For example dates like `zoo::as.yearmon("2016-11")` which is stored as `double` value 2016.833. Fixed and test added.


### Changes in v1.9.6  (on CRAN 19 Sep 2015)

#### NEW FEATURES

  1. `fread`
      * passes `showProgress=FALSE` through to `download.file()` (as `quiet=TRUE`). Thanks to a pull request from Karl Broman and Richard Scriven for filing the issue, [#741](https://github.com/Rdatatable/data.table/issues/741).
      * accepts `dec=','` (and other non-'.' decimal separators), [#917](https://github.com/Rdatatable/data.table/issues/917). A new paragraph has been added to `?fread`. On Windows this should just-work. On Unix it may just-work but if not you will need to read the paragraph for an extra step. In case it somehow breaks `dec='.'`, this new feature can be turned off with `options(datatable.fread.dec.experiment=FALSE)`.
      * Implemented `stringsAsFactors` argument for `fread()`. When `TRUE`, character columns are converted to factors. Default is `FALSE`. Thanks to Artem Klevtsov for filing [#501](https://github.com/Rdatatable/data.table/issues/501), and to @hmi2015 for [this SO post](http://stackoverflow.com/q/31350209/559784).
      * gains `check.names` argument, with default value `FALSE`. When `TRUE`, it uses the base function `make.unique()` to ensure that the column names of the data.table read in are all unique. Thanks to David Arenburg for filing [#1027](https://github.com/Rdatatable/data.table/issues/1027).
      * gains `encoding` argument. Acceptable values are "unknown", "UTF-8" and "Latin-1" with default value of "unknown". Closes [#563](https://github.com/Rdatatable/data.table/issues/563). Thanks to @BenMarwick for the original report and to the many requests from others, and Q on SO.
      * gains `col.names` argument, and is similar to `base::read.table()`. Closes [#768](https://github.com/Rdatatable/data.table/issues/768). Thanks to @dardesta for filing the FR.

  2. `DT[column == value]` no longer recycles `value` except in the length 1 case (when it still uses DT's key or an automatic secondary key, as introduced in v1.9.4). If `length(value)==length(column)` then it works element-wise as standard in R. Otherwise, a length error is issued to avoid common user errors. `DT[column %in% values]` still uses DT's key (or an an automatic secondary key) as before.  Automatic indexing (i.e., optimization of `==` and `%in%`) may still be turned off with `options(datatable.auto.index=FALSE)`.

  3. `na.omit` method for data.table is rewritten in C, for speed. It's ~11x faster on bigger data; see examples under `?na.omit`. It also gains two additional arguments a) `cols` accepts column names (or numbers) on which to check for missing values. 2) `invert` when `TRUE` returns the rows with any missing values instead. Thanks to the suggestion and PR from @matthieugomez.

  4. New function `shift()` implements fast `lead/lag` of *vector*, *list*, *data.frames* or *data.tables*. It takes a `type` argument which can be either *"lag"* (default) or *"lead"*. It enables very convenient usage along with `:=` or `set()`. For example: `DT[, (cols) := shift(.SD, 1L), by=id]`. Please have a look at `?shift` for more info.

  5. `frank()` is now implemented. It's much faster than `base::rank` and does more. It accepts *vectors*, *lists* with all elements of equal lengths, *data.frames* and *data.tables*, and optionally takes a `cols` argument. In addition to implementing all the `ties.method` methods available from `base::rank`, it also implements *dense rank*. It is also capable of calculating ranks by ordering column(s) in ascending or descending order. See `?frank` for more. Closes [#760](https://github.com/Rdatatable/data.table/issues/760) and [#771](https://github.com/Rdatatable/data.table/issues/771)

  6. `rleid()`, a convenience function for generating a run-length type id column to be used in grouping operations is now implemented. Closes [#686](https://github.com/Rdatatable/data.table/issues/686). Check `?rleid` examples section for usage scenarios.
  
  7. Efficient convertion of `xts` to data.table. Closes [#882](https://github.com/Rdatatable/data.table/issues/882). Check examples in `?as.xts.data.table` and `?as.data.table.xts`. Thanks to @jangorecki for the PR.

  8. `rbindlist` gains `idcol` argument which can be used to generate an index column. If `idcol=TRUE`, the column is automatically named `.id`. Instead you can also provide a column name directly. If the input list has no names, indices are automatically generated. Closes [#591](https://github.com/Rdatatable/data.table/issues/591). Also thanks to @KevinUshey for filing [#356](https://github.com/Rdatatable/data.table/issues/356).

  9. A new helper function `uniqueN` is now implemented. It is equivalent to `length(unique(x))` but much faster. It handles `atomic vectors`, `lists`, `data.frames` and `data.tables` as input and returns the number of unique rows. Closes [#884](https://github.com/Rdatatable/data.table/issues/884). Gains by argument. Closes [#1080](https://github.com/Rdatatable/data.table/issues/1080). Closes [#1224](https://github.com/Rdatatable/data.table/issues/1224). Thanks to @DavidArenburg, @kevinmistry and @jangorecki. 

  10. Implemented `transpose()` to transpose a list and `tstrsplit` which is a wrapper for `transpose(strsplit(...))`. This is particularly useful in scenarios where a column has to be split and the resulting list has to be assigned to multiple columns. See `?transpose` and `?tstrsplit`, [#1025](https://github.com/Rdatatable/data.table/issues/1025) and [#1026](https://github.com/Rdatatable/data.table/issues/1026) for usage scenarios. Closes both #1025 and #1026 issues.
    * Implemented `type.convert` as suggested by Richard Scriven. Closes [#1094](https://github.com/Rdatatable/data.table/issues/1094).

  11. `melt.data.table` 
      * can now melt into multiple columns by providing a list of columns to `measure.vars` argument. Closes [#828](https://github.com/Rdatatable/data.table/issues/828). Thanks to Ananda Mahto for the extended email discussions and ideas on generating the `variable` column.
      * also retains attributes wherever possible. Closes [#702](https://github.com/Rdatatable/data.table/issues/702) and [#993](https://github.com/Rdatatable/data.table/issues/993). Thanks to @richierocks for the report.
      * Added `patterns.Rd`. Closes [#1294](https://github.com/Rdatatable/data.table/issues/1294). Thanks to @MichaelChirico.

  12. `.SDcols`
      * understands `!` now, i.e., `DT[, .SD, .SDcols=!"a"]` now works, and is equivalent to `DT[, .SD, .SDcols = -c("a")]`. Closes [#1066](https://github.com/Rdatatable/data.table/issues/1066). 
      * accepts logical vectors as well. If length is smaller than number of columns, the vector is recycled. Closes [#1060](https://github.com/Rdatatable/data.table/issues/1060). Thanks to @StefanFritsch.

  13. `dcast` can now:
      * cast multiple `value.var` columns simultaneously. Closes [#739](https://github.com/Rdatatable/data.table/issues/739).
      * accept multiple functions under `fun.aggregate`. Closes [#716](https://github.com/Rdatatable/data.table/issues/716).
      * supports optional column prefixes as mentioned under [this SO post](http://stackoverflow.com/q/26225206/559784). Closes [#862](https://github.com/Rdatatable/data.table/issues/862). Thanks to @JohnAndrews.
      * works with undefined variables directly in formula. Closes [#1037](https://github.com/Rdatatable/data.table/issues/1037). Thanks to @DavidArenburg for the MRE.
      * Naming conventions on multiple columns changed according to [#1153](https://github.com/Rdatatable/data.table/issues/1153). Thanks to @MichaelChirico for the FR.
      * also has a `sep` argument with default `_` for backwards compatibility. [#1210](https://github.com/Rdatatable/data.table/issues/1210). Thanks to @dbetebenner for the FR.

  14. `.SDcols` and `with=FALSE` understand `colA:colB` form now. That is, `DT[, lapply(.SD, sum), by=V1, .SDcols=V4:V6]` and `DT[, V5:V7, with=FALSE]` works as intended. This is quite useful for interactive use. Closes [#748](https://github.com/Rdatatable/data.table/issues/748) and [#1216](https://github.com/Rdatatable/data.table/issues/1216). Thanks to @carbonmetrics, @jangorecki and @mtennekes.

  15. `setcolorder()` and `setorder()` work with `data.frame`s too. Closes [#1018](https://github.com/Rdatatable/data.table/issues/1018).

  16. `as.data.table.*` and `setDT` argument `keep.rownames` can take a column name as well. When `keep.rownames=TRUE`, the column will still automatically named `rn`. Closes [#575](https://github.com/Rdatatable/data.table/issues/575). 

  17. `setDT` gains a `key` argument so that `setDT(X, key="a")` would convert `X` to a `data.table` by reference *and* key by the columns specified. Closes [#1121](https://github.com/Rdatatable/data.table/issues/1121).

  18. `setDF` also converts `list` of equal length to `data.frame` by reference now. Closes [#1132](https://github.com/Rdatatable/data.table/issues/1132).

  19. `CJ` gains logical `unique` argument with default `FALSE`. If `TRUE`, unique values of vectors are automatically computed and used. This is convenient, for example, `DT[CJ(a, b, c, unique=TRUE)]` instead of  doing `DT[CJ(unique(a), unique(b), unique(c))]`. Ultimately, `unique = TRUE` will be default. Closes [#1148](https://github.com/Rdatatable/data.table/issues/1148). 

  20. `on=` syntax: data.tables can join now without having to set keys by using the new `on` argument. For example: `DT1[DT2, on=c(x = "y")]` would join column 'y' of `DT2` with 'x' of `DT1`. `DT1[DT2, on="y"]` would join on column 'y' on both data.tables. Closes [#1130](https://github.com/Rdatatable/data.table/issues/1130) partly.

  21. `merge.data.table` gains arguments `by.x` and `by.y`. Closes [#637](https://github.com/Rdatatable/data.table/issues/637) and [#1130](https://github.com/Rdatatable/data.table/issues/1130). No copies are made even when the specified columns aren't key columns in data.tables, and therefore much more fast and memory efficient. Thanks to @blasern for the initial PRs. Also gains logical argument `sort` (like base R). Closes [#1282](https://github.com/Rdatatable/data.table/issues/1282).

  22. `setDF()` gains `rownames` argument for ready conversion to a `data.frame` with user-specified rows. Closes [#1320](https://github.com/Rdatatable/data.table/issues/1320). Thanks to @MichaelChirico for the FR and PR.

  23. `print.data.table` gains `quote` argument (defaul=`FALSE`). This option surrounds all printed elements with quotes, helps make whitespace(s) more evident. Closes [#1177](https://github.com/Rdatatable/data.table/issues/1177); thanks to @MichaelChirico for the PR.

  24. `[.data.table` now accepts single column numeric matrix in `i` argument the same way as `data.frame`. Closes [#826](https://github.com/Rdatatable/data.table/issues/826). Thanks to @jangorecki for the PR.

  25. `setDT()` gains `check.names` argument paralleling that of `fread`, `data.table`, and `base` functionality, allowing poorly declared objects to be converted to tidy `data.table`s by reference. Closes [#1338](https://github.com/Rdatatable/data.table/issues/1338); thanks to @MichaelChirico for the FR/PR.

#### BUG FIXES

  1. `if (TRUE) DT[,LHS:=RHS]` no longer prints, [#869](https://github.com/Rdatatable/data.table/issues/869) and [#1122](https://github.com/Rdatatable/data.table/issues/1122). Tests added. To get this to work we've had to live with one downside: if a `:=` is used inside a function with no `DT[]` before the end of the function, then the next time `DT` or `print(DT)` is typed at the prompt, nothing will be printed. A repeated `DT` or `print(DT)` will print. To avoid this: include a `DT[]` after the last `:=` in your function. If that is not possible (e.g., it's not a function you can change) then `DT[]` at the prompt is guaranteed to print. As before, adding an extra `[]` on the end of a `:=` query is a recommended idiom to update and then print; e.g. `> DT[,foo:=3L][]`. Thanks to Jureiss and Jan Gorecki for reporting.
  
  2. `DT[FALSE,LHS:=RHS]` no longer prints either, [#887](https://github.com/Rdatatable/data.table/issues/887). Thanks to Jureiss for reporting.
  
  3. `:=` no longer prints in knitr for consistency with behaviour at the prompt, [#505](https://github.com/Rdatatable/data.table/issues/505). Output of a test `knit("knitr.Rmd")` is now in data.table's unit tests. Thanks to Corone for the illustrated report.
  
  4. `knitr::kable()` works again without needing to upgrade from knitr v1.6 to v1.7, [#809](https://github.com/Rdatatable/data.table/issues/809). Packages which evaluate user code and don't wish to import data.table need to be added to `data.table:::cedta.pkgEvalsUserCode` and now only the `eval` part is made data.table-aware (the rest of such package's code is left data.table-unaware). `data.table:::cedta.override` is now empty and will be deprecated if no need for it arises. Thanks to badbye and Stephanie Locke for reporting.
  
  5. `fread()`:
      * doubled quotes ("") inside quoted fields including if immediately followed by an embedded newline. Thanks to James Sams for reporting, [#489](https://github.com/Rdatatable/data.table/issues/489). 
      * quoted fields with embedded newlines in the lines used to detect types, [#810](https://github.com/Rdatatable/data.table/issues/810). Thanks to Vladimir Sitnikov for the scrambled data file which is now included in the test suite.
      * when detecting types in the middle and end of the file, if the jump lands inside a quoted field with (possibly many) embedded newlines, this is now detected.
      * if the file doesn't exist the error message is clearer ([#486](https://github.com/Rdatatable/data.table/issues/486))
      * system commands are now checked to contain at least one space
      * sep="." now works (when dec!="."), [#502](https://github.com/Rdatatable/data.table/issues/502). Thanks to Ananda Mahto for reporting.
      * better error message if quoted field is missing an end quote, [#802](https://github.com/Rdatatable/data.table/issues/802). Thanks to Vladimir Sitnikov for the sample file which is now included in the test suite.
      * providing sep which is not present in the file now reads as if sep="\n" rather than 'sep not found', #738. Thanks to Adam Kennedy for explaining the use-case.
      * seg fault with errors over 1,000 characters (when long lines are included) is fixed, [#802](https://github.com/Rdatatable/data.table/issues/802). Thanks again to Vladimir Sitnikov.
      * Missing `integer64` values are properly assigned `NA`s. Closes [#488](https://github.com/Rdatatable/data.table/issues/488). Thanks to @PeterStoyanov and @richierocks for the report.
      * Column headers with empty strings aren't skipped anymore. [Closes #483](https://github.com/Rdatatable/data.table/issues/483). Thanks to @RobyJoehanes and @kforner.
      * Detects separator correctly when commas also exist in text fields. Closes [#923](https://github.com/Rdatatable/data.table/issues/923). Thanks to @raymondben for the report.
      * `NA` values in NA inflated file are read properly. [Closes #737](https://github.com/Rdatatable/data.table/issues/737). Thanks to Adam Kennedy.  
      * correctly handles `na.strings` argument for all types of columns - it detect possible `NA` values without coercion to character, like in base `read.table`. [fixes #504](https://github.com/Rdatatable/data.table/issues/504). Thanks to @dselivanov for the PR. Also closes [#1314](https://github.com/Rdatatable/data.table/issues/1314), which closes this issue completely, i.e., `na.strings = c("-999", "FALSE")` etc. also work.
      * deals with quotes more robustly. When reading quoted fields fail, it re-attemps to read the field as if it wasn't quoted. This helps read in those fields that might have unbalanced quotes without erroring immediately, thereby closing issues [#568](https://github.com/Rdatatable/data.table/issues/568), [#1256](https://github.com/Rdatatable/data.table/issues/1256), [#1077](https://github.com/Rdatatable/data.table/issues/1077), [#1079](https://github.com/Rdatatable/data.table/issues/1079) and [#1095](https://github.com/Rdatatable/data.table/issues/1095). Thanks to @Synergist, @daroczig, @geotheory and @rsaporta for the reports.
      * gains argument `strip.white` which is `TRUE` by default (unlike `base::read.table`). All unquoted columns' leading and trailing white spaces are automatically removed. If \code{FALSE}, only trailing spaces of header is removed. Closes [#1113](https://github.com/Rdatatable/data.table/issues/1113), [#1035](https://github.com/Rdatatable/data.table/issues/1035), [#1000](https://github.com/Rdatatable/data.table/issues/1000), [#785](https://github.com/Rdatatable/data.table/issues/785), [#529](https://github.com/Rdatatable/data.table/issues/529) and [#956](https://github.com/Rdatatable/data.table/issues/956). Thanks to @dmenne, @dpastoor, @GHarmata, @gkalnytskyi, @renqian, @MatthewForrest, @fxi and @heraldb.
      * doesn't warn about empty lines when 'nrow' argument is specified and that many rows are read properly. Thanks to @richierocks for the report. Closes [#1330](https://github.com/Rdatatable/data.table/issues/1330).
      * doesn't error/warn about not being able to read last 5 lines when 'nrow' argument is specified. Thanks to @robbig2871. Closes [#773](https://github.com/Rdatatable/data.table/issues/773).

  6. Auto indexing:
      * `DT[colA == max(colA)]` now works again without needing `options(datatable.auto.index=FALSE)`. Thanks to Jan Gorecki and kaybenleroll, [#858](https://github.com/Rdatatable/data.table/issues/858). Test added.
      * `DT[colA %in% c("id1","id2","id2","id3")]` now ignores the RHS duplicates (as before, consistent with base R) without needing `options(datatable.auto.index=FALSE)`. Thanks to Dayne Filer for reporting.
      * If `DT` contains a column `class` (happens to be a reserved attribute name in R) then `DT[class=='a']` now works again without needing `options(datatable.auto.index=FALSE)`. Thanks to sunnyghkm for reporting, [#871](https://github.com/Rdatatable/data.table/issues/871).
      * `:=` and `set*` now drop secondary keys (new in v1.9.4) so that `DT[x==y]` works again after a `:=` or `set*` without needing `options(datatable.auto.index=FALSE)`. Only `setkey()` was dropping secondary keys correctly. 23 tests added. Thanks to user36312 for reporting, [#885](https://github.com/Rdatatable/data.table/issues/885).
      * Automatic indices are not created on `.SD` so that `dt[, .SD[b == "B"], by=a]` works correctly. Fixes [#958](https://github.com/Rdatatable/data.table/issues/958). Thanks to @azag0 for the nice reproducible example.
      * `i`-operations resulting in 0-length rows ignore `j` on subsets using auto indexing. Closes [#1001](https://github.com/Rdatatable/data.table/issues/1001). Thanks to @Gsee.
      * `POSIXct` type columns work as expected with auto indexing. Closes [#955](https://github.com/Rdatatable/data.table/issues/955). Thanks to @GSee for the minimal report.
      * Auto indexing with `!` operator, for e.g., `DT[!x == 1]` works as intended. Closes [#932](https://github.com/Rdatatable/data.table/issues/932). Thanks to @matthieugomez for the minimal example.
      * While fixing `#932`, issues on subsetting `NA` were also spotted and fixed, for e.g., `DT[x==NA]` or `DT[!x==NA]`. 
      * Works fine when RHS is of `list` type - quite unusual operation but could happen. Closes [#961](https://github.com/Rdatatable/data.table/issues/961). Thanks to @Gsee for the minimal report.
      * Auto indexing errored in some cases when LHS and RHS were not of same type. This is fixed now. Closes [#957](https://github.com/Rdatatable/data.table/issues/957). Thanks to @GSee for the minimal report.
      * `DT[x == 2.5]` where `x` is integer type resulted in `val` being coerced to integer (for binary search) and therefore returned incorrect result. This is now identified using the function `isReallyReal()` and if so, auto indexing is turned off. Closes [#1050](https://github.com/Rdatatable/data.table/issues/1050).
      * Auto indexing errored during `DT[x %in% val]` when `val` has some values not present in `x`. Closes [#1072](https://github.com/Rdatatable/data.table/issues/1072). Thanks to @CarlosCinelli for asking on [StackOverflow](http://stackoverflow.com/q/28932742/559784).

  7. `as.data.table.list` with list input having 0-length items, e.g. `x = list(a=integer(0), b=3:4)`. `as.data.table(x)` recycles item `a` with `NA`s to fit the length of the longer column `b` (length=2), as before now, but with an additional warning message that the item has been recycled with `NA`. Closes [#847](https://github.com/Rdatatable/data.table/issues/847). Thanks to @tvinodr for the report. This was a regression from 1.9.2.

  8. `DT[i, j]` when `i` returns all `FALSE` and `j` contains some length-0 values (ex: `integer(0)`) now returns an empty data.table as it should. Closes [#758](https://github.com/Rdatatable/data.table/issues/758) and [#813](https://github.com/Rdatatable/data.table/issues/813). Thanks to @tunaaa and @nigmastar for the nice reproducible reports. 

  9. `allow.cartesian` is ignored during joins when:  
      * `i` has no duplicates and `mult="all"`. Closes [#742](https://github.com/Rdatatable/data.table/issues/742). Thanks to @nigmastar for the report.  
      * assigning by reference, i.e., `j` has `:=`. Closes [#800](https://github.com/Rdatatable/data.table/issues/800). Thanks to @matthieugomez for the report.

  In both these cases (and during a `not-join` which was already fixed in [1.9.4](https://github.com/Rdatatable/data.table/blob/master/README.md#bug-fixes-1)), `allow.cartesian` can be safely ignored.

  10. `names<-.data.table` works as intended on data.table unaware packages with Rv3.1.0+. Closes [#476](https://github.com/Rdatatable/data.table/issues/476) and [#825](https://github.com/Rdatatable/data.table/issues/825). Thanks to ezbentley for reporting [here](http://stackoverflow.com/q/23256177/559784) on SO and to @narrenfrei.
  
  11. `.EACHI` is now an exported symbol (just like `.SD`,`.N`,`.I`,`.GRP` and `.BY` already were) so that packages using `data.table` and `.EACHI` pass `R CMD check` with no NOTE that this symbol is undefined. Thanks to Matt Bannert for highlighting.
  
  12. Some optimisations of `.SD` in `j` was done in 1.9.4, refer to [#735](https://github.com/Rdatatable/data.table/issues/735). Due to an oversight, j-expressions of the form c(lapply(.SD, ...), list(...)) were optimised improperly. This is now fixed. Thanks to @mmeierer for filing [#861](https://github.com/Rdatatable/data.table/issues/861).

  13. `j`-expressions in `DT[, col := x$y()]` (or) `DT[, col := x[[1]]()]` are now (re)constructed properly. Thanks to @ihaddad-md for reporting. Closes [#774](https://github.com/Rdatatable/data.table/issues/774).

  14. `format.ITime` now handles negative values properly. Closes [#811](https://github.com/Rdatatable/data.table/issues/811). Thanks to @StefanFritsch for the report along with the fix!

  15. Compatibility with big endian machines (e.g., SPARC and PowerPC) is restored. Most Windows, Linux and Mac systems are little endian; type `.Platform$endian` to confirm. Thanks to Gerhard Nachtmann for reporting and the [QEMU project](http://qemu.org/) for their PowerPC emulator.

  16. `DT[, LHS := RHS]` with RHS is of the form `eval(parse(text = foo[1]))` referring to columns in `DT` is now handled properly. Closes [#880](https://github.com/Rdatatable/data.table/issues/880). Thanks to tyner.

  17. `subset` handles extracting duplicate columns in consistency with data.table's rule - if a column name is duplicated, then accessing that column using column number should return that column, whereas accessing by column name (due to ambiguity) will always extract the first column. Closes [#891](https://github.com/Rdatatable/data.table/issues/891). Thanks to @jjzz.

  18. `rbindlist` handles combining levels of data.tables with both ordered and unordered factor columns properly. Closes [#899](https://github.com/Rdatatable/data.table/issues/899). Thanks to @ChristK.

  19. Updating `.SD` by reference using `set` also errors appropriately now; similar to `:=`. Closes [#927](https://github.com/Rdatatable/data.table/issues/927). Thanks to @jrowen for the minimal example.

  20. `X[Y, .N]` returned the same result as `X[Y, .N, nomatch=0L]`) when `Y` contained rows that has no matches in `X`. Fixed now. Closes [#963](https://github.com/Rdatatable/data.table/issues/963). Thanks to [this SO post](http://stackoverflow.com/q/27004002/559784) from @Alex which helped discover the bug.

  21. `data.table::dcast` handles levels in factor columns properly when `drop = FALSE`. Closes [#893](https://github.com/Rdatatable/data.table/issues/893). Thanks to @matthieugomez for the great minimal example.

  22. `[.data.table` subsets complex and raw type objects again. Thanks to @richierocks for the nice minimal example. Closes [#982](https://github.com/Rdatatable/data.table/issues/982).

  23. Fixed a bug in the internal optimisation of `j-expression` with more than one `lapply(.SD, function(..) ..)` as illustrated [here on SO](http://stackoverflow.com/a/27495844/559784). Closes #985. Thanks to @jadaliha for the report and to @BrodieG for the debugging on SO.

  24. `mget` fetches columns from the default environment `.SD` when called from within the frame of `DT`. That is, `DT[, mget(cols)]`, `DT[, lapply(mget(cols), sum), by=.]` etc.. work as intended. Thanks to @Roland for filing this issue. Closes [#994](https://github.com/Rdatatable/data.table/issues/994).

  25. `foverlaps()` did not find overlapping intervals correctly *on numeric ranges* in a special case where both `start` and `end` intervals had *0.0*. This is now fixed. Thanks to @tdhock for the reproducible example. Closes [#1006](https://github.com/Rdatatable/data.table/issues/1006) partly.

  26. When performing rolling joins, keys are set only when we can be absolutely sure. Closes [#1010](https://github.com/Rdatatable/data.table/issues/1010), which explains cases where keys should not be retained.

  27. Rolling joins with `-Inf` and `Inf` are handled properly. Closes [#1007](https://github.com/Rdatatable/data.table/issues/1007). Thanks to @tdhock for filing [#1006](https://github.com/Rdatatable/data.table/issues/1006) which lead to the discovery of this issue.

  28. Overlapping range joins with `-Inf` and `Inf` and 0.0 in them are handled properly now. Closes [#1006](https://github.com/Rdatatable/data.table/issues/1006). Thanks to @tdhock for filing the issue with a nice reproducible example.

  29. Fixed two segfaults in `shift()` when number of rows in `x` is lesser than value for `n`. Closes [#1009](https://github.com/Rdatatable/data.table/issues/1009) and [#1014](https://github.com/Rdatatable/data.table/issues/1014). Thanks to @jangorecki and @ashinm for the reproducible reports.

  30. Attributes are preserved for `sum()` and `mean()` when fast internal (GForce) implementations are used. Closes [#1023](https://github.com/Rdatatable/data.table/issues/1023). Thanks to @DavidArenburg for the nice reproducible example.

  31. `lapply(l, setDT)` is handled properly now; over-allocation isn't lost. Similarly, `for (i in 1:k) setDT(l[[i]])` is handled properly as well. Closes [#480](https://github.com/Rdatatable/data.table/issues/480). 

  32. `rbindlist` stack imbalance on all `NULL` list elements is now fixed. Closes [#980](https://github.com/Rdatatable/data.table/issues/980). Thanks to @ttuggle.

  33. List columns can be assigned to columns of `factor` type by reference. Closes [#936](https://github.com/Rdatatable/data.table/issues/936). Thanks to @richierocks for the minimal example.

  34. After setting the `datatable.alloccol` option, creating a data.table with more than the set `truelength` resulted in error or segfault. This is now fixed. Closes [#970](https://github.com/Rdatatable/data.table/issues/970). Thanks to @caneff for the nice minimal example.

  35. Update by reference using `:=` after loading from disk where the `data.table` exists within a local environment now works as intended. Closes [#479](https://github.com/Rdatatable/data.table/issues/479). Thanks to @ChongWang for the minimal reproducible example.

  36. Issues on merges involving `factor` columns with `NA` and merging `factor` with `character` type with non-identical levels are both fixed. Closes [#499](https://github.com/Rdatatable/data.table/issues/499) and [#945](https://github.com/Rdatatable/data.table/issues/945). Thanks to @AbielReinhart and @stewbasic for the minimal examples.

  37. `as.data.table(ll)` returned a `data.table` with 0-rows when the first element of the list has 0-length, for e.g., `ll = list(NULL, 1:2, 3:4)`. This is now fixed by removing those 0-length elements. Closes [#842](https://github.com/Rdatatable/data.table/issues/842). Thanks to @Rick for the nice minimal example.

  38. `as.datat.able.factor` redirects to `as.data.table.matrix` when input is a `matrix`, but also of type `factor`. Closes [#868](https://github.com/Rdatatable/data.table/issues/868). Thanks to @mgahan for the example.

  39. `setattr` now returns an error when trying to set `data.table` and/or `data.frame` as class to a *non-list* type object (ex: `matrix`). Closes [#832](https://github.com/Rdatatable/data.table/issues/832). Thanks to @Rick for the minimal example.

  40. data.table(table) works as expected. Closes [#1043](https://github.com/Rdatatable/data.table/issues/1043). Thanks to @rnso for the [SO post](http://stackoverflow.com/q/28499359/559784).

  41. Joins and binary search based subsets of the form `x[i]` where `x`'s key column is integer and `i` a logical column threw an error before. This is now fixed by converting the logical column to integer type and then performing the join, so that it works as expected. 

  42. When `by` expression is, for example, `by = x %% 2`, `data.table` tries to automatically extracts meaningful column names from the expression. In this case it would be `x`. However, if the `j-expression` also contains `x`, for example, `DT[, last(x), by= x %% 2]`, the original `x` got masked by the expression in `by`. This is now fixed; by-expressions are not simplified in column names for these cases. Closes [#497](https://github.com/Rdatatable/data.table/issues/497). Thanks to @GSee for the report.

  43. `rbindlist` now errors when columns have non-identical class attributes and are not `factor`s, e.g., binding column of class `Date` with `POSIXct`. Previously this returned incorrect results. Closes [#705](https://github.com/Rdatatable/data.table/issues/705). Thanks to @ecoRoland for the minimal report.

  44. Fixed a segfault in `melt.data.table` when `measure.vars` have duplicate names. Closes [#1055](https://github.com/Rdatatable/data.table/issues/1055). Thanks to @ChristK for the minimal report.

  45. Fixed another segfault in `melt.data.table` issue that was caught due to issue in Windows. Closes [#1059](https://github.com/Rdatatable/data.table/issues/1059). Thanks again to @ChristK for the minimal report. 

  46. `DT[rows, newcol := NULL]` resulted in a segfault on the next assignment by reference. Closes [#1082](https://github.com/Rdatatable/data.table/issues/1082). Thanks to @stevenbagley for the MRE.

  47. `as.matrix(DT)` handles cases where `DT` contains both numeric and logical columns correctly (doesn't coerce to character columns anymore). Closes [#1083](https://github.com/Rdatatable/data.table/issues/1083). Thanks to @bramvisser for the [SO post](http://stackoverflow.com/questions/29068328/correlation-between-numeric-and-logical-variable-gives-intended-error).

  48. Coercion is handled properly on subsets/joins on `integer64` key columns. Closes [#1108](https://github.com/Rdatatable/data.table/issues/1108). Thanks to @vspinu.

  49. `setDT()` and `as.data.table()` both strip *all classes* preceding *data.table*/*data.frame*, to be consistent with base R. Closes [#1078](https://github.com/Rdatatable/data.table/issues/1078) and [#1128](https://github.com/Rdatatable/data.table/issues/1128). Thanks to Jan and @helix123 for the reports.

  50. `setattr(x, 'levels', value)` handles duplicate levels in `value`
 appropriately. Thanks to Jeffrey Horner for pointing it out [here](http://jeffreyhorner.tumblr.com/post/118297392563/tidyr-challenge-help-me-do-my-job). Closes [#1142](https://github.com/Rdatatable/data.table/issues/1142).

  51. `x[J(vals), .N, nomatch=0L]` also included no matches in result, [#1074](https://github.com/Rdatatable/data.table/issues/1074). And `x[J(...), col := val, nomatch=0L]` returned a warning with incorrect results when join resulted in no matches as well, even though `nomatch=0L` should have no effect in `:=`, [#1092](https://github.com/Rdatatable/data.table/issues/1092). Both issues are fixed now. Thanks to @riabusan and @cguill95 for #1092.

  52. `.data.table.locked` attributes set to NULL in internal function `subsetDT`. Closes [#1154](https://github.com/Rdatatable/data.table/issues/1154). Thanks to @jangorecki.

  53. Internal function `fastmean()` retains column attributes. Closes [#1160](https://github.com/Rdatatable/data.table/issues/1160). Thanks to @renkun-ken.

  54. Using `.N` in `i`, for e.g., `DT[, head(.SD, 3)[1:(.N-1L)]]`  accessed incorrect value of `.N`. This is now fixed. Closes [#1145](https://github.com/Rdatatable/data.table/issues/1145). Thanks to @claytonstanley.
  
  55. `setDT` handles `key=` argument properly when input is already a `data.table`. Closes [#1169](https://github.com/Rdatatable/data.table/issues/1169). Thanks to @DavidArenburg for the PR.

  56. Key is retained properly when joining on factor type columns. Closes [#477](https://github.com/Rdatatable/data.table/issues/477). Thanks to @nachti for the report.
  
  57. Over-allocated memory is released more robustly thanks to Karl Millar's investigation and suggested fix.
  
  58. `DT[TRUE, colA:=colA*2]` no longer churns through 4 unnecessary allocations as large as one column. This was caused by `i=TRUE` being recycled. Thanks to Nathan Kurz for reporting and investigating. Added provided test to test suite. Only a single vector is allocated now for the RHS (`colA*2`). Closes [#1249](https://github.com/Rdatatable/data.table/issues/1249).
  
  59. Thanks to @and3k for the excellent bug report [#1258](https://github.com/Rdatatable/data.table/issues/1258). This was a result of shallow copy retaining keys when it shouldn't. It affected some cases of joins using `on=`. Fixed now.

  60. `set()` and `:=` handle RHS value `NA_integer_` on factor types properly. Closes [#1234](https://github.com/Rdatatable/data.table/issues/1234). Thanks to @DavidArenburg.

  61. `merge.data.table()` didn't set column order (and therefore names) properly in some cases. Fixed now. Closes [#1290](https://github.com/Rdatatable/data.table/issues/1290). Thanks to @ChristK for the minimal example.

  62. print.data.table now works for 100+ rows as intended when `row.names=FALSE`. Closes [#1307](https://github.com/Rdatatable/data.table/issues/1307). Thanks to @jangorecki for the PR.

  63. Row numbers are not printed in scientific format. Closes [#1167](https://github.com/Rdatatable/data.table/issues/1167). Thanks to @jangorecki for the PR.

  64. Using `.GRP` unnamed in `j` now returns a variable named `GRP` instead of `.GRP` as the period was causing issues. Same for `.BY`. Closes [#1243](https://github.com/Rdatatable/data.table/issues/1243); thanks to @MichaelChirico for the PR.

  65. `DT[, 0, with=FALSE]` returns null data.table to be consistent with `data.frame`'s behaviour. Closes [#1140](https://github.com/Rdatatable/data.table/issues/1140). Thanks to @franknarf1.

  66. Evaluating quoted expressions with `.` in `by` works as intended. That is, `dt = data.table(a=c(1,1,2,2), b=1:4); expr=quote(.(a)); dt[, sum(b), eval(expr)]` works now. Closes [#1298](https://github.com/Rdatatable/data.table/issues/1298). Thanks @eddi.

  67. `as.list` method for `IDate` object works properly. Closes [#1315](https://github.com/Rdatatable/data.table/issues/1315). Thanks to @gwerbin.

#### NOTES

  1. Clearer explanation of what `duplicated()` does (borrowed from base). Thanks to @matthieugomez for pointing out. Closes [#872](https://github.com/Rdatatable/data.table/issues/872).
  
  2. `?setnames` has been updated now that `names<-` and `colnames<-` shallow (rather than deep) copy from R >= 3.1.0, [#853](https://github.com/Rdatatable/data.table/issues/872).
  
  3. [FAQ 1.6](https://github.com/Rdatatable/data.table/wiki/vignettes/datatable-faq.pdf) has been embellished, [#517](https://github.com/Rdatatable/data.table/issues/517). Thanks to a discussion with Vivi and Josh O'Brien.
  
  4. `data.table` redefines `melt` generic and *suggests* `reshape2` instead of *import*. As a result we don't have to load `reshape2` package to use `melt.data.table` anymore. The reason for this change is that `data.table` requires R >=2.14, whereas `reshape2` R v3.0.0+. Reshape2's melt methods can be used without any issues by loading the package normally.

  5. `DT[, j, ]` at times made an additional (unnecessary) copy. This is now fixed. This fix also avoids allocating `.I` when `j` doesn't use it. As a result `:=` and other subset operations should be faster (and use less memory). Thanks to @szilard for the nice report. Closes [#921](https://github.com/Rdatatable/data.table/issues/921).

  6. Because `reshape2` requires R >3.0.0, and `data.table` works with R >= 2.14.1, we can not import `reshape2` anymore. Therefore we define a `melt` generic and `melt.data.table` method for data.tables and redirect to `reshape2`'s `melt` for other objects. This is to ensure that existing code works fine. 

  7. `dcast` is also a generic now in data.table. So we can use `dcast(...)` directly, and don't have to spell it out as `dcast.data.table(...)` like before. The `dcast` generic in data.table redirects to `reshape2::dcast` if the input object is not a data.table. But for that you have to load `reshape2` before loading `data.table`. If not,  reshape2's `dcast` overwrites data.table's `dcast` generic, in which case you will need the `::` operator - ex: `data.table::dcast(...)`. 

  NB: Ideal situation would be for `dcast` to be a generic in reshape2 as well, but it is not. We have issued a [pull request](https://github.com/hadley/reshape/pull/62) to make `dcast` in reshape2 a generic, but that has not yet been accepted. 

  8. Clarified the use of `bit64::integer4` in `merge.data.table()` and `setNumericRounding()`. Closes [#1093](https://github.com/Rdatatable/data.table/issues/1093). Thanks to @sfischme for the report.

  9. Removed an unnecessary (and silly) `giveNames` argument from `setDT()`. Not sure why I added this in the first place!

  10. `options(datatable.prettyprint.char=5L)` restricts the number of characters to be printed for character columns. For example:
    
        options(datatable.prettyprint.char = 5L)
        DT = data.table(x=1:2, y=c("abcdefghij", "klmnopqrstuv"))
        DT
        #    x        y
        # 1: 1 abcde...
        # 2: 2 klmno...

  11. `rolltolast` argument in `[.data.table` is now defunct. It was deprecated in 1.9.4.
  
  12. `data.table`'s dependency has been moved forward from R 2.14.0 to R 2.14.1, now nearly 4 years old (Dec 2011). As usual before release to CRAN we ensure data.table passes the test suite on the stated dependency and keep this as old as possible for as long as possible. As requested by users in managed environments. For this reason we still don't use `paste0()` internally, since that was added to R 2.15.0.

  13. Warning about `datatable.old.bywithoutby` option (for grouping on join without providing `by`) being deprecated in the next release is in place now. Thanks to @jangorecki for the PR.

  14. Fixed `allow.cartesian` documentation to `nrow(x)+nrow(i)` instead of `max(nrow(x), nrow(i))`. Closes [#1123](https://github.com/Rdatatable/data.table/issues/1123). 

### Changes in v1.9.4  (on CRAN 2 Oct 2014)

#### NEW FEATURES

  1. `by=.EACHI` runs `j` for each group in `DT` that each row of `i` joins to.
    ```R
    setkey(DT, ID)
    DT[c("id1", "id2"), sum(val)]                # single total across both id1 and id2
    DT[c("id1", "id2"), sum(val), by = .EACHI]   # sum(val) for each id
    DT[c("id1", "id2"), sum(val), by = key(DT)]  # same
    ```
    In other words, `by-without-by` is now explicit, as requested by users, [#371](https://github.com/Rdatatable/data.table/issues/371). When `i` contains duplicates, `by=.EACHI` is different to `by=key(DT)`; e.g.,
    ```R
    setkey(DT, ID)
    ids = c("id1", "id2", "id1")     # NB: id1 appears twice
    DT[ids, sum(val), by = ID]       # 2 rows returned
    DT[ids, sum(val), by = .EACHI]   # 3 rows in the order of ids (result 1 and 3 are not merged)
    ```
    `by=.EACHI` can be useful when `i` is event data, where you don't want the events aggregated by common join values but wish the output to be ordered with repeats, or simply just using join inherited columns as parameters; e.g.;
    ```R
    X[Y, head(.SD, i.top), by = .EACHI]
    ```
    where `top` is a non-join column in `Y`; i.e., join inherited column. Thanks to many, especially eddi, Sadao Milberg and Gabor Grothendieck for extended discussions. Closes [#538](https://github.com/Rdatatable/data.table/issues/538).

  2. Accordingly, `X[Y, j]` now does what `X[Y][, j]` did. To return the old behaviour: `options(datatable.old.bywithoutby=TRUE)`. This is a temporary option to aid migration and will be removed in future. See [this](http://r.789695.n4.nabble.com/changing-data-table-by-without-by-syntax-to-require-a-quot-by-quot-td4664770.html), [this](http://stackoverflow.com/questions/16093289/data-table-join-and-j-expression-unexpected-behavior) and [this](http://stackoverflow.com/a/16222108/403310) post for discussions and motivation.
  
  3. `Overlap joins` ([#528](https://github.com/Rdatatable/data.table/issues/528)) is now here, finally!! Except for `type="equal"` and `maxgap` and `minoverlap` arguments, everything else is implemented. Check out `?foverlaps` and the examples there on its usage. This is a major feature addition to `data.table`.

  4. `DT[column==value]` and `DT[column %in% values]` are now optimized to use `DT`'s key when `key(DT)[1]=="column"`, otherwise a secondary key (a.k.a. _index_) is automatically added so the next `DT[column==value]` is much faster. No code changes are needed; existing code should automatically benefit. Secondary keys can be added manually using `set2key()` and existence checked using `key2()`. These optimizations and function names/arguments are experimental and may be turned off with `options(datatable.auto.index=FALSE)`.

  5. `fread()`:
      * accepts line breaks inside quoted fields. Thanks to Clayton Stanley for highlighting [here](http://stackoverflow.com/questions/21006661/fread-and-a-quoted-multi-line-column-value).
      * accepts trailing backslash in quoted fields. Thanks to user2970844 for highlighting [here](http://stackoverflow.com/questions/24375832/fread-and-column-with-a-trailing-backslash).
      * Blank and `"NA"` values in logical columns (`T`,`True`,`TRUE`) no longer cause them to be read as character, [#567](https://github.com/Rdatatable/data.table/issues/567). Thanks to Adam November for reporting.
      * URLs now work on Windows. R's `download.file()` converts `\r\n` to `\r\r\n` on Windows. Now avoided by downloading in binary mode. Thanks to Steve Miller and Dean MacGregor for reporting, [#492](https://github.com/Rdatatable/data.table/issues/492).
      * Fixed seg fault in sparse data files when bumping to character, [#796](https://github.com/Rdatatable/data.table/issues/796) and [#722](https://github.com/Rdatatable/data.table/issues/722). Thanks to Adam Kennedy and Richard Cotton for the detailed reproducible reports.
      * New argument `fread(...,data.table=FALSE)` returns a `data.frame` instead of a `data.table`. This can be set globally: `options(datatable.fread.datatable=FALSE)`.

  6. `.()` can now be used in `j` and is identical to `list()`, for consistency with `i`.
    ```R
    DT[,list(MySum=sum(B)),by=...]
    DT[,.(MySum=sum(B)),by=...]     # same
    DT[,list(colB,colC,colD)]
    DT[,.(colB,colC,colD)]          # same
    ```
    Similarly, `by=.()` is now a shortcut for `by=list()`, for consistency with `i` and `j`.
    
  7. `rbindlist` gains `use.names` and `fill` arguments and is now implemented entirely in C. Closes [#345](https://github.com/Rdatatable/data.table/issues/345):
      * `use.names` by default is FALSE for backwards compatibility (does not bind by names by default)
      * `rbind(...)` now just calls `rbindlist()` internally, except that `use.names` is TRUE by default, for compatibility with base (and backwards compatibility).
      * `fill=FALSE` by default. If `fill=TRUE`, `use.names` has to be TRUE. 
      * When use.names=TRUE, at least one item of the input list has to have non-null column names.
      * When fill=TRUE, all items of the input list has to have non-null column names.
      * Duplicate columns are bound in the order of occurrence, like base.
      * Attributes that might exist in individual items would be lost in the bound result.
      * Columns are coerced to the highest SEXPTYPE when they are different, if possible.
      * And incredibly fast ;).
      * Documentation updated in much detail. Closes [#333](https://github.com/Rdatatable/data.table/issues/333).
    
  8. `bit64::integer64` now works in grouping and joins, [#342](https://github.com/Rdatatable/data.table/issues/342). Thanks to James Sams for highlighting UPCs and Clayton Stanley for [this SO post](http://stackoverflow.com/questions/22273321/large-integers-in-data-table-grouping-results-different-in-1-9-2-compared-to-1). `fread()` has been detecting and reading `integer64` for a while.

  9. `setNumericRounding()` may be used to reduce to 1 byte or 0 byte rounding when joining to or grouping columns of type 'numeric', [#342](https://github.com/Rdatatable/data.table/issues/342). See example in `?setNumericRounding` and NEWS item below for v1.9.2. `getNumericRounding()` returns the current setting.

  10. `X[Y]` now names non-join columns from `i` that have the same name as a column in `x`, with an `i.` prefix for consistency with the `i.` prefix that has been available in `j` for some time. This is now documented.

  11. For a keyed table `X` where the key columns are not at the beginning in order, `X[Y]` now retains the original order of columns in X rather than moving the join columns to the beginning of the result.

  12. It is no longer an error to assign to row 0 or row NA.
    ```R
    DT[0, colA := 1L]             # now does nothing, silently (was error)
    DT[NA, colA := 1L]            # now does nothing, silently (was error)
    DT[c(1, NA, 0, 2), colA:=1L]  # now ignores the NA and 0 silently (was error)
    DT[nrow(DT) + 1, colA := 1L]  # error (out-of-range) as before
    ```
    This is for convenience to avoid the need for a switch in user code that evals various `i` conditions in a loop passing in `i` as an integer vector which may containing `0` or `NA`.

  13. A new function `setorder` is now implemented which uses data.table's internal fast order to reorder rows *by reference*. It returns the result invisibly (like `setkey`) that allows for compound statements; e.g., `setorder(DT, a, -b)[, cumsum(c), by=list(a,b)]`. Check `?setorder` for more info.

  14. `DT[order(x, -y)]` is now by default optimised to use data.table's internal fast order as `DT[forder(DT, x, -y)]`. It can be turned off by setting `datatable.optimize` to < 1L or just calling `base:::order` explicitly. It results in 20x speedup on data.table of 10 million rows with 2 integer columns, for example. To order character vectors in descending order it's sufficient to do `DT[order(x, -y)]` as opposed to `DT[order(x, -xtfrm(y))]` in base. This closes [#603](https://github.com/Rdatatable/data.table/issues/603).
     
  15. `mult="all"` -vs- `mult="first"|"last"` now return consistent types and columns, [#340](https://github.com/Rdatatable/data.table/issues/340). Thanks to Michele Carriero for highlighting.

  16. `duplicated.data.table` and `unique.data.table` gains `fromLast = TRUE/FALSE` argument, similar to base. Default value is FALSE. Closes [#347](https://github.com/Rdatatable/data.table/issues/347).

  17. `anyDuplicated.data.table` is now implemented. Closes [#350](https://github.com/Rdatatable/data.table/issues/350). Thanks to M C (bluemagister) for reporting.

  18. Complex j-expressions of the form `DT[, c(..., lapply(.SD, fun)), by=grp]`are now optimised as long as `.SD` is of the form `lapply(.SD, fun)` or `.SD`, `.SD[1]` or `.SD[1L]`. This resolves [#370](https://github.com/Rdatatable/data.table/issues/370). Thanks to Sam Steingold for reporting. 
      This also completes the first two task lists in [#735](https://github.com/Rdatatable/data.table/issues/735).
    ```R
    ## example:
    DT[, c(.I, lapply(.SD, sum), mean(x), lapply(.SD, log)), by=grp]
    ## is optimised to
    DT[, list(.I, x=sum(x), y=sum(y), ..., mean(x), log(x), log(y), ...), by=grp]
    ## and now... these variations are also optimised internally for speed
    DT[, c(..., .SD, lapply(.SD, sum), ...), by=grp]
    DT[, c(..., .SD[1], lapply(.SD, sum), ...), by=grp]
    DT[, .SD, by=grp]
    DT[, c(.SD), by=grp]
    DT[, .SD[1], by=grp] # Note: but not yet DT[, .SD[1,], by=grp]
    DT[, c(.SD[1]), by=grp]
    DT[, head(.SD, 1), by=grp] # Note: but not yet DT[, head(.SD, -1), by=grp]
    # but not yet optimised
    DT[, c(.SD[a], .SD[x>1], lapply(.SD, sum)), by=grp] # where 'a' is, say, a numeric or a data.table, and also for expressions like x>1
    ```
    The underlying message is that `.SD` is being slowly optimised internally wherever possible, for speed, without compromising in the nice readable syntax it provides.

  19. `setDT` gains `keep.rownames = TRUE/FALSE` argument, which works only on `data.frame`s. TRUE retains the data.frame's row names as a new column named `rn`.

  20. The output of `tables()` now includes `NCOL`. Thanks to @dnlbrky for the suggestion.

  21. `DT[, LHS := RHS]` (or its equivalent in `set`) now provides a warning and returns `DT` as it was, instead of an error, when `length(LHS) = 0L`, [#343](https://github.com/Rdatatable/data.table/issues/343). For example:
    ```R
    DT[, grep("^b", names(DT)) := NULL] # where no columns start with b
    # warns now and returns DT instead of error
    ```

  22. GForce now is also optimised for j-expression with `.N`. Closes [#334](https://github.com/Rdatatable/data.table/issues/334) and part of [#523](https://github.com/Rdatatable/data.table/issues/523).
    ```R
    DT[, list(.N, mean(y), sum(y)), by=x] # 1.9.2 - doesn't know to use GForce - will be (relatively) slower
    DT[, list(.N, mean(y), sum(y)), by=x] # 1.9.3+ - will use GForce.
    ```

  23. `setDF` is now implemented. It accepts a data.table and converts it to data.frame by reference, [#338](https://github.com/Rdatatable/data.table/issues/338). Thanks to canneff for the discussion [here](http://r.789695.n4.nabble.com/Is-there-any-overhead-to-converting-back-and-forth-from-a-data-table-to-a-data-frame-td4688332.html) on data.table mailing list.

  24. `.I` gets named as `I` (instead of `.I`) wherever possible, similar to `.N`, [#344](https://github.com/Rdatatable/data.table/issues/344).
  
  25. `setkey` on `.SD` is now an error, rather than warnings for each group about rebuilding the key. The new error is similar to when attempting to use `:=` in a `.SD` subquery: `".SD is locked. Using set*() functions on .SD is reserved for possible future use; a tortuously flexible way to modify the original data by group."`  Thanks to Ron Hylton for highlighting the issue on datatable-help [here](http://r.789695.n4.nabble.com/data-table-is-asking-for-help-tp4692080.html).
  
  26. Looping calls to `unique(DT)` such as in `DT[,unique(.SD),by=group]` is now faster by avoiding internal overhead of calling `[.data.table`. Thanks again to Ron Hylton for highlighting in the [same thread](http://r.789695.n4.nabble.com/data-table-is-asking-for-help-tp4692080.html). His example is reduced from 28 sec to 9 sec, with identical results.
  
  27. Following `gsum` and `gmean`, now `gmin` and `gmax` from GForce are also implemented. Closes part of [#523](https://github.com/Rdatatable/data.table/issues/523). Benchmarks are also provided.
    ```R
    DT[, list(sum(x), min(y), max(z), .N), by=...] # runs by default using GForce
    ```
    
  28. `setorder()` and `DT[order(.)]` handles `integer64` type in descending order as well. Closes [#703](https://github.com/Rdatatable/data.table/issues/703).
  
  29. `setorder()` and `setorderv()` gain `na.last = TRUE/FALSE`. Closes [#706](https://github.com/Rdatatable/data.table/issues/706).

  30. `.N` is now available in `i`, [FR#724](https://github.com/Rdatatable/data.table/issues/724). Thanks to newbie indirectly [here](http://stackoverflow.com/a/24649115/403310) and Farrel directly [here](http://stackoverflow.com/questions/24685421/how-do-you-extract-a-few-random-rows-from-a-data-table-on-the-fly).

  31. `by=.EACHI` is now implemented for *not-joins* as well. Closes [#604](https://github.com/Rdatatable/data.table/issues/604). Thanks to Garrett See for filing the FR. As an example:
    ```R
    DT = data.table(x=c(1,1,1,1,2,2,3,4,4,4), y=1:10, key="x")
    DT[!J(c(1,4)), sum(y), by=.EACHI] # is equivalent to DT[J(c(2,3)), sum(y), by=.EACHI]
    ```


#### BUG FIXES

  
  1.  When joining to fewer columns than the key has, using one of the later key columns explicitly in j repeated the first value. A problem introduced by v1.9.2 and not caught bythe 1,220 tests, or tests in 37 dependent packages. Test added. Many thanks to Michele Carriero for reporting.
    ```R
    DT = data.table(a=1:2, b=letters[1:6], key="a,b")    # keyed by a and b
    DT[.(1), list(b,...)]    # correct result again (joining just to a not b but using b)
    ```
    
  2.  `setkey` works again when a non-key column is type list (e.g. each cell can itself be a vector), [#54](https://github.com/Rdatatable/data.table/issues/54). Test added. Thanks to James Sams, Michael Nelson and Musx [for the reproducible examples](http://stackoverflow.com/questions/22186798/r-data-table-1-9-2-issue-on-setkey).

  3.  The warning "internal TRUE value has been modified" with recently released R 3.1 when grouping a table containing a logical column *and* where all groups are just 1 row is now fixed and tests added. Thanks to James Sams for the reproducible example. The warning is issued by R and we have asked if it can be upgraded to error (UPDATE: change now made for R 3.1.1 thanks to Luke Tierney).

  4.  `data.table(list())`, `data.table(data.table())` and `data.table(data.frame())` now return a null data.table (no columns) rather than one empty column, [#48](https://github.com/Rdatatable/data.table/issues/48). Test added. Thanks to Shubh Bansal for reporting.

  5.  `unique(<NULL data.table>)` now returns a null data.table, [#44](https://github.com/Rdatatable/data.table/issues/44). Thanks to agstudy for reporting.

  6.  `data.table()` converted POSIXlt to POSIXct, consistent with `base:::data.frame()`, but now also provides a helpful warning instead of coercing silently, [#59](https://github.com/Rdatatable/data.table/issues/59). Thanks to Brodie Gaslam, Patrick and Ragy Isaac for reporting [here](http://stackoverflow.com/questions/21487614/error-creating-r-data-table-with-date-time-posixlt) and [here](http://stackoverflow.com/questions/21320215/converting-from-data-frame-to-data-table-i-get-an-error-with-head).

  7.  If another class inherits from data.table; e.g. `class(DT) == c("UserClass","data.table","data.frame")` then `DT[...]` now retains `UserClass` in the result. Thanks to Daniel Krizian for reporting, [#64](https://github.com/Rdatatable/data.table/issues/44). Test added.

  8.  An error `object '<name>' not found` could occur in some circumstances, particularly after a previous error. [Reported on SO](http://stackoverflow.com/questions/22128047/how-to-avoid-weird-umlaute-error-when-using-data-table) with non-ASCII characters in a column name, a red herring we hope since non-ASCII characters are fully supported in data.table including in column names. Fix implemented and tests added.

  9.  Column order was reversed in some cases by `as.data.table.table()`, [#43](https://github.com/Rdatatable/data.table/issues/43). Test added. Thanks to Benjamin Barnes for reporting.
     
  10.  `DT[, !"missingcol", with=FALSE]` now returns `DT` (rather than a NULL data.table) with warning that "missingcol" is not present.

  11.  `DT[,y := y * eval(parse(text="1*2"))]` resulted in error unless `eval()` was wrapped with paranthesis. That is, `DT[,y := y * (eval(parse(text="1*2")))]`, **#5423**. Thanks to Wet Feet for reporting and to Simon O'Hanlon for identifying the issue [here on SO](http://stackoverflow.com/questions/22375404/unable-to-use-evalparse-in-data-table-function/22375557#22375557).

  12.  Using `by` columns with attributes (ex: factor, Date) in `j` did not retain the attributes, also in case of `:=`. This was partially a regression from an earlier fix ([#155](https://github.com/Rdatatable/data.table/issues/155)) due to recent changes for R3.1.0. Now fixed and clearer tests added. Thanks to Christophe Dervieux for reporting and to Adam B for reporting [here on SO](http://stackoverflow.com/questions/22536586/by-seems-to-not-retain-attribute-of-date-type-columns-in-data-table-possibl). Closes [#36](https://github.com/Rdatatable/data.table/issues/36).

  13.  `.BY` special variable did not retain names of the grouping columns which resulted in not being able to access `.BY$grpcol` in `j`. Ex: `DT[, .BY$x, by=x]`. This is now fixed. Closes **#5415**. Thanks to Stephane Vernede for the bug report.

  14.  Fixed another issue with `eval(parse(...))` in `j` along with assignment by reference `:=`. Closes [#30](https://github.com/Rdatatable/data.table/issues/30). Thanks to Michele Carriero for reporting. 

  15.  `get()` in `j` did not see `i`'s columns when `i` is a data.table which lead to errors while doing operations like: `DT1[DT2, list(get('c'))]`. Now, use of `get` makes *all* x's and i's columns visible (fetches all columns). Still, as the verbose message states, using `.SDcols` or `eval(macro)` would be able to select just the columns used, which is better for efficiency. Closes [#34](https://github.com/Rdatatable/data.table/issues/34). Thanks to Eddi for reporting.

  16.  Fixed an edge case with `unique` and `duplicated`, which on empty data.tables returned a 1-row data.table with all NAs. Closes [#28](https://github.com/Rdatatable/data.table/issues/28). Thanks to Shubh Bansal for reporting.

  17.  `dcast.data.table` resuled in error (because function `CJ()` was not visible) in packages that "import" data.table. This did not happen if the package "depends" on data.table. Closes bug [#31](https://github.com/Rdatatable/data.table/issues/31). Thanks to K Davis for the excellent report. 

  18.  `merge(x, y, all=TRUE)` error when `x` is empty data.table is now fixed. Closes [#24](https://github.com/Rdatatable/data.table/issues/24). Thanks to Garrett See for filing the report.

  19.  Implementing #5249 closes bug [#26](https://github.com/Rdatatable/data.table/issues/26), a case where rbind gave error when binding with empty data.tables. Thanks to Roger for [reporting on SO](http://stackoverflow.com/q/23216033/559784).

  20.  Fixed a segfault during grouping with assignment by reference, ex: `DT[, LHS := RHS, by=.]`, where length(RHS) > group size (.N). Closes [#25](https://github.com/Rdatatable/data.table/issues/25). Thanks to Zachary Long for reporting on datatable-help mailing list.

  21.  Consistent subset rules on datat.tables with duplicate columns. In short, if indices are directly provided, 'j', or in .SDcols, then just those columns are either returned (or deleted if you provide -.SDcols or !j). If instead, column names are given and there are more than one occurrence of that column, then it's hard to decide which to keep and which to remove on a subset. Therefore, to remove, all occurrences of that column are removed, and to keep, always the first column is returned each time. Also closes [#22](https://github.com/Rdatatable/data.table/issues/22) and [#86](https://github.com/Rdatatable/data.table/issues/86).

       Note that using `by=` to aggregate on duplicate columns may not give intended result still, as it may not operate on the proper column.

  22.  When DT is empty, `DT[, newcol:=max(b), by=a]` now properly adds the column, [#49](https://github.com/Rdatatable/data.table/issues/49). Thanks to Shubh bansal for filing the report.

  23.  When `j` evaluates to `integer(0)/character(0)`, `DT[, j, with=FALSE]` resulted in error, [#21](https://github.com/Rdatatable/data.table/issues/21). Thanks indirectly to Malcolm Cook for [#52](https://github.com/Rdatatable/data.table/issues/52), through which this (recent) regression (from 1.9.3) was found.

  24.  `print(DT)` now respects `digits` argument on list type columns, [#37](https://github.com/Rdatatable/data.table/issues/37). Thanks to Frank for the discussion on the mailing list and to Matthew Beckers for filing the bug report.

  25.  FR # 2551 implemented leniance in warning messages when columns are coerced with `DT[, LHS := RHS]`, when `length(RHS)==1`. But this was very lenient; e.g., `DT[, a := "bla"]`, where `a` is a logical column should get a warning. This is now fixed such that only very obvious cases coerces silently; e.g., `DT[, a := 1]` where `a` is `integer`. Closes [#35](https://github.com/Rdatatable/data.table/issues/35). Thanks to Michele Carriero and John Laing for reporting.

  26.  `dcast.data.table` provides better error message when `fun.aggregate` is specified but it returns length != 1. Closes [#693](https://github.com/Rdatatable/data.table/issues/693). Thanks to Trevor Alexander for reporting [here on SO](http://stackoverflow.com/questions/24152733/undocumented-error-in-dcast-data-table).

  27.  `dcast.data.table` tries to preserve attributes whereever possible, except when `value.var` is a `factor` (or ordered factor). For `factor` types, the casted columns will be coerced to type `character` thereby losing the `levels` attribute. Closes [#688](https://github.com/Rdatatable/data.table/issues/688). Thanks to juancentro for reporting.

  28.  `melt` now returns friendly error when `meaure.vars` are not in data instead of segfault. Closes [#699](https://github.com/Rdatatable/data.table/issues/688). Thanks to vsalmendra for [this post on SO](http://stackoverflow.com/q/24326797/559784) and the subsequent bug report.

  29.  `DT[, list(m1 = eval(expr1), m2=eval(expr2)), by=val]` where `expr1` and `expr2` are constructed using `parse(text=.)` now works instead of resulting in error. Closes [#472](https://github.com/Rdatatable/data.table/issues/472). Thanks to Benjamin Barnes for reporting with a nice reproducible example.

  30.  A join of the form `X[Y, roll=TRUE, nomatch=0L]` where some of Y's key columns occur more than once (duplicated keys) might at times return incorrect join. This was introduced only in 1.9.2 and is fixed now. Closes [#700](https://github.com/Rdatatable/data.table/issues/472). Thanks to Michael Smith for the very nice reproducible example and nice spotting of such a tricky case.

  31.  Fixed an edge case in `DT[order(.)]` internal optimisation to be consistent with base. Closes [#696](https://github.com/Rdatatable/data.table/issues/696). Thanks to Michael Smith and Garrett See for reporting.

  32.  `DT[, list(list(.)), by=.]` and `DT[, col := list(list(.)), by=.]` now return correct results in R >= 3.1.0. The bug was due to a welcome change in R 3.1.0 where `list(.)` no longer copies. Closes [#481](https://github.com/Rdatatable/data.table/issues/481). Also thanks to KrishnaPG for filing [#728](https://github.com/Rdatatable/data.table/issues/728).

  33.  `dcast.data.table` handles `fun.aggregate` argument properly when called from within a function that accepts `fun.aggregate` argument and passes to `dcast.data.table()`. Closes [#713](https://github.com/Rdatatable/data.table/issues/713). Thanks to mathematicalcoffee for reporting [here](http://stackoverflow.com/q/24542976/559784) on SO.

  34.  `dcast.data.table` now returns a friendly error when fun.aggregate value for missing combinations is 0-length, and 'fill' argument is not provided. Closes [#715](https://github.com/Rdatatable/data.table/issues/715)

  35.  `rbind/rbindlist` binds in the same order of occurrence also when binding tables with duplicate names along with 'fill=TRUE' (previously, it grouped all duplicate columns together). This was the underlying reason for [#725](https://github.com/Rdatatable/data.table/issues/715). Thanks to Stefan Fritsch for the report with a nice reproducible example and discussion.

  36.  `setDT` now provides a friendly error when attempted to change a variable to data.table by reference whose binding is locked (usually when the variable is within a package, ex: CO2). Closes [#475](https://github.com/Rdatatable/data.table/issues/475). Thanks to David Arenburg for filing the report [here](http://stackoverflow.com/questions/23361080/error-in-setdt-from-data-table-package) on SO.

  37.  `X[!Y]` where `X` and `Y` are both data.tables ignores 'allow.cartesian' argument, and rightly so because a not-join (or anti-join) cannot exceed nrow(x). Thanks to @fedyakov for spotting this. Closes [#698](https://github.com/Rdatatable/data.table/issues/698).

  38.  `as.data.table.matrix` does not convert strings to factors by default. `data.table` likes and prefers using character vectors to factors. Closes [#745](https://github.com/Rdatatable/data.table/issues/698). Thanks to @fpinter for reporting the issue on the github issue tracker and to vijay for reporting [here](http://stackoverflow.com/questions/17691050/data-table-still-converts-strings-to-factors) on SO.

  39.  Joins of the form `x[y[z]]` resulted in duplicate names when all `x`, `y` and `z` had the same column names as non-key columns. This is now fixed. Closes [#471](https://github.com/Rdatatable/data.table/issues/471). Thanks to Christian Sigg for the nice reproducible example.

  40. `DT[where, someCol:=NULL]` is now an error that `i` is provided since it makes no sense to delete a column for only a subset of rows. Closes [#506](https://github.com/Rdatatable/data.table/issues/506).

  41. `forder` did not identify `-0` as `0` for numeric types. This is fixed now. Thanks to @arcosdium for nice minimal example. Closes [#743](https://github.com/Rdatatable/data.table/issues/743).

  42. Segfault on joins of the form `X[Y, c(..), by=.EACHI]` is now fixed. Closes [#744](https://github.com/Rdatatable/data.table/issues/744). Thanks to @nigmastar (Michele Carriero) for the excellent minimal example. 

  43. Subset on data.table using `lapply` of the form `lapply(L, "[", Time == 3L)` works now without error due to `[.data.frame` redirection. Closes [#500](https://github.com/Rdatatable/data.table/issues/500). Thanks to Garrett See for reporting.

  44. `id.vars` and `measure.vars` default value of `NULL` was removed to be consistent in behaviour with `reshape2:::melt.data.frame`. Closes [#780](https://github.com/Rdatatable/data.table/issues/780). Thanks to @dardesta for reporting.

  45. Grouping using external variables on keyed data.tables did not return correct results at times. Thanks to @colinfang for reporting. Closes [#762](https://github.com/Rdatatable/data.table/issues/762).

#### NOTES

  1.  Reminder: using `rolltolast` still works but since v1.9.2 now issues the following warning:
     > 'rolltolast' has been marked 'deprecated' in ?data.table since v1.8.8 on CRAN 3 Mar 2013, see NEWS. Please change to the more flexible 'rollends' instead. 'rolltolast' will be removed in the next version."

  2.  Using `with=FALSE` with `:=` is now deprecated in all cases, given that wrapping the LHS of `:=` with parentheses has been preferred for some time.
    ```R
    colVar = "col1"
    DT[, colVar:=1, with=FALSE]                   # deprecated, still works silently as before
    DT[, (colVar):=1]                             # please change to this
    DT[, c("col1","col2"):=1]                     # no change
    DT[, 2:4 := 1]                                # no change
    DT[, c("col1","col2"):=list(sum(a),mean(b)]   # no change
    DT[, `:=`(...), by=...]                       # no change
    ```
    The next release will issue a warning when `with=FALSE` is used with `:=`.

  3.  `?duplicated.data.table` explained that `by=NULL` or `by=FALSE` would use all columns, however `by=FALSE` resulted in error. `by=FALSE` is removed from help and `duplicated` returns an error when `by=TRUE/FALSE` now. Closes [#38](https://github.com/Rdatatable/data.table/issues/38).
     
  4.  More info about distinguishing small numbers from 0.0 in v1.9.2+ is [here](http://stackoverflow.com/questions/22290544/grouping-very-small-numbers-e-g-1e-28-and-0-0-in-data-table-v1-8-10-vs-v1-9-2).

  5.  `?dcast.data.table` now explains how the names are generated for the columns that are being casted. Closes **#5676**.
  
  6.  `dcast.data.table(dt, a ~ ... + b)` now generates the column names with values from `b` coming last. Closes **#5675**.

  7.  Added `x[order(.)]` internal optimisation, and how to go back to `base:::order(.)` if one wants to sort by session locale to 
     `?setorder` (with alias `?order` and `?forder`). Closes [#478](https://github.com/Rdatatable/data.table/issues/478) and 
     also [#704](https://github.com/Rdatatable/data.table/issues/704). Thanks to Christian Wolf for the report.

  8.  Added tests (1351.1 and 1351.2) to catch any future regressions on particular case of binary search based subset reported [here](http://stackoverflow.com/q/24729001/559784) on SO. Thanks to Scott for the post. The regression was contained to v1.9.2 AFAICT. Closes [#734](https://github.com/Rdatatable/data.table/issues/704).

  9.  Added an `.onUnload` method to unload `data.table`'s shared object properly. Since the name of the shared object is 'datatable.so' and not 'data.table.so', 'detach' fails to unload correctly. This was the reason for the issue reported [here](http://stackoverflow.com/questions/23498804/load-detach-re-load-anomaly) on SO. Closes [#474](https://github.com/Rdatatable/data.table/issues/474). Thanks to Matthew Plourde for reporting.

  10.  Updated `BugReports` link in DESCRIPTION. Thanks to @chrsigg for reporting. Closes [#754](https://github.com/Rdatatable/data.table/issues/754).

  11. Added `shiny`, `rmarkdown` and `knitr` to the data.table whitelist. Packages which take user code as input and run it in their own environment (so do not `Depend` or `Import` `data.table` themselves) either need to be added here, or they can define a variable `.datatable.aware <- TRUE` in their namepace, so that data.table can work correctly in those packages. Users can also add to `data.table`'s whitelist themselves using `assignInNamespace()` but these additions upstream remove the need to do that for these packages.

  12. Clarified `with=FALSE` as suggested in [#513](https://github.com/Rdatatable/data.table/issues/513).

  13. Clarified `.I` in `?data.table`. Closes [#510](https://github.com/Rdatatable/data.table/issues/510). Thanks to Gabor for reporting.

  14. Moved `?copy` to its own help page, and documented that `dt_names <- copy(names(DT))` is necessary for `dt_names` to be not modified by reference as a result of updating `DT` by reference (e.g. adding a new column by reference). Closes [#512](https://github.com/Rdatatable/data.table/issues/512). Thanks to Zach for [this SO question](http://stackoverflow.com/q/15913417/559784) and user1971988 for [this SO question](http://stackoverflow.com/q/18662715/559784).
  
  15. `address(x)` doesn't increment `NAM()` value when `x` is a vector. Using the object as argument to a non-primitive function is sufficient to increment its reference. Closes #824. Thanks to @tarakc02 for the [question on twitter](https://twitter.com/tarakc02/status/513796515026837504) and hint from Hadley.
  
---

### Changes in v1.9.2 (on CRAN 27 Feb 2014)

#### NEW FEATURES

  1.  Fast methods of `reshape2`'s `melt` and `dcast` have been implemented for `data.table`, **FR #2627**. Most settings are identical to `reshape2`, see `?melt.data.table.`
    > `melt`: 10 million rows and 5 columns, 61.3 seconds reduced to 1.2 seconds.  
    > `dcast`: 1 million rows and 4 columns, 192 seconds reduced to 3.6 seconds.  
     
      * `melt.data.table` is also capable of melting on columns of type `list`.
      * `melt.data.table` gains `variable.factor` and `value.factor` which by default are TRUE and FALSE respectively for compatibility with `reshape2`. This allows for directly controlling the output type of "variable" and "value" columns (as factors or not).
      * `melt.data.table`'s `na.rm = TRUE` parameter is optimised to remove NAs directly during melt and therefore avoids the overhead of subsetting using `!is.na` afterwards on the molten data. 
      * except for `margins` argument from `reshape2:::dcast`, all features of dcast are intact. `dcast.data.table` can also accept `value.var` columns of type list.
    
    > Reminder of Cologne (Dec 2013) presentation **slide 32** : ["Why not submit a dcast pull request to reshape2?"](https://github.com/Rdatatable/data.table/wiki/talks/CologneR_2013.pdf).
  
  2.  Joins scale better as the number of rows increases. The binary merge used to start on row 1 of i; it now starts on the middle row of i. Many thanks to Mike Crowe for the suggestion. This has been done within column so scales much better as the number of join columns increase, too. 

    > Reminder: bmerge allows the rolling join feature: forwards, backwards, limited and nearest.  

  3.  Sorting (`setkey` and ad-hoc `by=`) is faster and scales better on randomly ordered data and now also adapts to almost sorted data. The remaining comparison sorts have been removed. We use a combination of counting sort and forwards radix (MSD) for all types including double, character and integers with range>100,000; forwards not backwards through columns. This was inspired by [Terdiman](http://codercorner.com/RadixSortRevisited.htm) and [Herf's](http://stereopsis.com/radix.html) (LSD) radix approach for floating point :

  4.  `unique` and `duplicated` methods for `data.table` are significantly faster especially for type numeric (i.e. double), and type integer where range > 100,000 or contains negatives.
     
  5.  `NA`, `NaN`, `+Inf` and `-Inf` are now considered distinct values, may be in keys, can be joined to and can be grouped. `data.table` defines: `NA` < `NaN` < `-Inf`. Thanks to Martin Liberts for the suggestions, #4684, #4815 and #4883. 
  
  6.  Numeric data is still joined and grouped within tolerance as before but instead of tolerance being `sqrt(.Machine$double.eps) == 1.490116e-08` (the same as `base::all.equal`'s default) the significand is now rounded to the last 2 bytes, apx 11 s.f. This is more appropriate for large (1.23e20) and small (1.23e-20) numerics and is faster via a simple bit twiddle. A few functions provided a 'tolerance' argument but this wasn't being passed through so has been removed. We aim to add a global option (e.g. 2, 1 or 0 byte rounding) in a future release.
     
  7.  New optimization: **GForce**. Rather than grouping the data, the group locations are passed into grouped versions of sum and mean (`gsum` and `gmean`) which then compute the result for all groups in a single sequential pass through the column for cache efficiency. Further, since the g* function is called just once, we don't need to find ways to speed up calling sum or mean repetitively for each group. Plan is to add `gmin`, `gmax`, `gsd`, `gprod`, `gwhich.min` and `gwhich.max`. Examples where GForce applies now:
    ```R
    DT[,sum(x,na.rm=),by=...]                       # yes
    DT[,list(sum(x,na.rm=),mean(y,na.rm=)),by=...]  # yes
    DT[,lapply(.SD,sum,na.rm=),by=...]              # yes
    DT[,list(sum(x),min(y)),by=...]                 # no. gmin not yet available, only sum and mean so far.
    ```
    GForce is a level 2 optimization. To turn it off: `options(datatable.optimize=1)`. Reminder: to see the optimizations and other info, set `verbose=TRUE`

  8.  fread's `integer64` argument implemented. Allows reading of `integer64` data as 'double' or 'character' instead of `bit64::integer64` (which remains the default as before). Thanks to Chris Neff for the suggestion. The default can be changed globally; e.g, `options(datatable.integer64="character")`
     
  9.  fread's `drop`, `select` and `NULL` in `colClasses` are implemented. To drop or select columns by name or by number. See examples in `?fread`.
     
  10.  fread now detects `T`, `F`, `True`, `False`, `TRUE` and `FALSE` as type logical, consistent with `read.csv`, #4766. Thanks to Adam November for highlighting.
  
  11.  fread now accepts quotes (both `'` and `"`) in the middle of fields, whether the field starts with `"` or not, rather than the 'unbalanced quotes' error, #2694. Thanks to baidao for reporting. It was known and documented at the top of `?fread` (now removed). If a field starts with `"` it must end with `"` (necessary to include the field separator itself in the field contents). Embedded quotes can be in column names, too. Newlines (`\n`) still can't be in quoted fields or quoted column names, yet.
     
  12.  fread gains `showProgress`, default TRUE. The global option is `datatable.showProgress`.
     
  13.  `fread("1.46761e-313\n")` detected the **ERANGE** error, so read as `character`. It now reads as numeric but with a detailed warning. Thanks to Heather Turner for the detailed report, #4879.
     
  14.  fread now understand system commands; e.g., `fread("grep blah file.txt")`.

  15.  `as.data.table` method for `table()` implemented, #4848. Thanks to Frank Pinter for suggesting [here on SO](http://stackoverflow.com/questions/18390947/data-table-of-table-is-very-different-from-data-frame-of-table).
  
  16.  `as.data.table` methods added for integer, numeric, character, logical, factor, ordered and Date.
	 
  17.  `DT[i,:=,]` now accepts negative indices in `i`. Thanks to Eduard Antonyan. See also bug fix #2697.

  18.  `set()` is now able to add new columns by reference, #2077.
    ```R
    DT[3:5, newCol := 5L]
    set(DT, i=3:5, j="newCol", 5L)   # same
    ```

  19.  eval will now be evaluated anywhere in a `j`-expression as long as it has just one argument, #4677. Will still need to use `.SD` as environment in complex cases. Also fixes bug [here on SO](http://stackoverflow.com/a/19054962/817778).

  20.  `!` at the head of the expression will no longer trigger a not-join if the expression is logical, #4650. Thanks to Arunkumar Srinivasan for reporting.

  21.  `rbindlist` now chooses the highest type per column, not the first, #2456. Up-conversion follows R defaults, with the addition of factors being the highest type. Also fixes #4981 for the specific case of `NA`'s.

  22.  `cbind(x,y,z,...)` now creates a data.table if `x` isn't a `data.table` but `y` or `z` is, unless `x` is a `data.frame` in which case a `data.frame` is returned (use `data.table(DF,DT)` instead for that). 
  
  23.  `cbind(x,y,z,...)` and `data.table(x,y,z,...)` now retain keys of any `data.table` inputs directly (no sort needed, for speed). The result's key is `c(key(x), key(y), key(z), ...)`, provided, that the data.table inputs that have keys are not recycled and there are no ambiguities (i.e. duplicates) in column names.

  24.  `rbind/rbindlist` will preserve ordered factors if it's possible to do so; i.e., if a compatible global order exists, #4856 & #5019. Otherwise the result will be a `factor` and a *warning*.

  25.  `rbind` now has a `fill` argument, #4790. When `fill=TRUE` it will behave in a manner similar to plyr's `rbind.fill`. This option is incompatible with `use.names=FALSE`. Thanks to Arunkumar Srinivasan for the base code.

  26.  `rbind` now relies exclusively on `rbindlist` to bind `data.tables` together. This makes rbind'ing factors faster, #2115.

  27.  `DT[, as.factor('x'), with=FALSE]` where `x` is a column in `DT` is now equivalent to `DT[, "x", with=FALSE]` instead of ending up with an error, #4867. Thanks to tresbot for reporting [here on SO](http://stackoverflow.com/questions/18525976/converting-multiple-data-table-columns-to-factors-in-r).

  28.  `format.data.table` now understands 'formula' and displays embedded formulas as expected, FR #2591.

  29.  `{}` around `:=` in `j` now obtain desired result, but with a warning #2496. Now, 
    ```R
    DT[, { `:=`(...)}]             # now works
    DT[, {`:=`(...)}, by=(...)]    # now works
    ```
    Thanks to Alex for reporting [here on SO](http://stackoverflow.com/questions/14541959/expression-syntax-for-data-table-in-r).

  30.  `x[J(2), a]`, where `a` is the key column sees `a` in `j`, #2693 and FAQ 2.8. Also, `x[J(2)]` automatically names the columns from `i` using the key columns of `x`. In cases where the key columns of `x` and `i` are identical, i's columns can be referred to by using `i.name`; e.g., `x[J(2), i.a]`. Thanks to mnel and Gabor for the discussion [here](http://r.789695.n4.nabble.com/Problem-with-FAQ-2-8-tt4668878.html).

  31.  `print.data.table` gains `row.names`, default=TRUE. When FALSE, the row names (along with the :) are not printed, #5020. Thanks to Frank Erickson.

  32.  `.SDcols` now is also able to de-select columns. This works both with column names and column numbers.
    ```R
    DT[, lapply(.SD,...), by=..., .SDcols=-c(1,3)]       # .SD all but columns 1 and 3
    DT[, lapply(.SD,...), by=..., .SDcols=-c("x", "z")]  # .SD all but columns 'x' and 'z'
    DT[..., .SDcols=c(1, -3)]           # can't mix signs, error
    DT[, .SD, .SDcols=c("x", -"z")]     # can't mix signs, error
    ```
    Thanks to Tonny Peterson for filing FR #4979.

  33.  `as.data.table.list` now issues a warning for those items/columns that result in a remainder due to recycling, #4813. `data.table()` also now issues a warning (instead of an error previously) when recycling leaves a remainder; e.g., `data.table(x=1:2, y=1:3)`.

  34.  `:=` now coerces without warning when precision is not lost and `length(RHS) == 1`, #2551.
    ```R
    DT = data.table(x=1:2, y=c(TRUE, FALSE))
    DT[1, x:=1]   # ok, now silent
    DT[1, y:=0]   # ok, now silent
    DT[1, y:=0L]  # ok, now silent
    ```

  35.  `as.data.table.*(x, keep.rownames=TRUE)`, where `x` is a named vector now adds names of `x` into a new column with default name `rn`. Thanks to Garrett See for FR #2356.

  36.  `X[Y, col:=value]` when no match exists in the join is now caught early and X is simply returned. Also a message when `datatable.verbose` is TRUE is provided. In addition, if `col` is an existing column, since no update actually takes place, the key is now retained. Thanks to Frank Erickson for suggesting, #4996.

  37.  New function `setDT()` takes a `list` (named and/or unnamed) or `data.frame` and changes its type by reference to `data.table`, *without any copy*. It also has a logical argument `giveNames` which is used for a list inputs. See `?setDT` examples for more. Based on [this FR on SO](http://stackoverflow.com/questions/20345022/convert-a-data-frame-to-a-data-table-without-copy/20346697#20346697).
     
  38.  `setnames(DT,"oldname","newname")` no longer complains about any duplicated column names in `DT` so long as oldname is unique and unambiguous. Thanks to Wet Feet for highlighting [here on SO](http://stackoverflow.com/questions/20942905/ignore-safety-check-when-using-setnames).

  39.  `last(x)` where `length(x)=0` now returns 'x' instead of an error, #5152. Thanks to Garrett See for reporting.

  40.  `as.ITime.character` no longer complains when given vector input, and will accept mixed format time entries; e.g., c("12:00", "13:12:25")
     
  41.  Key is now retained in `NA` subsets; e.g.,
    ```R
    DT = data.table(a=1:3,b=4:6,key="a")
    DT[NA]   # 1-row of NA now keyed by 'a'
    DT[5]    # 1-row of NA now keyed by 'a'
    DT[2:4]  # not keyed as before because NA (last row of result) sorts first in keyed data.table
    ```

  42.  Each column in the result for each group has always been recycled (if necessary) to match the longest column in that group's result. If it doesn't recycle exactly, though, it was caught gracefully as an error. Now, it is recycled, with remainder with warning.
    ```R  
    DT = data.table(a=1:2,b=1:6)
    DT[, list(b,1:2), by=a]        # now recycles the 1:2 with warning to length 3
    ```

#### BUG FIXES

  1.  Long outstanding (usually small) memory leak in grouping fixed, #2648. When the last group is smaller than the largest group, the difference in those sizes was not being released. Also evident in non-trivial aggregations where each group returns a different number of rows. Most users run a grouping
     query once and will never have noticed these, but anyone looping calls to grouping (such as when running in parallel, or benchmarking) may have suffered. Tests added. Thanks to many including vc273 and Y T for reporting [here](http://stackoverflow.com/questions/20349159/memory-leak-in-data-table-grouped-assignment-by-reference) and [here](http://stackoverflow.com/questions/15651515/slow-memory-leak-in-data-table-when-returning-named-lists-in-j-trying-to-reshap) on SO.

  2.  In long running computations where data.table is called many times repetitively the following error could sometimes occur, #2647: *"Internal error: .internal.selfref prot is not itself an extptr"*. Now fixed. Thanks to theEricStone, StevieP and JasonB for (difficult) reproducible examples [here](http://stackoverflow.com/questions/15342227/getting-a-random-internal-selfref-error-in-data-table-for-r).
       
  3.  If `fread` returns a data error (such as no closing quote on a quoted field) it now closes the file first rather than holding a lock open, a Windows only problem.
     Thanks to nigmastar for reporting [here](http://stackoverflow.com/questions/18597123/fread-data-table-locks-files) and Carl Witthoft for the hint. Tests added.
       
  4.  `DT[0,col:=value]` is now a helpful error rather than crash, #2754. Thanks to Ricardo Saporta for reporting. `DT[NA,col:=value]`'s error message has also been improved. Tests added.
     
  5.  Assigning to the same column twice in the same query is now an error rather than a crash in some circumstances; e.g., `DT[,c("B","B"):=NULL]` (delete by reference the same column twice). Thanks to Ricardo (#2751) and matt_k (#2791) for reporting [here](http://stackoverflow.com/questions/16638484/remove-multiple-columns-from-data-table). Tests added.
  
  6.  Crash and/or incorrect aggregate results with negative indexing in `i` is fixed, with a warning when the `abs(negative index) > nrow(DT)`, #2697. Thanks to Eduard Antonyan (eddi) for reporting [here](http://stackoverflow.com/questions/16046696/data-table-bug-causing-a-segfault-in-r). Tests added.
  
  7.  `head()` and `tail()` handle negative `n` values correctly now, #2375. Thanks to Garrett See for reporting. Also it results in an error when `length(n) != 1`. Tests added.
     
  8.  Crash when assigning empty data.table to multiple columns is fixed, #4731. Thanks to Andrew Tinka for reporting. Tests added.
     
  9.  `print(DT, digits=2)` now heeds digits and other parameters, #2535. Thanks to Heather Turner for reporting. Tests added.
     
  10.  `print(data.table(table(1:101)))` is now an 'invalid column' error and suggests `print(as.data.table(table(1:101)))` instead, #4847. Thanks to Frank Pinter for reporting. Test added.

  11.  Crash when grouping by character column where `i` is `integer(0)` is now fixed. It now returns an appropriate empty data.table. This fixes bug #2440. Thanks to Malcolm Cook for reporting. Tests added.

  12.  Grouping when i has value '0' and `length(i) > 1` resulted in crash; it is now fixed. It returns a friendly error instead. This fixes bug #2758. Thanks to Garrett See for reporting. Tests added.

  13.  `:=` failed while subsetting yielded NA and `with=FALSE`, #2445. Thanks to Damian Betebenner for reporting.

  14.  `by=month(date)` gave incorrect results if `key(DT)=="date"`, #2670. Tests added. 
    ```R
    DT[,,by=month(date)]         # now ok if key(DT)=="date"
    DT[,,by=list(month(date))]   # ok before whether or not key(DT)=="date"
    ```
         
  15.  `rbind` and `rbindlist` could crash if input columns themselves had hidden names, #4890 & #4912. Thanks to Chris Neff and Stefan Fritsch for reporting. Tests added.
     
  16.  `data.table()`, `as.data.table()` and other paths to create a data.table now detect and drop hidden names, the root cause of #4890. It was never intended that columns could have hidden names attached.

  17.  Cartesian Join (`allow.cartesian = TRUE`) when both `x` and `i` are keyed and `length(key(x)) > length(key(i))` set resulting key incorrectly. This is now fixed, #2677. Tests added. Thanks to Shir Levkowitz for reporting.

  18.  `:=` (assignment by reference) loses POSIXct or ITime attribute *while grouping* is now fixed, #2531. Tests added. Thanks to stat quant for reporting [here](http://stackoverflow.com/questions/14604820/why-does-this-posixct-or-itime-loses-its-format-attribute) and to Paul Murray for reporting [here](http://stackoverflow.com/questions/15996692/cannot-assign-columns-as-date-by-reference-in-data-table) on SO.

  19.  `chmatch()` didn't always match non-ascii characters, #2538 and #4818. chmatch is used internally so `DT[is.na(päs), päs := 99L]` now works. Thanks to Benjamin Barnes and Stefan Fritsch for reporting. Tests added.

  20.  `unname(DT)` threw an error when `20 < nrow(DT) <= 100`, bug #4934. This is now fixed. Tests added. Thanks to Ricardo Saporta.

  21.  A special case of not-join and logical TRUE, `DT[!TRUE]`, gave an error whereas it should be identical to `DT[FALSE]`. Now fixed and tests added. Thanks once again to Ricardo Saporta for filing #4930.
     
  22.  `X[Y,roll=-Inf,rollends=FALSE]` didn't roll the middle correctly if `Y` was keyed. It was ok if `Y` was unkeyed or rollends left as the default [c(TRUE,FALSE) when roll < 0]. Thanks to user338714 for reporting [here](http://stackoverflow.com/questions/18984179/roll-data-table-with-rollends). Tests added.

  23.  Key is now retained after an order-preserving subset, #295.

  24.  Fixed bug #2584. Now columns that had function names, in particular "list" do not pose problems in `.SD`. Thanks to Zachary Mayer for reporting.

  25.  Fixed bug #4927. Unusual column names in normal quotes, ex: `by=".Col"`, now works as expected in `by`. Thanks to Ricardo Saporta for reporting.

  26.  `setkey` resulted in error when column names contained ",". This is now fixed. Thanks to Corone for reporting [here](http://stackoverflow.com/a/19166273/817778) on SO.

  27.  `rbind` when at least one argument was a data.table, but not the first, returned the rbind'd data.table with key. This is now fixed, #4995. Thanks to Frank Erickson for reporting.
 
  28.  That `.SD` doesn't retain column's class is now fixed (#2530). Thanks to Corone for reporting [here](http://stackoverflow.com/questions/14753411/why-does-data-table-lose-class-definition-in-sd-after-group-by).

  29.  `eval(quote())` returned error when the quoted expression is a not-join, #4994. This is now fixed. Tests added.

  30.  `DT[, lapply(.SD, function(), by=]` did not see columns of DT when optimisation is "on". This is now fixed, #2381. Tests added. Thanks to David F for reporting [here](http://stackoverflow.com/questions/13441868/data-table-and-stratified-means) on SO.

  31.  #4959 - rbind'ing empty data.tables now works

  32.  #5005 - some function expressions were not being correctly evaluated in j-expression. Thanks to Tonny Petersen for reporting.

  33.  Fixed bug #5007, `j` did not see variables declared within a local (function) environment properly. Now, `DT[, lapply(.SD, function(x) fun_const), by=x]` where "fun_const" is a local variable within a function works as expected. Thanks to Ricardo Saporta for catching this and providing a very nice reproducible      example.

  34.  Fixing #5007 also fixes #4957, where `.N` was not visible during `lapply(.SD, function(x) ...)` in `j`. Thanks to juba for noticing it [here](http://stackoverflow.com/questions/19094771/replace-values-in-each-column-based-on-conditions-according-to-groups-by-rows) on SO.
  
  35.  Fixed another case where function expressions were not constructed properly in `j`, while fixing #5007. `DT[, lapply(.SD, function(x) my_const), by=x]` now works as expected instead of ending up in an error.

  36.  Fixed #4990, where `:=` did not generate a recycling warning during `by`, when `length(RHS) < group` size but not an integer multiple of group size. Now, 
    ```R
    DT <- data.table(a=rep(1:2, c(5,2)))
    DT[, b := c(1:2), by=a]
    ``` 
       will generate a warning (here for first group as RHS length (2) is not an integer multiple of group size (=5)). 

  37.  Fixed #5069 where `gdata:::write.fwf` returned an error with data.table.

  38.  Fixed #5098 where construction of `j`-expression with a function with no-argument returned the function definition instead of returning the result from executing the function.

  39.  Fixed #5106 where `DT[, .N, by=y]` where `y` is a vector with `length(y) = nrow(DT)`, but `y` is not a column in `DT`. Thanks to colinfang for reporting.

  40.  Fixed #5104 which popped out as a side-effect of fixing #2531. `:=` while grouping and assigning columns that are factors resulted in wrong results (and the column not being added). This is now fixed. Thanks to Jonathen Owen for reporting.

  41.  Fixed bug #5114 where modifying columns in particular cases resulted in ".SD is locked" error. Thanks to GSee for the bug report.

  42.  Implementing FR #4979 lead to a bug when grouping with .SDcols, where .SDcols argument was variable name. This bug #5190 is now fixed.

  43.  Fixed #5171 - where setting the attribute name to a non-character type resulted in a segfault. Ex: `setattr(x, FALSE, FALSE); x`. Now ends up with a friendly error.
     
  44.  Dependent packages using `cbind` may now *Import* data.table as intended rather than needing to *Depend*. There was a missing `data.table::` prefix on a call to `key()`. Thanks to Maarten-Jan Kallen for reporting.
     
  45.  'chmatch' didn't handle character encodings properly when the string was identical but the encoding were different. For ex: `UTF8` and `Latin1`. This is now fixed (a part of bug #5159). Thanks to Stefan Fritsch for reporting.

  46.  Joins (`X[Y]`) on character columns with different encodings now issue a warning that join may result in unexpected results for those indices with different encodings. That is, when "ä" in X's key column and "ä" in Y's key column are of different encodings, a warning is issued. This takes care of bugs #5266 and other part of #5159 for the moment. Thanks to Stefan Fritsch once again for reporting.

  47.  Fixed #5117 - segfault when `rbindlist` on empty data.tables. Thanks to Garrett See for reporting.

  48.  Fixed a rare segfault that occurred on >250m rows (integer overflow during memory allocation); closes #5305. Thanks to Guenter J. Hitsch for reporting.

  49.  `rbindlist` with at least one factor column along with the presence of at least one empty data.table resulted in segfault (or in linux/mac reported an error related to hash tables). This is now fixed, #5355. Thanks to Trevor Alexander for [reporting on SO](http://stackoverflow.com/questions/21591433/merging-really-not-that-large-data-tables-immediately-results-in-r-being-killed) (and mnel for filing the bug report): 
     
  50.  `CJ()` now orders character vectors in a locale consistent with `setkey`, #5375. Typically this affected whether upper case letters were ordered before lower case letters; they were by `setkey()` but not by `CJ()`. This difference started in v1.8.10 with the change "CJ() is 90% faster...", see NEWS below. Test added and avenues for differences closed off and nailed down, with no loss in performance. Many thanks to Malcolm Hawkes for reporting.

#### THANKS FOR BETA TESTING TO :

  1.  Zach Mayer for a reproducible segfault related to radix sorting character strings longer than 20. Test added.
     
  2.  Simon Biggs for reporting a bug in fread'ing logicals. Test added.
  
  3.  Jakub Szewczyk for reporting that where "." is used in formula interface of `dcast.data.table` along with an aggregate function, it did not result in aggregated result, #5149. Test added.
    ```R
    dcast.data.table(x, a ~ ., mean, value.var="b")
    ```
     
  4.  Jonathan Owen for reporting that `DT[,sum(.SD),by=]` failed with GForce optimization, #5380. Added test and error message redirecting to use `DT[,lapply(.SD,sum),by=]` or `base::sum` and how to turn off GForce.
     
  5.  Luke Tierney for guidance in finding a corruption of `R_TrueValue` which needed `--enable-strict-barier`, `gctorture2` and a hardware watchpoint to ferret out. Started after a change in Rdevel on 11 Feb 2014, r64973.
     
  6.  Minkoo Seo for a new test on rbindlist, #4648.
  
  7.  Gsee for reporting that `set()` and `:=` could no longer add columns by reference to an object that inherits from data.table; e.g., `class = c("myclass", data.table", "data.frame"))`, #5115.
  
  8.  Clayton Stanley for reporting #5307 [here on SO](http://stackoverflow.com/questions/21437546/data-table-1-8-11-and-aggregation-issues). Aggregating logical types could give wrong results.

  9.  New and very welcome ASAN and UBSAN checks on CRAN detected :
      * integer64 overflow in test 899 reading integers longer than apx 18 digits  
        ```R
        fread("Col1\n12345678901234567890")`   # works as before, bumped to character
        ```
      * a memory fault in rbindlist when binding ordered factors, and, some items in the list of data.table/list are empty or NULL. In both cases we had anticipated and added tests for these cases, which is why ASAN and UBSAN were able to detect a problem for us.
  
  10.  Karl Millar for reporting a similar fault that ASAN detected, #5042. Also fixed.
     
  11.  Ricardo Saporta for finding a crash when i is empty and a join column is character, #5387. Test added.

#### NOTES

  1.  If `fread` detects data which would be lost if the column was read according to type supplied in `colClasses`, e.g. a numeric column specified as integer in `colClasses`, the message that it has ignored colClasses is upgraded to warning instead of just a line in `verbose=TRUE` mode.
  
  2.  `?last` has been improved and if `xts` is needed but not installed the error message is more helpful, #2728. Thanks to Sam Steingold for reporting.
     
  3.  `?between corrected`. It returns a logical not integer vector, #2671. Thanks to Michael Nelson for reporting.
  
  4.  `.SD`, `.N`, `.I`, `.GRP` and `.BY` are now exported (as NULL). So that NOTEs aren't produced for them by `R CMD check` or `codetools::checkUsage` via compiler. `utils::globalVariables()` was considered, but exporting chosen. Thanks to Sam Steingold for raising, #2723.
     
  5.  When `DT` is empty, `DT[,col:=""]` is no longer a warning. The warning was:
      > "Supplied 1 items to be assigned to 0 items of column (1 unused)"  

  6.  Using `rolltolast` still works but now issues the following warning :  
      > "'rolltolast' has been marked 'deprecated' in ?data.table since v1.8.8 on CRAN 3 Mar 2013, see NEWS. Please
        change to the more flexible 'rollends' instead. 'rolltolast' will be removed in the next version."

  7.  There are now 1,220 raw tests, as reported by `test.data.table()`.

  8.  `data.table`'s dependency has been moved forward from R 2.12.0 to R 2.14.0, now over 2 years old (Oct 2011). As usual before release to CRAN, we ensure data.table passes `R CMD check` on the stated dependency and keep this as old as possible for as long as possible. As requested by users in managed environments. For this reason we still don't use `paste0()` internally, since that was added to R 2.15.0. 
  
---

### Changes in v1.8.10 (on CRAN 03 Sep 2013)

#### NEW FEATURES

  *  fread :
     * If some column names are blank they are now given default names rather than causing
       the header row to be read as a data row. Thanks to Simon Judes for suggesting.

     * "+" and "-" are now read as character rather than integer 0. Thanks to Alvaro Gonzalez and
       Roby Joehanes for reporting, #4814.
       http://stackoverflow.com/questions/15388714/reading-strand-column-with-fread-data-table-package

     * % progress console meter has been removed. The ouput was inconvenient in batch mode, log files and
       reports which don't handle \r. It was too difficult to detect where fread is being called from, plus,
       removing it speeds up fread a little by saving code inside the C for loop (which is why it wasn't
       made optional instead). Use your operating system's system monitor to confirm fread is progressing.
       Thanks to Baptiste for highlighting :
       http://stackoverflow.com/questions/15370993/strange-output-from-fread-when-called-from-knitr

     * colClasses has been added. Same character vector format as read.csv (may be named or unnamed), but
       additionally may be type list. Type list enables setting ranges of columns by numeric position.
       NOTE: colClasses is intended for rare overrides, not routine use.

     * fread now supports files larger than 4GB on 64bit Windows (#2767 thanks to Paul Harding) and files
       between 2GB and 4GB on 32bit Windows (#2655 thanks to Vishal). A C call to GetFileSize() needed to
       be GetFileSizeEx().

     * When input is the data as a character string, it is no longer truncated to your system's maximum
       path length, #2649. It was being passed through path.expand() even when it wasn't a filename.
       Many thanks to Timothee Carayol for the reproducible report. The limit should now be R's character
       string length limit (2^31-1 bytes = 2GB). Test added.

     * New argument 'skip' overrides automatic banner skipping. When skip>=0, 'autostart' is ignored and
       line skip+1 will be taken as the first data row, or column names according to header="auto"|TRUE|FALSE
       as usual. Or, skip="string" uses the first line containing "string" (chosen to be a substring of the
       column name row unlikely to appear earlier), inspired by read.xls in package gdata.
       Thanks to Gabor Grothendieck for these suggestions.

     * fread now stops reading if an empty line is encountered, with warning if any text exists after that
       such as a footer (the first line of which will be included in the warning message).

     * Now reads files that are open in Excel without having to close them first, #2661. And up to 5 attempts
       are made every 250ms on Windows as recommended here : http://support.microsoft.com/kb/316609.

     * "nan%" observed in output of fread(...,verbose=TRUE) timings are now 0% when fread takes 0.000 seconds.

     * An unintended 50,000 column limit in fread has been removed. Thanks to mpmorley for reporting. Test added.
       http://stackoverflow.com/questions/18449997/fread-protection-stack-overflow-error

  *  unique() and duplicated() methods gain 'by' to allow testing for uniqueness using any subset of columns,
     not just the keyed columns (if keyed) or all columns (if not). By default by=key(dt) for backwards
     compatibility. ?duplicated has been revised and tests added.
     Thanks to Arunkumar Srinivasan, Ricardo Saporta, and Frank Erickson for useful discussions.

  *  CJ() is 90% faster on 1e6 rows (for example), #4849. The inputs are now sorted first before combining
     rather than after combining and uses rep.int instead of rep (thanks to Sean Garborg for the ideas,
     code and benchmark) and only sorted if is.unsorted(), #2321.
     Reminder: CJ = Cross Join; i.e., joins to all combinations of its inputs. 
     
  *  CJ() gains 'sorted' argument, by default TRUE for backwards compatibility. FALSE retains input order and is faster
     to create the result of CJ() but then slower to join from since unkeyed.
     
  *  New function address() returns the address in RAM of its argument. Sometimes useful in determining whether a value
     has been copied or not by R, programatically.
       http://stackoverflow.com/a/10913296/403310

#### BUG FIXES

  *  merge no longer returns spurious NA row(s) when y is empty and all.y=TRUE (or all=TRUE), #2633. Thanks
     to Vinicius Almendra for reporting. Test added.
       http://stackoverflow.com/questions/15566250/merge-data-table-with-all-true-introduces-na-row-is-this-correct

  *  rbind'ing data.tables containing duplicate, "" or NA column names now works, #2726 & #2384.
     Thanks to Garrett See and Arun Srinivasan for reporting. This also affected the printing of data.tables
     with duplicate column names since the head and tail are rbind-ed together internally.

  *  rbind, cbind and merge on data.table should now work in packages that Import but do not
     Depend on data.table. Many thanks to a patch to .onLoad from Ken Williams, and related
     posts from Victor Kryukov :
	   http://r.789695.n4.nabble.com/Import-problem-with-data-table-in-packages-tp4665958.html

  *  Mixing adding and updating into one DT[, `:=`(existingCol=...,newCol=...), by=...] now works
     without error or segfault, #2778 and #2528. Many thanks to Arunkumar Srinivasan for reporting
     and for the nice reproducible examples. Tests added.

  *  rbindlist() now binds factor columns correctly, #2650. Thanks to many for reporting. Tests added.

  *  Deleting a (0-length) factor column using :=NULL on an empty data.table now works, #4809. Thanks
     to Frank Pinter for reporting. Test added.
       http://stackoverflow.com/questions/18089587/error-deleting-factor-column-in-empty-data-table

  *  Writing FUN= in DT[,lapply(.SD,FUN=...),] now works, #4893. Thanks to Jan Wijffels for
     reporting and Arun for suggesting and testing a fix. Committed and test added.
       http://stackoverflow.com/questions/18314757/why-cant-i-used-fun-in-lapply-when-grouping-by-using-data-table
	
  *  The slowness of transform() on data.table has been fixed, #2599. But, please use :=.
  
  *  setkey(DT,`Colname with spaces`) now works, #2452.
     setkey(DT,"Colname with spaces") worked already.
     
  *  mean() in j has been optimized since v1.8.2 (see NEWS below) but wasn't respecting na.rm=TRUE (the default).
     Many thanks to Colin Fang for reporting. Test added.
       http://stackoverflow.com/questions/18571774/data-table-auto-remove-na-in-by-for-mean-function
     

USER VISIBLE CHANGES

  *  := on a null data.table now gives a clearer error message :
       "Cannot use := to add columns to a null data.table (no columns), currently. You can use :=
        to add (empty) columns to an empty data.table (1 or more columns, all 0 length), though."
     rather than the untrue :
       "Cannot use := to add columns to an empty data.table, currently"

  *  Misuse of := and `:=`() is now caught in more circumstances and gives a clearer and shorter error message :
       ":= and `:=`(...) are defined for use in j, once only and in particular ways. See
        help(":="). Check is.data.table(DT) is TRUE."

  *  data.table(NULL) now prints "Null data.table (0 rows and 0 cols)" and FAQ 2.5 has been
     improved. Thanks to:
       http://stackoverflow.com/questions/15317536/is-null-does-not-work-on-null-data-table-in-r-possible-bug

  *  The braces {} have been removed from rollends's default, to solve a trace() problem. Thanks
	 to Josh O'Brien's investigation :
	   http://stackoverflow.com/questions/15931801/why-does-trace-edit-true-not-work-when-data-table

#### NOTES

  *  Tests 617,646 and 647 could sometimes fail (e.g. r-prerel-solaris-sparc on 7 Mar 2013)
     due to machine tolerance. Fixed.

  *  The default for datatable.alloccol has changed from max(100L, 2L*ncol(DT)) to max(100L, ncol(DT)+64L).
     And a pointer to ?truelength has been added to an error message as suggested and thanks to Roland :
       http://stackoverflow.com/questions/15436356/potential-problems-from-over-allocating-truelength-more-than-1000-times
       
  *  For packages wishing to use data.table optionally (e.g. according to user of that package) and therefore
     not wishing to Depend on data.table (which is the normal determination of data.table-awareness via .Depends),
     `.datatable.aware` may be set to TRUE in such packages which cedta() will look for, as before. But now it doesn't
     need to be exported. Thanks to Hadley Wickham for the suggestion and solution.

  *  There are now 1,009 raw tests, as reported by test.data.table().
  
  *  Welcome to Arunkumar Srinivasan and Ricardo Saporta who have joined the project and contributed directly
     by way of commits above.
     
  *  v1.8.9 was on R-Forge only. v1.8.10 was released to CRAN.
     Odd numbers are development, evens on CRAN.


### Changes in v1.8.8 (on CRAN 06 Mar 2013)

#### NEW FEATURES

    *   New function fread(), a fast and friendly file reader.
        *  header, skip, nrows, sep and colClasses are all auto detected.
        *  integers>2^31 are detected and read natively as bit64::integer64.
        *  accepts filenames, URLs and "A,B\n1,2\n3,4" directly
        *  new implementation entirely in C
        *  with a 50MB .csv, 1 million rows x 6 columns :
             read.csv("test.csv")                                        # 30-60 sec (varies)
             read.table("test.csv",<all known tricks and known nrows>)   #    10 sec
             fread("test.csv")                                           #     3 sec
        * airline data: 658MB csv (7 million rows x 29 columns)
             read.table("2008.csv",<all known tricks and known nrows>)   #   360 sec
             fread("2008.csv")                                           #    40 sec
        See ?fread. Many thanks to Chris Neff, Garrett See, Hideyoshi Maeda, Patrick
        Nic, Akhil Behl and Aykut Firat for ideas, discussions and beta testing.
        ** The fread function is still under development; e.g., dates are read as
        ** character and embedded quotes ("\"" and """") cause problems.

    *   New argument 'allow.cartesian' (default FALSE) added to X[Y] and merge(X,Y), #2464.
        Prevents large allocations due to misspecified joins; e.g., duplicate key values in Y
        joining to the same group in X over and over again. The word 'cartesian' is used loosely
        for when more than max(nrow(X),nrow(Y)) rows would be returned. The error message is
        verbose and includes advice. Thanks to a question by Nick Clark, help from user1935457
        and a detailed reproducible crash report from JR.
          http://stackoverflow.com/questions/14231737/greatest-n-per-group-reference-with-intervals-in-r-or-sql
        If the new option affects existing code you can set :
            options(datatable.allow.cartesian=TRUE)
        to restore the previous behaviour until you have time to address.

    *   In addition to TRUE/FALSE, 'roll' may now be a positive number (roll forwards/LOCF) or
        negative number (roll backwards/NOCB). A finite number limits the distance a value is
        rolled (limited staleness). roll=TRUE and roll=+Inf are equivalent.
        'rollends' is a new parameter holding two logicals. The first observation is rolled
        backwards if rollends[1] is TRUE. The last observation is rolled forwards if rollends[2]
        is TRUE. If roll is a finite number, the same limit applies to the ends.
        New value roll='nearest' joins to the nearest value (either backwards or forwards) when
        the value falls in a gap, and to the end value according to 'rollends'.
        'rolltolast' has been deprecated. For backwards compatibility it is converted to
        {roll=TRUE;rollends=c(FALSE,FALSE)}.
        This implements [r-forge FR#2300](https://github.com/Rdatatable/data.table/issues/615) & [r-forge FR#206](https://github.com/Rdatatable/data.table/issues/459) and helps several recent S.O. questions.

#### BUG FIXES

    *   setnames(DT,c(NA,NA)) is now a type error rather than a segfault, #2393.
        Thanks to Damian Betebenner for reporting.

    *   rbind() no longers warns about inputs having columns in a different order
        if use.names has been explicitly set TRUE, #2385. Thanks to Simon Judes
        for reporting.

    *   := by group with 0 length RHS could crash in some circumstances. Thanks to
        Damien Challet for the reproducible example using obfuscated data and
        pinpointing the version that regressed. Fixed and test added.

    *   Error 'attempting to roll join on a factor column' could occur when a non last
        join column was a factor column, #2450. Thanks to Blue Magister for
        highlighting.

    *   NA in a join column of type double could cause both X[Y] and merge(X,Y)
        to return incorrect results, #2453. Due to an errant x==NA_REAL in the C source
        which should have been ISNA(x). Support for double in keyed joins is a relatively
        recent addition to data.table, but embarrassing all the same. Fixed and tests added.
        Many thanks to statquant for the thorough and reproducible report :
        http://stackoverflow.com/questions/14076065/data-table-inner-outer-join-to-merge-with-na

    *   setnames() of all column names (such as setnames(DT,toupper(names(DT)))) failed on a
        keyed table where columns 1:length(key) were not the key. Fixed and test added.

    *   setkey could sort 'double' columns (such as POSIXct) incorrectly when not the
        last column of the key, #2484. In data.table's C code :
            x[a] > x[b]-tol
        should have been :
            x[a]-x[b] > -tol  [or  x[b]-x[a] < tol ]
        The difference may have been machine/compiler dependent. Many thanks to statquant
        for the short reproducible example. Test added.

    *   cbind(DT,1:n) returned an invalid data.table (some columns were empty) when DT
        had one row, #2478. Grouping now warns if j evaluates to an invalid data.table,
        to aid tracing root causes like this in future. Tests added. Many thanks to
        statquant for the reproducible example revealed by his interesting solution
        and to user1935457 for the assistance :
            http://stackoverflow.com/a/14359701/403310

    *   merge(...,all.y=TRUE) was 'setcolorder' error if a y column name included a space
        and there were rows in y not in x, #2555. The non syntactically valid column names
        are now preserved as intended. Thanks to Simon Judes for reporting. Tests added.

    *   An error in := no longer suppresses the next print, #2376; i.e.,
            > DT[,foo:=colnameTypo+1]
            Error: object 'colnameTypo' not found
            > DT    # now prints DT ok
            > DT    # used to have to type DT a second time to see it
        Many thanks to Charles, Joris Meys, and, Spacedman whose solution is now used
        by data.table internally (http://stackoverflow.com/a/13606880/403310).

#### NOTES

    *   print(DT,topn=2), where topn is provided explicitly, now prints the top and bottom 2 rows
        even when nrow(x)<100 [options()$datatable.print.nrows]. And the 'topn' argument is now first
        for easier interactive use: print(DT,2), head(DT,2) and tail(DT,2).

    *   The J() alias is now removed *outside* DT[...], but will still work inside DT[...];
        i.e., DT[J(...)] is fine. As warned in v1.8.2 (see below in this file) and deprecated
        with warning() in v1.8.4. This resolves the conflict with function J() in package
        XLConnect (#1747) and rJava (#2045).
        Please use data.table() directly instead of J(), outside DT[...].

    *   ?merge.data.table and FAQ 1.12 have been improved (#2457), and FAQ 2.24 added.
        Thanks to dnlbrky for highlighting : http://stackoverflow.com/a/14164411/403310.

    *   There are now 943 raw tests, as reported by test.data.table().

    *   v1.8.7 was on R-Forge only. v1.8.8 was released to CRAN.
        Odd numbers are development, evens on CRAN.


### Changes in v1.8.6 (on CRAN 13 Nov 2012)

#### BUG FIXES

    *   A variable in calling scope was not found when combining i, j and by in
        one query, i used that local variable, and that query occurred inside a
        function, #2368. This worked in 1.8.2, a regression. Test added.

#### COMPATIBILITY FOR R 2.12.0-2.15.0

    *   setnames used paste0() to construct its error messages, a function
        added to R 2.15.0. Reverted to use paste(). Tests added.

    *   X[Y] where Y is empty (test 764) failed due to reliance on a pmin()
        enhancement in R 2.15.1. Removed reliance.

#### NOTES

    *   test.data.table() now passes in 2.12.0, the stated dependency, as well as
        2.14.0, 2.15.0, 2.15.1, 2.15.2 and R-devel.

    *   Full R CMD check (i.e. including compatibility tests with the 9 Suggest-ed
        packages and S4 tests run using testthat which in turn depends on packages
        which depend on R >= 2.14.0) passes ok in 2.14.0 onwards.

    *   There are now 876 raw tests, as reported by test.data.table().

    *   v1.8.5 was on R-Forge only. v1.8.6 was released to CRAN.
        Odd numbers are development, evens on CRAN.


### Changes in v1.8.4 (on CRAN 9 Nov 2012)

#### NEW FEATURES

    *   New printing options have been added :
            options(datatable.print.nrows=100)
            options(datatable.print.topn=10)
        If the table to be printed has more than nrows, the top and bottom topn rows
        are printed. Otherwise, below nrows, the entire table is printed.
        Thanks to Allan Engelhardt and Melanie Bacou for useful discussions :
        http://lists.r-forge.r-project.org/pipermail/datatable-help/2012-September/001303.html
        and see FAQs 2.11 and 2.22.

    *   When one or more rows in i have no match to x and i is unkeyed, i is now
        tested to see if it is sorted. If so, the key is retained. As before, when all rows of
        i match to x, the key is retained if i matches to an ordered subset of keyed x without
        needing to test i, even if i is unkeyed.

    *   by on a keyed empty table is now keyed by the by columns, for consistency with
        the non empty case when an ordered grouping is detected.

    *   DT[,`:=`(col1=val1, col2=val2, ...)] is now valid syntax rather than a crash, #2254.
        Many thanks to Thell Fowler for the suggestion.

    *   with=FALSE is no longer needed to use column names or positions on the LHS of :=, #2120.
            DT[,c("newcol","existingcol"):=list(1L,NULL)]   # with=FALSE not needed
            DT[,`:=`(newcol=1L, existingcol:=NULL)]         # same
        If the LHS is held in a variable, the followed equivalent options are retained :
            mycols = c("existingcol","newcol")
            DT[,get("mycols"):=1L]
            DT[,eval(mycols):=1L]                # same
            DT[,mycols:=1L,with=FALSE]           # same
            DT[,c("existingcol","newcol"):=1L]   # same (with=FALSE not needed)

    *   Multiple LHS:= and `:=`(...) now work by group, and by without by. Implementing
        or fixing, and thanks to, #2215 (Florian Oswald), #1710 (Farrel Buchinsky) and
        others.
            DT[,c("newcol1","newcol2"):=list(mean(col1),sd(col1)), by=grp]
            DT[,`:=`(newcol1=mean(col1),
                     newcol2=sd(col1),
                     ...),  by=grp]                        # same but easier to read
            DT[c("grp1","grp2"), `:=`(newcol1=mean(col1),
                                      newcol2=sd(col1))]   # same using by-without-by

    *   with=FALSE now works with a symbol LHS of :=, by group (#2120) :
            colname = "newcol"
            DT[,colname:=f(),by=grp,with=FALSE]
        Thanks to Alex Chernyakov :
            http://stackoverflow.com/questions/11745169/dynamic-column-names-in-data-table-r
            http://stackoverflow.com/questions/11680579/assign-multiple-columns-using-in-data-table-by-group

    *   .GRP is a new symbol available to j. Value 1 for the first group, 2 for the 2nd, etc. Thanks
        to Josh O'Brien for the suggestion :
            http://stackoverflow.com/questions/13018696/data-table-key-indices-or-group-counter

    *   .I is a new symbol available to j. An integer vector length .N. It contains the group's row
        locations in DT. This implements FR#1962.
            DT[,.I[which.max(colB)],by=colA]      # row numbers of maxima by group

    *   A new "!" prefix on i signals 'not-join' (a.k.a. 'not-where'), #1384i.
            DT[-DT["a", which=TRUE, nomatch=0]]   # old not-join idiom, still works
            DT[!"a"]                              # same result, now preferred.
            DT[!J(6),...]                         # !J == not-join
            DT[!2:3,...]                          # ! on all types of i
            DT[colA!=6L | colB!=23L,...]          # multiple vector scanning approach (slow)
            DT[!J(6L,23L)]                        # same result, faster binary search
        '!' has been used rather than '-' :
            * to match the 'not-join'/'not-where' nomenclature
            * with '-', DT[-0] would return DT rather than DT[0] and not be backwards
              compatible. With '!', DT[!0] returns DT both before (since !0 is TRUE in
              base R) and after this new feature.
            * to leave DT[+J...] and DT[-J...] available for future use

    *   When with=FALSE, "!" may also be a prefix on j, #1384ii. This selects all but the named columns.
            DF[,-match("somecol",names(DF))]              # works when somecol exists. If not, NA causes an error.
            DF[,-match("somecol",names(DF),nomatch=0)]    # works when somecol exists. Empty data.frame when it doesn't, silently.
            DT[,-match("somecol",names(DT)),with=FALSE]   # same issues.
            DT[,setdiff(names(DT),"somecol"),with=FALSE]  # works but you have to know order of arguments, and no warning if doesn't exist
            - vs -
            DT[,!"somecol",with=FALSE]                    # works and easy to read. With (helpful) warning if somecol isn't there.
        Strictly speaking, this (!j) is a "not-select" (!i is 'not-where'). This has no analogy in SQL.
        Reminder: i is analogous to WHERE, j is analogous to SELECT and `:=` in j changes SELECT to UPDATE.
        !j when j is column positions is very similar to -j.
            DF[,-(2:3),drop=FALSE]           # all but columns 2 and 3. Careful, brackets and drop=FALSE are required.
            DT[,-(2:3),with=FALSE]           # same
            DT[,!2:3,with=FALSE]             # same
            copy(DT)[,2:3:=NULL,with=FALSE]  # same
        !j was introduced for column names really, not positions. It works for both, for consistency :
            toremove = c("somecol","anothercol")
            DT[,!toremove,with=FALSE]
            toremove = 2:3
            DT[,!toremove,with=FALSE]        # same code works without change

    *   'which' now accepts NA. This means return the row numbers in i that don't match, #1384iii.
        Thanks to Santosh Srinivas for the suggestion.
            X[Y,which=TRUE]   # row numbers of X that do match, as before
            X[!Y,which=TRUE]  # row numbers of X that don't match
            X[Y,which=NA]     # row numbers of Y that don't match
            X[!Y,which=NA]    # row numbers of Y that do match (for completeness)

    *   setnames() now works on data.frame, #2273. Thanks to Christian Hudon for the suggestion.

#### BUG FIXES

    *   A large slowdown (many minutes instead of a few secs) in X[Y] joins has been fixed, #2216.
        This occurred where the number of rows in i was large, and at least one row joined to
        more than one row in x. Possibly in other similar circumstances too. The workaround was
        to set mult="first" which is no longer required. Test added.
        Thanks to a question and report from Alex Chernyakov :
            http://stackoverflow.com/questions/12042779/time-of-data-table-join

    *   Indexing columns of data.table with a logical vector and `with=FALSE` now works as
        expected, fixing #1797. Thanks to Mani Narayanan for reporting. Test added.

    *   In X[Y,cols,with=FALSE], NA matches are now handled correctly. And if cols
        includes join columns, NA matches (if any) are now populated from i. For
        consistency with X[Y] and X[Y,list(...)]. Tests added.

    *   "Internal error" when combining join containing missing groups and group by
        is fixed, #2162. For example :
            X[Y,.N,by=NonJoinColumn]
        where Y contains some rows that don't match to X. This bug could also result in a segfault.
        Thanks to Andrey Riabushenko and Michael Schermerhorn for reporting. Tests added.

    *   On empty tables, := now changes column type and adds new 0 length columns ok, fixing
        #2274. Tests added.

    *   Deleting multiple columns out-of-order is no longer a segfault, #2223. Test added.
            DT[,c(9,2,6):=NULL]
        Reminder: deleting columns by reference is relatively instant, regardless of table size.

    *   Mixing column adds and deletes in one := gave incorrect results, #2251. Thanks to
        Michael Nelson for reporting. Test added.
            DT[,c("newcol","col1"):=list(col1+1L,NULL)]
            DT[,`:=`(newcol=col1+1L,col1=NULL)]             # same

    *   Out of bound positions in the LHS of := are now caught. Root cause of crash in #2254.
        Thanks to Thell Fowler for reporting. Tests added.
            DT[,(ncol(DT)+1):=1L]   # out of bounds error (add new columns by name only)
            DT[,ncol(DT):=1L]       # ok

    *   A recycled column plonk RHS of := no longer messes up setkey and := when used on that
        object afterwards, #2298. For example,
            DT = data.table(a=letters[3:1],x=1:3)
            DT[,c("x1","x2"):=x]  # ok (x1 and x2 are now copies of x)
            setkey(DT,a)          # now ok rather than wrong result
        Thanks to Timothee Carayol for reporting. Tests added.

    *   Join columns are now named correctly when j is .SD, a subset of .SD, or similar, #2281.
            DT[c("a","b"),.SD[...]]    # result's first column now named key(DT)[1] rather than 'V1'

    *   Joining an empty i table now works without error (#2194). It also retains key and has a consistent
        number and type of empty columns as the non empty by-without-by case. Tests added.

    *   by-without-by with keyed i where key isn't the 1:n columns of i could crash, #2314. Many thanks
        to Garrett See for reporting with reproducible example data file. Tests added.

    *   DT[,col1:=X[Y,col2]] was a crash, #2311. Due to RHS being a data.table. mult="first"
        (or drop=TRUE in future) was likely intended. Thanks to Anoop Shah for reporting with
        reproducible example. Root cause (recycling of list columns) fixed and tests added.

    *   Grouping by a column which somehow has names, no longer causes an error, #2307.
          DT = data.table(a=1:3,b=c("a","a","b"))
          setattr(DT$b, "names", c("a","b","c"))  # not recommended, just to illustrate
          DT[,sum(a),by=b]  # now ok

    *   gWidgetsWWW wasn't known as data.table aware, even though it mimicks executing
        code in .GlobalEnv, #2340. So, data.table is now gWidgetsWWW-aware. Further packages
        can be added if required by changing a new variable :
            data.table:::cedta.override
        by using assignInNamespace(). Thanks to Zach Waite and Yihui Xie for investigating and
        providing reproducible examples :
            http://stackoverflow.com/questions/13106018/data-table-error-when-used-through-knitr-gwidgetswww

    *   Optimization of lapply when FUN is a character function name now works, #2212.
            DT[,lapply(.SD, "+", 1), by=id]  # no longer an error
            DT[,lapply(.SD, `+`, 1), by=id]  # same, worked before
        Thanks to Michael Nelson for highlighting. Tests added.

    *   Syntactically invalid column names (such as "Some rate (%)") are now preserved in X[Y] joins and
        merge(), as intended. Thanks to George Kaupas (#2193i) and Yang Zhang (#2090) for reporting.
        Tests added.

    *   merge() and setcolorder() now check for duplicate column names first rather than a less helpful
        error later, #2193ii. Thanks to Peter Fine for reporting. Tests added.

    *   Column attributes (such as 'comment') are now retained by X[Y] and merge(), #2270. Thanks to
        Allan Engelhardt for reporting. Tests added.

    *   A matrix RHS of := is now treated as vector, with warning if it has more than 1 column, #2333.
        Thanks to Alex Chernyakov for highlighting. Tests added.
            DT[,b:=scale(a)]   # now works rather than creating an invalid column of type matrix
        http://stackoverflow.com/questions/13076509/why-error-from-na-omit-after-running-scale-in-r-in-data-table

    *   last() is now S3 generic for compatibility with xts::last, #2312. Strictly speaking, for speed,
        last(x) deals with vector, list and data.table inputs directly before falling back to
        S3 dispatch. Thanks to Garrett See for reporting. Tests added.

    *   DT[,lapply(.SD,sum)] in the case of no grouping now returns a data.table for consistency, rather
        than list, #2263. Thanks to Justin and mnel for highlighting. Existing test changed.
            http://stackoverflow.com/a/12290443/403310

    *   L[[2L]][,newcol:=] now works, where L is a list of data.table objects, #2204. Thanks to Melanie Bacou
        for reporting. Tests added. A warning is issued when the first column is added if L was created with
        list(DT1,DT2) since R's list() copies named inputs. Until reflist() is implemented, this warning can be
        ignored or suppressed.
            http://lists.r-forge.r-project.org/pipermail/datatable-help/2012-August/001265.html

    *   DT[J(data.frame(...))] now works again, giving the same result as DT[data.frame(...)], #2265.
        Thanks to Christian Hudon for reporting. Tests added.

    *   A memory leak has been fixed, #2191 and #2284. All data.table objects leaked the over allocated column
        pointer slots; i.e., when a data.table went out of scope or was rm()'d this memory wasn't released and
        gc() would report growing Vcells. For a 3 column data.table with a 100 allocation, the growth was
        1.5Kb per data.table on 64bit (97*8*2 bytes) and 0.75Kb on 32bit (97*4*2 bytes).
        Many thanks to Xavier Saint-Mleux and Sasha Goodman for the reproducible examples and
        assistance. Tests added.

    *   rbindlist now skips empty (0 row) items as well as NULL items. So the column types of the result are
        now taken from the first non-empty data.table. Thanks to Garrett See for reporting. Test added.

    *   setnames did not update column names correctly when passed integer column positions and those
        column names contained duplicates, fixed. This affected the column names of queries involving
        two or more by expressions with a named list inside {}. Thanks to Steve Lianoglou for finding and
        fixing. Tests added.
            DT[, {list(name1=sum(v),name2=sum(w))}, by="a,b"]  # now ok, no blank column names in result
            DT[, list(name1=sum(v),name2=sum(w)), by="a,b"]    # ok before

#### USER VISIBLE CHANGES

    *   J() now issues a warning (when used *outside* DT[...]) that using it
        outside DT[...] is deprecated. See item below in v1.8.2.
        Use data.table() directly instead of J(), outside DT[...]. Or, define
        an alias yourself. J() will continue to work *inside* DT[...] as documented.

    *   DT[,LHS:=RHS,...] no longer prints DT. This implements #2128 "Try again to get
        DT[i,j:=value] to return invisibly". Thanks to discussions here :
            http://stackoverflow.com/questions/11359553/how-to-suppress-output-when-using-in-r-data-table
            http://r.789695.n4.nabble.com/Avoiding-print-when-using-tp4643076.html
        FAQs 2.21 and 2.22 have been updated.

    *   DT[] now returns DT rather than an error that either i or j must be supplied.
        So, ending with [] at the console is a convenience to print the result of :=, rather
        than wrapping with print(); e.g.,
            DT[i,j:=value]...oops forgot print...[]
        is the same as :
            print(DT[i,j:=value])

    *   A warning is now issued when by is set equal to the by-without-by join columns,
        causing x to be subset and then grouped again. The warning suggests removing by or
        changing it, #2282. This can be turned off using options(datatable.warnredundantby=FALSE)
        in case it occurs after upgrading, until those lines can be modified.
        Thanks to Ben Barnes for highlighting :
            http://stackoverflow.com/a/12474211/403310

    *   Description of how join columns are determined in X[Y] syntax has been further clarified
        in ?data.table. Thanks to Alex :
            http://stackoverflow.com/questions/12920803/merge-data-table-when-the-number-of-key-columns-are-different

    *   ?transform and example(transform) has been fixed and embelished, #2316.
        Thanks to Garrett See's suggestion.

    *   ?setattr has been updated to document that it takes any input, not just data.table, and
        can be used on columns of a data.frame, for example.

    *   Efficiency warnings when joining between a factor column and a character column are now downgraded
        to messages when verbosity is on, #2265i. Thanks to Christian Hudon for the suggestion.

#### THANKS TO BETA TESTING (bugs caught in 1.8.3 before release to CRAN)

    *   Combining a join with mult="first"|"last" followed by by inside the same [...] gave incorrect
        results or a crash, #2303. Many thanks to Garrett See for the reproducible example and
        pinpointing in advance which commit had caused the problem. Tests added.

    *   Examples in ?data.table have been updated now that := no longer prints. Thanks to Garrett See.

#### NOTES

    *   There are now 869 raw tests. test.data.table() should return precisely this number of
        tests passed. If not, then somehow, a slightly stale version from R-Forge is likely
        installed; please reinstall from CRAN.

    *   v1.8.3 was an R-Forge only beta release. v1.8.4 was released to CRAN.


### Changes in v1.8.2

#### NEW FEATURES

    *   Numeric columns (type 'double') are now allowed in keys and ad hoc
        by. J() and SJ() no longer coerce 'double' to 'integer'. i join columns
        which mismatch on numeric type are coerced silently to match
        the type of x's join column. Two floating point values
        are considered equal (by grouping and binary search joins) if their
        difference is within sqrt(.Machine$double.eps), by default. See example
        in ?unique.data.table. Completes FRs #951, #1609 and #1075. This paves the
        way for other atomic types which use 'double' (such as POSIXct and bit64).
        Thanks to Chris Neff for beta testing and finding problems with keys
        of two numeric columns (bug #2004), fixed and tests added.

    *   := by group is now implemented (FR#1491) and sub-assigning to a new column
        by reference now adds the column automatically (initialized with NA where
        the sub-assign doesn't touch) (FR#1997). := by group can be combined with all
        types of i, so ":= by group" includes grouping by `i` as well as by `by`.
        Since := by group is by reference, it should be significantly faster than any
        method that (directly or indirectly) `cbind`s the grouped results to DT, since
        no copy of the (large) DT is made at all. It's a short and natural syntax that
        can be compounded with other queries.
            DT[,newcol:=sum(colB),by=colA]

    *   Prettier printing of list columns. The first 6 items of atomic vectors
        are collapsed with "," followed by a trailing "," if there are more than
        6, FR#1608. This difference to data.frame has been added to FAQ 2.17.
        Embedded objects (such as a data.table) print their class name only to avoid
        seemingly mangled output, bug #1803. Thanks to Yike Lu for reporting.
        For example:
        > data.table(x=letters[1:3],
                     y=list( 1:10, letters[1:4], data.table(a=1:3,b=4:6) ))
           x            y
        1: a 1,2,3,4,5,6,
        2: b      a,b,c,d
        3: c <data.table>

    *   Warnings added when joining character to factor, and factor to character.
        Character to character is now preferred in joins and needs no coercion.
        Even so, these coercions have been made much more efficient by taking
        a shallow copy of i internally, avoiding a full deep copy of i.

    *   Ordered subsets now retain x's key. Always for logical and keyed i, using
        base::is.unsorted() for integer and unkeyed i. Implements FR#295.

    *   mean() is now automatically optimized, #1231. This can speed up grouping
        by 20 times when there are a large number of groups. See wiki point 3, which
        is no longer needed to know. Turn off optimization by setting
        options(datatable.optimize=0).

    *   DT[,lapply(.SD,...),by=...] is now automatically optimized, #2067. This can speed
        up applying a function by column by group, by over 20 times. See wiki point 5
        which is no longer needed to know. In other words:
             DT[,lapply(.SD,sum),by=grp]
        is now just as fast as :
             DT[,list(x=sum(x),y=sum(y)),by=grp]
        Don't forget to use .SDcols when a subset of columns is needed.

    *   The package is now Byte Compiled (when installed in R 2.14.0 or later). Several
        internal speed improvements were made in this version too, such as avoiding
        internal copies. If you find 1.8.2 is faster, before attributing that to Byte
        Compilation, please install the package without Byte Compilation and compare
        ceteris paribus. If you find cases where speed has slowed, please let us know.

    *   sapply(DT,class) gets a significant speed boost by avoiding a call to unclass()
        in as.list.data.table() called by lapply(DT,...), which copied the entire object.
        Thanks to a question by user1393348 on Stack Overflow, implementing #2000.
        http://stackoverflow.com/questions/10584993/r-loop-over-columns-in-data-table

    *   The J() alias is now deprecated outside DT[...], but will still work inside
        DT[...], as in DT[J(...)].
        J() is conflicting with function J() in package XLConnect (#1747)
        and rJava (#2045). For data.table to change is easier, with some efficiency
        advantages too. The next version of data.table will issue a warning from J()
        when used outside DT[...]. The version after will remove it. Only then will
        the conflict with rJava and XLConnect be resolved.
        Please use data.table() directly instead of J(), outside DT[...].

    *   New DT[.(...)] syntax (in the style of package plyr) is identical to
        DT[list(...)], DT[J(...)] and DT[data.table(...)]. We plan to add ..(), too, so
        that .() and ..() are analogous to the file system's ./ and ../; i.e., .()
        evaluates within the frame of DT and ..() in the parent scope.

    *   New function rbindlist(l). This does the same as do.call("rbind",l), but much
        faster.

#### BUG FIXES

    *   DT[,f(.SD),by=colA] where f(x)=x[,colB:=1L] was a segfault, bug#1727.
        This is now a graceful error to say that using := in .SD's j is
        reserved for future use. This was already caught in most circumstances,
        other than via f(.SD). Thanks to Leon Baum for reporting. Test added.

    *   If .N is selected by j it is now renamed "N" (no dot) in the output, to
        avoid a potential conflict in subsequent grouping between a column called
        ".N" and the special .N variable, fixing #1720. ?data.table updated and
        FAQ 4.6 added with detailed examples. Tests added.

    *   Moved data.table setup code from .onAttach to .onLoad so that it
        is also run when data.table is simply `import`ed from within a package,
        fixing #1916 related to missing data.table options.

    *   Typos fixed in ?":=", thanks to Michael Weylandt for reporting.

    *   base::unname(DT) now works again, as needed by plyr::melt(). Thanks to
        Christoph Jaeckel for reporting. Test added.

    *   CJ(x=...,y=...) now retains the column names x and y, useful when CJ
        is used independently (since x[CJ(...)] takes join column names from x).
        Restores behaviour lost somewhere between 1.7.1 and 1.8.0, thanks
        to Muhammad Waliji for reporting. Tests added.

    *   A column plonk via set() was only possible by passing NULL as i. The default
        for i is now NULL so that missing i invokes a column plonk, too (when length(value)
        == nrow(DT)). A column plonk is much more efficient than creating 1:nrow(DT) and
        passing that as i to set() or DT[i,:=] (almost infinitely faster). Thanks to
        testing by Josh O'Brien in comments on Stack Overflow. Test added.

    *   Joining a factor column with unsorted and unused levels to a character column
        now matches properly, fixing #1922. Thanks to Christoph Jäckel for the reproducible
        example. Test added.

    *   'by' on an empty table now returns an empty table (#1945) and .N, .SD and .BY are
        now available in the empty case (also #1945). The column names and types of
        the returned empty table are consistent with the non empty case. Thanks to
        Malcolm Cook for reporting. Tests added.

    *   DT[NULL] now returns the NULL data.table, rather than an error. Test added.
        Use DT[0] to return an empty copy of DT.

    *   .N, .SD and .BY are now available to j when 'by' is missing, "", character()
        and NULL, fixing #1732. For consistency so that j works unchanged when by is
        dynamic and passed one of those values all meaning 'don't group'. Thanks
        to Joseph Voelkel reporting and Chris Neff for further use cases. Tests added.

    *   chorder(character()) was a seg fault, #2026. Fixed and test added.

    *   When grouping by i, if the first row of i had no match, .N was 1 rather than 0.
        Fixed and tests added. Thanks to a question by user1165199 on Stack Overflow :
        http://stackoverflow.com/questions/10721517/count-number-of-times-data-is-in-another-dataframe-in-r

    *   All object attributes are now retained by grouping; e.g., tzone of POSIXct is no
        longer lost, fixing #1704. Test added. Thanks to Karl Ove Hufthammer for reporting.

    *   All object attributes are now retained by recycling assign to a new column (both
        <- and :=); e.g., POSIXct class is no longer lost, fixing #1712. Test added. Thanks
        to Leon Baum for reporting.

    *   unique() of ITime no longer coerces to integer, fixing #1719. Test added.

    *   rbind() of DT with an irregular list() now recycles the list items correctly,
        #2003. Test added.

    *   setcolorder() now produces correct error when passed missing column names. Test added.

    *   merge() with common names, and, all.y=TRUE (or all=TRUE) no longer returns an error, #2011.
        Tests added. Thanks to a question by Ina on Stack Overflow :
        http://stackoverflow.com/questions/10618837/joining-two-partial-data-tables-keeping-all-x-and-all-y

    *   Removing or setting datatable.alloccol to NULL is no longer a memory leak, #2014.
        Tests added. Thanks to a question by Vanja on Stack Overflow :
        http://stackoverflow.com/questions/10628371/r-importing-data-table-package-namespace-unexplainable-jump-in-memory-consumpt

    *   DT[,2:=someval,with=FALSE] now changes column 2 even if column 1 has the same (duplicate)
        name, #2025. Thanks to Sean Creighton for reporting. Tests added.

    *   merge() is now correct when all=TRUE but there are no common values in the two
        data.tables, fixing #2114. Thanks to Karl Ove Hufthammer for reporting.  Tests added.

    *   An as.data.frame method has been added for ITime, so that ITime can be passed to ggplot2
        without error, #1713. Thanks to Farrel Buchinsky for reporting. Tests added.
        ITime axis labels are still displayed as integer seconds from midnight; we don't know why ggplot2
        doesn't invoke ITime's as.character method. Convert ITime to POSIXct for ggplot2, is one approach.

    *   setnames(DT,newnames) now works when DT contains duplicate column names, #2103.
        Thanks to Timothee Carayol for reporting. Tests added.

    *   subset() would crash on a keyed table with non-character 'select', #2131. Thanks
        to Benjamin Barnes for reporting. The root cause was non character inputs to chmatch
        and %chin%. Tests added.

    *   Non-ascii column names now work when passed as character 'by', #2134. Thanks to
        Karl Ove Hufthammer for reporting. Tests added.
            DT[, mean(foo), by=ÆØÅ]      # worked before
            DT[, mean(foo), by="ÆØÅ"]    # now works too
            DT[, mean(foo), by=colA]     # worked before
            DT[, mean(foo), by="colA"]   # worked before

#### USER VISIBLE CHANGES

    *   Incorrect syntax error message for := now includes advice to check that
        DT is a data.table rather than a data.frame. Thanks to a comment by
        gkaupas on Stack Overflow.

    *   When set() is passed a logical i, the error message now includes advice to
        wrap with which() and take the which() outside the loop (if any) if possible.

    *   An empty data.table (0 rows, 1+ cols) now print as "Empty data.table" rather
        than "NULL data.table". A NULL data.table, returned by data.table(NULL) has
        0 rows and 0 cols.  DT[0] returns an empty data.table.

    *   0 length by (such as NULL and character(0)) now return a data.table when j
        is vector, rather than vector, for consistency of return types when by
        is dynamic and 'dont group' needs to be represented. Bug fix #1599 in
        v1.7.0 was fixing an error in this case (0 length by).

    *   Default column names for unnamed columns are now consistent between 'by' and
        non-'by'; e.g. these two queries now name the columns "V1" and "V2" :
            DT[,list("a","b"),by=x]
            DT[,list("a","b")]      # used to name the columns 'a' and 'b', oddly.

    *   Typing ?merge now asks whether to display ?merge.data.frame or ?merge.data.table,
        and ?merge.data.table works directly. Thanks to Chris Neff for suggesting.

    *   Description of how join columns are determined in X[Y] syntax has been clarified
        in ?data.table. Thanks to Juliet Hannah and Yike Lu.

    *   DT now prints consistent row numbers when the column names are reprinted at the
        bottom of the output (saves scrolling up). Thanks to Yike Lu for reporting #2015.
        The tail as well as the head of large tables is now printed.


#### THANKS TO BETA TESTING (i.e. bugs caught in 1.8.1 before release to CRAN) :

    *   Florian Oswald for #2094: DT[,newcol:=NA] now adds a new logical column ok.
        Test added.

    *   A large slow down (2s went up to 40s) when iterating calls to DT[...] in a
        for loop, such as in example(":="), was caught and fixed in beta, #2027.
        Speed regression test added.

    *   Christoph Jäckel for #2078: by=c(...) with i clause broke. Tests added.

    *   Chris Neff for #2065: keyby := now keys, unless, i clause is present or
        keyby is not straightforward column names (in any format). Tests added.

    *   :=NULL to delete, following by := by group to add, didn't add the column,
        #2117. Test added.

    *   Combining i subset with by gave incorrect results, #2118. Tests added.

    *   Benjamin Barnes for #2133: rbindlist not supporting type 'logical'.
        Tests added.

    *   Chris Neff for #2146: using := to add a column to the result of a simple
        column subset such as DT[,list(x)], or after changing all column names
        with setnames(), was an error. Fixed and tests added.

#### NOTES

    *   There are now 717 raw tests, plus S4 tests.

    *   v1.8.1 was an R-Forge only beta release. v1.8.2 was released to CRAN.


### Changes in v1.8.0

#### NEW FEATURES

    *   character columns are now allowed in keys and are preferred to
        factor. data.table() and setkey() no longer coerce character to
        factor. Factors are still supported. Implements FR#1493, FR#1224
        and (partially) FR#951.

    *   setkey() no longer sorts factor levels. This should be more convenient
        and compatible with ordered factors where the levels are 'labels', in
        some order other than alphabetical. The established advice to paste each
        level with an ordinal prefix, or use another table to hold the factor
        labels instead of a factor column, is no longer needed. Solves FR#1420.
        Thanks to Damian Betebenner and Allan Engelhardt raising on datatable-help
        and their tests have been added verbatim to the test suite.

    *   unique(DT) and duplicated(DT) are now faster with character columns,
        on unkeyed tables as well as keyed tables, FR#1724.

    *   New function set(DT,i,j,value) allows fast assignment to elements
        of DT. Similar to := but avoids the overhead of [.data.table, so is
        much faster inside a loop. Less flexible than :=, but as flexible
        as matrix subassignment. Similar in spirit to setnames(), setcolorder(),
        setkey() and setattr(); i.e., assigns by reference with no copy at all.

            M = matrix(1,nrow=100000,ncol=100)
            DF = as.data.frame(M)
            DT = as.data.table(M)
            system.time(for (i in 1:1000) DF[i,1L] <- i)   # 591.000s
            system.time(for (i in 1:1000) DT[i,V1:=i])     #   1.158s
            system.time(for (i in 1:1000) M[i,1L] <- i)    #   0.016s
            system.time(for (i in 1:1000) set(DT,i,1L,i))  #   0.027s

    *   New functions chmatch() and %chin%, faster versions of match()
        and %in% for character vectors. R's internal string cache is
        utilised (no hash table is built). They are about 4 times faster
        than match() on the example in ?chmatch.

    *   Internal function sortedmatch() removed and replaced with chmatch()
        when matching i levels to x levels for columns of type 'factor'. This
        preliminary step was causing a (known) significant slowdown when the number
        of levels of a factor column was large (e.g. >10,000). Exacerbated in
        tests of joining four such columns, as demonstrated by Wes McKinney
        (author of Python package Pandas). Matching 1 million strings of which
        of which 600,000 are unique is now reduced from 16s to 0.5s, for example.
        Background here :
        http://stackoverflow.com/questions/8991709/why-are-pandas-merges-in-python-faster-than-data-table-merges-in-r

    *   rbind.data.table() gains a use.names argument, by default TRUE.
        Set to FALSE to combine columns in order rather than by name. Thanks to
        a question by Zach on Stack Overflow :
        http://stackoverflow.com/questions/9315258/aggregating-sub-totals-and-grand-totals-with-data-table

    *   New argument 'keyby'. An ad hoc by just as 'by' but with an additional setkey()
        on the by columns of the result, for convenience. Not to be confused with a
        'keyed by' such as DT[...,by=key(DT)] which can be more efficient as explained
        by FAQ 3.3.  Thanks to Yike Lu for the suggestion and discussion (FR#1780).

    *   Single by (or keyby) expressions no longer need to be wrapped in list(),
        for convenience, implementing FR#1743; e.g., these now works :
            DT[,sum(v),by=a%%2L]
            DT[,sum(v),by=month(date)]
        instead of needing :
            DT[,sum(v),by=list(a%%2L)]
            DT[,sum(v),by=list(month(date))]

    *   Unnamed 'by' expressions have always been inspected using all.vars() to make
        a guess at a sensible column name for the result. This guess now includes
        function names via all.vars(functions=TRUE), for convenience; e.g.,
            DT[,sum(v),by=month(date)]
        now returns a column called 'month' rather than 'date'. It is more robust to
        explicitly name columns, though; e.g.,
            DT[,sum(v),by=list("Guaranteed name"=month(date))]

    *   For a surprising speed boost in some circumstances, default options such as
        'datatable.verbose' are now set when the package loads (unless they are already
        set, by user's profile for example). The 'default' argument of base::getOption()
        was the culprit and has been removed internally from all 11 calls.


#### BUG FIXES

    *   Fixed a `suffixes` handling bug in merge.data.table that was
        only recently introduced during the recent "fast-merge"-ing reboot.
        Briefly, the bug was only triggered in scenarios where both
        tables had identical column names that were not part of `by` and
        ended with *.1. cf. "merge and auto-increment columns in y[x]"
        test in tests/test-data.frame-like.R for more information.

    *   Adding a column using := on a data.table just loaded from disk was
        correctly detected and over allocated, but incorrectly warning about
        a previous copy. Test 462 tested loading from disk, but suppressed
        warnings (sadly). Fixed.

    *   data.table unaware packages that use DF[i] and DF[i]<-value syntax
        were not compatible with data.table, fixed. Many thanks to Prasad Chalasani
        for providing a reproducible example with base::droplevels(), and
        Helge Liebert for providing a reproducible example (#1794) with stats::reshape().
        Tests added.

    *   as.data.table(DF) already preserved DF's attributes but not any inherited
        classes such as nlme's groupedData, so nlme was incompatible with
        data.table. Fixed. Thanks to Dieter Menne for providing a reproducible
        example. Test added.

    *   The internal row.names attribute of .SD (which exists for compatibility with
        data.frame only) was not being updated for each group. This caused length errors
        when calling any non-data.table-aware package from j, by group, when that package
        used length of row.names. Such as the recent update to ggplot2. Fixed.

    *   When grouped j consists of a print of an object (such as ggplot2), the print is now
        masked to return NULL rather than the object that ggplot2 returns since the
        recent update v0.9.0. Otherwise data.table tries to accumulate the (albeit
        invisible) print object. The print mask is local to grouping, not generally.

    *   'by' was failing (bug #1880) when passed character column names where one or more
        included a space. So, this now works :
            DT[,sum(v),by="column 1"]
        and j retains spaces in column names rather than replacing spaces with "."; e.g.,
            DT[,list("a b"=1)]
        Thanks to Yang Zhang for reporting. Tests added. As before, column names may be
        back ticked in the usual R way (in i, j and by); e.g.,
            DT[,sum(`nicely named var`+1),by=month(`long name for date column`)]

    *   unique() on an unkeyed table including character columns now works correctly, fixing
        #1725. Thanks to Steven Bagley for reporting. Test added.

    *   %like% now returns logical (rather than integer locations) so that it can be
        combined with other i clauses, fixing #1726. Thanks to Ivan Zhang for reporting. Test
        added.


#### THANKS TO

    *   Joshua Ulrich for spotting a missing PACKAGE="data.table"
        in .Call in setkey.R, and suggesting as.list.default() and
        unique.default() to avoid dispatch for speed, all implemented.


#### USER-VISIBLE CHANGES

    *   Providing .SDcols when j doesn't use .SD is downgraded from error to warning,
        and verbosity now reports which columns have been detected as used by j.

    *   check.names is now FALSE by default, for convenience when working with column
        names with spaces and other special characters, which are now fully supported.
        This difference to data.frame has been added to FAQ 2.17.


### Changes in v1.7.10

#### NEW FEATURES

    *   New function setcolorder() reorders the columns by name
        or by number, by reference with no copy. This is (almost)
        infinitely faster than DT[,neworder,with=FALSE].

    *   The prefix i. can now be used in j to refer to join inherited
        columns of i that are otherwise masked by columns in x with
        the same name.


#### BUG FIXES

    *   tracemem() in example(setkey) was causing CRAN check errors
        on machines where R is compiled without memory profiling available,
        for efficiency. Notably, R for Windows, Ubuntu and Mac have memory
        profiling enabled which may slow down R on those architectures even
        when memory profiling is not being requested by the user. The call to
        tracemem() is now wrapped with try().

    *   merge of unkeyed tables now works correctly after breaking in 1.7.8 and
        1.7.9. Thanks to Eric and DM for reporting. Tests added.

    *   nomatch=0 was ignored for the first group when j used join inherited
        scope. Fixed and tests added.


#### USER-VISIBLE CHANGES

    *   Updating an existing column using := after a key<- now works without warning
        or error. This can be useful in interactive use when you forget to use setkey()
        but don't mind about the inefficiency of key<-. Thanks to Chris Neff for
        providing a convincing use case. Adding a new column uing := after key<-
        issues a warning, shallow copies and proceeds, as before.

    *   The 'datatable.pre.suffixes' option has been removed. It was available to
        obtain deprecated merge() suffixes pre v1.5.4.


### Changes in v1.7.9

#### NEW FEATURES

   *    New function setnames(), referred to in 1.7.8 warning messages.
        It makes no copy of the whole data object, unlike names<- and
        colnames<-. It may be more convenient as well since it allows changing
        a column name, by name; e.g.,

          setnames(DT,"oldcolname","newcolname")  # by name; no match() needed
          setnames(DT,3,"newcolname")             # by position
          setnames(DT,2:3,c("A","B"))             # multiple
          setnames(DT,c("a","b"),c("A","B"))      # multiple by name
          setnames(DT,toupper(names(DT)))         # replace all

        setnames() maintains truelength of the over-allocated names vector. This
        allows := to add columns fully by reference without growing the names
        vector. As before with names<-, if a key column's name is changed,
        the "sorted" attribute is updated with the new column name.

#### BUG FIXES

   *    Incompatibility with reshape() of 3 column tables fixed
        (introduced by 1.7.8) :
          Error in setkey(ans, NULL) : x is not a data.table
        Thanks to Damian Betebenner for reporting and
        reproducible example. Tests added to catch in future.

   *    setattr(DT,...) still returns DT, but now invisibly. It returns
        DT back again for compound syntax to work; e.g.,
            setattr(DT,...)[i,j,by]
        Again, thanks to Damian Betebenner for reporting.


### Changes in v1.7.8

#### BUG FIXES

   *    unique(DT) now works when DT is keyed and a key
        column is called 'x' (an internal scoping conflict
        introduced in v1.6.1). Thanks to Steven Bagley for
        reporting.

   *    Errors and seg faults could occur in grouping when
        j contained character or list columns. Many thanks
        to Jim Holtman for providing a reproducible example.

   *    Setting a key on a table with over 268 million rows
        (2^31/8) now works (again), #1714. Bug introduced in
        v1.7.2. setkey works up to the regular R vector limit
        of 2^31 rows (2 billion). Thanks to Leon Baum
        for reporting.

   *    Checks in := are now made up front (before starting to
        modify the data.table) so that the data.table isn't
        left in an invalid state should an error occur, #1711.
        Thanks to Chris Neff for reporting.

   *    The 'Chris crash' is fixed. The root cause was that key<-
        always copies the whole table. The problem with that copy
        (other than being slower) is that R doesn't maintain the
        over allocated truelength, but it looks as though it has.
        key<- was used internally, in particular in merge(). So,
        adding a column using := after merge() was a memory overwrite,
        since the over allocated memory wasn't really there after
        key<-'s copy.

        data.tables now have a new attribute '.internal.selfref' to
        catch and warn about such copies in future. All internal
        use of key<- has been replaced with setkey(), or new function
        setkeyv() which accepts a vector, and do not copy.

        Many thanks to Chris Neff for extended dialogue, providing a
        reproducible example and his patience. This problem was not just
        in pre 2.14.0, but post 2.14.0 as well. Thanks also to Christoph
        Jäckel, Timothée Carayol and DM for investigations and suggestions,
        which in combination led to the solution.

   *    An example in ?":=" fixed, and j and by descriptions
        improved in ?data.table. Thanks to Joseph Voelkel for
        reporting.

#### NEW FEATURES

   *    Multiple new columns can be added by reference using
        := and with=FALSE; e.g.,
            DT[,c("foo","bar"):=1L,with=FALSE]
            DT[,c("foo","bar"):=list(1L,2L),with=FALSE]

   *    := now recycles vectors of non divisible length, with
        a warning (previously an error).

   *    When setkey coerces a numeric or character column, it
        no longer makes a copy of the whole table, FR#1744. Thanks
        to an investigation by DM.

   *    New function setkeyv(DT,v) (v stands for vector) replaces
        key(DT)<-v syntax. Also added setattr(). See ?copy.

   *    merge() now uses (manual) secondary keys, for speed.


#### USER VISIBLE CHANGES

   *    The loc argument of setkey has been removed. This wasn't very
        useful and didn't warrant a period of deprecation.

   *    datatable.alloccol has been removed. That warning is now
        controlled by datatable.verbose=TRUE. One option is easer.

   *    If i is a keyed data.table, it is no longer an error if its
        key is longer than x's key; the first length(key(x)) columns
        of i's key are used to join.


### Changes in v1.7.7

#### BUG FIXES

   *    Previous bug fix for random crash in R <= 2.13.2
        related to truelength and over-allocation didn't
        work, 3rd attempt. Thanks to Chris Neff for his
        patience and testing. This has shown up consistently
        as error status on CRAN old-rel checks (windows and
        mac). So if they pass, this issue is fixed.


### Changes in v1.7.6

#### NEW FEATURES

   *    An empty list column can now be added with :=, and
        data.table() accepts empty list().
            DT[,newcol:=list()]
            data.table(a=1:3,b=list())
        Empty list columns contain NULL for all rows.

#### BUG FIXES

   *    Adding a column to a data.table loaded from disk could
        result in a memory corruption in R <= 2.13.2, revealed
        and thanks to CRAN checks on windows old-rel.

   *    Adding a factor column with a RHS to be recycled no longer
        loses its factor attribute, #1691. Thanks to Damian
        Betebenner for reporting.


### Changes in v1.7.5

#### BUG FIXES

   *    merge()-ing a data.table where its key is not the first
        few columns in order now works correctly and without
        warning, fixing #1645. Thanks to Timothee Carayol for
        reporting.

   *    Mixing nomatch=0 and mult="last" (or "first") now works,
        #1661. Thanks to Johann Hibschman for reporting.

   *    Join Inherited Scope now respects nomatch=0, #1663. Thanks
        to Johann Hibschman for reporting.

   *    by= could generate a keyed result table with invalid key;
        e.g., when by= expressions return NA, #1631. Thanks to
        Muhammad Waliji for reporting.

   *    Adding a column to a data.table loaded from disk resulted
        in an error that truelength(DT)<length(DT).

   *    CJ() bogus values and logical error fixed, #1689. Thanks to
        Damian Betebenner and Chris Neff for reporting.

   *    j=list(.SD,newcol=...) now gives friendly error suggesting cbind
        or merge afterwards until := by group is implemented, rather than
        treating .SD as a list column, #1647. Thanks to a question by
        Christoph_J on Stack Overflow.


#### USER VISIBLE CHANGES

   *    rbind now cross-refs colnames as data.frame does, rather
        than always binding by column order, FR#1634. A warning is
        produced when the colnames are not in a consistent order.
        Thanks to Damian Betebenner for highlighting. rbind an
        unnamed list to bind columns by position.

   *    The 'bysameorder' argument has been removed, as intended and
        warned in ?data.table.

   *    New option datatable.allocwarn. See ?truelength.

#### NOTES

   *    There are now 472 raw tests, plus S4 tests.


### Changes in v1.7.4

#### BUG FIXES

   *    v1.7.3 failed CRAN checks (and could crash) in R pre-2.14.0.
        Over-allocation in v1.7.3 uses truelength which is initialized
        to 0 by R 2.14.0, but not initialized pre-2.14.0. This was
        known and coded for but only tested in 2.14.0 before previous
        release to CRAN.

#### NOTES

   *    Two unused C variables removed to pass warning from one CRAN
        check machine (r-devel-fedora). -Wno-unused removed from
        Makevars to catch this in future before submitting to CRAN.


### Changes in v1.7.3

#### NEW FEATURES

    *   data.table now over-allocates its vector of column pointer slots
        (100 by default). This allows := to add columns fully by
        reference as suggested by Muhammad Waliji, #1646. When the 100
        slots are used up, more space is automatically allocated.

        Over allocation has negligible overhead. It's just the vector
        of column pointers, not the columns themselves.

    *   New function alloc.col() pre-allocates column slots. Use
        this before a loop to add many more than 100 columns, for example,
        to avoid the warning as data.table grows its column pointer vector
        every additional 100 columns; e.g.,
            alloc.col(DT,10000)  # reserve 10,000 column slots

    *   New function truelength() returns the number of column pointer
        slots allocated, always >= length() other than just after a table
        has been loaded from disk.

    *   New option 'datatable.nomatch' allows the default for nomatch
        to be changed from NA to 0, as wished for by Branson Owen.

    *   cbind(DT,...) now retains DT's key, as wished for by Chris Neff
        and partly implementing FR#295.

#### BUG FIXES

    *   Assignment to factor columns (using :=, [<- or $<-) could cause
        'variable not found' errors and a seg fault in some circumstances
        due to a new feature in v1.7.0: "Factor columns on LHS of :=, [<-
        and $<- can now be assigned new levels", fixing #1664. Thanks to
        Daniele Signori for reporting.

    *   DT[i,j]<-value no longer crashes when j is a factor column and value
        is numeric, fixing #1656.

    *   An unnecessarily strict machine tolerance test failed CRAN checks
        on Mac preventing v1.7.2 availability for Mac (only).

#### USER VISIBLE CHANGES

    *   := now has its own help page in addition to the examples in ?data.table,
        see help(":=").

    *   The error message from X[Y] when X is unkeyed has been lengthened to
        including advice to call setkey first and see ?setkey. Thanks to a
        comment by ilprincipe on Stack Overflow.

    *   Deleting a missing column is now a warning rather than error. Thanks
        to Chris Neff for suggesting, #1642.


### Changes in v1.7.2

#### NEW FEATURES

    *   unique and duplicated methods now work on unkeyed tables (comparing
        all columns in that case) and both now respect machine tolerance for
        double precision columns, implementing FR#1626 and fixing bug #1632.
        Their help page has been updated accordingly with detailed examples.
        Thanks to questions by Iterator and comments by Allan Engelhardt on
        Stack Overflow.

    *   A new method as.data.table.list has been added, since passing a (pure)
        list to data.table() now creates a single list column.


#### BUG FIXES

    *   Assigning to a column variable using <- or = in j now
        works (creating a local copy within j), rather than
        persisting from group to group and sometimes causing a crash.
        Non column variables still persist from group to group; e.g.,
        a group counter. This fixes the remainder of #1624 thanks to
        Steve Lianoglou for reporting.

    *   A crash bug is fixed when j returns a (strictly) NULL column next
        to a non-empty column, #1633. This case was anticipated and coded
        for but an errant LENGTH() should have been length(). Thanks
        to Dennis Murphy for reporting.

    *   The first column of data.table() can now be a list column, fixing
        #1640. Thanks to Stavros Macrakis for reporting.


### Changes in v1.7.1

#### BUG FIXES

    *   .SD is now locked, partially fixing #1624. It was never
        the intention to allow assignment to .SD. Take a 'copy(.SD)'
        first if needed. Now documented in ?data.table and new FAQ 4.5
        including example. Thanks to Steve Lianoglou for reporting.

    *   := now works with a logical i subset; e.g.,
            DT[x==1,y:=x]
        Thanks to Muhammad Waliji for reporting.

#### USER VISIBLE CHANGES

    *   Error message "column <name> of i is not internally type integer"
        is now more helpful adding "i doesn't need to be keyed, just
        convert the (likely) character column to factor". Thanks to
        Christoph_J for his SO question.


### Changes in v1.7.0

#### NEW FEATURES

    *   data.table() now accepts list columns directly rather than
        needing to add list columns to an existing data.table; e.g.,

            DT = data.table(x=1:3,y=list(4:6,3.14,matrix(1:12,3)))

        Thanks to Branson Owen for reminding. As before, list columns
        can be created via grouping; e.g.,

            DT = data.table(x=c(1,1,2,2,2,3,3),y=1:7)
            DT2 = DT[,list(list(unique(y))),by=x]
            DT2
                 x      V1
            [1,] 1    1, 2
            [2,] 2 3, 4, 5
            [3,] 3    6, 7

        and list columns can be grouped; e.g.,

            DT2[,sum(unlist(V1)),by=list(x%%2)]
                 x V1
            [1,] 1 16
            [2,] 0 12

        Accordingly, one item has been added to FAQ 2.17 (differences
        between data.frame and data.table): data.frame(list(1:2,"k",1:4))
        creates 3 columns, data.table creates one list column.

    *   subset, transform and within now retain keys when the expression
        does not 'touch' key columns, implemeting FR #1341.

    *   Recycling list() items on RHS of := now works; e.g.,

            DT[,1:4:=list(1L,NULL),with=FALSE]
            # set columns 1 and 3 to 1L and remove columns 2 and 4

    *   Factor columns on LHS of :=, [<- and $<- can now be assigned
        new levels; e.g.,

            DT = data.table(A=c("a","b"))
            DT[2,"A"] <- "c"  # adds new level automatically
            DT[2,A:="c"]      # same (faster)
            DT$A = "newlevel" # adds new level and recycles it

        Thanks to Damian Betebenner and Chris Neff for highlighting.
        To change the type of a column, provide a full length RHS (i.e.
        'replace' the column).

#### BUG FIXES

    *   := with i all FALSE no longer sets the whole column, fixing
        bug #1570. Thanks to Chris Neff for reporting.

    *   0 length by (such as NULL and character(0)) now behave as
        if by is missing, fixing bug #1599. This is useful when by
        is dynamic and a 'dont group' needs to be represented.
        Thanks to Chris Neff for reporting.

    *   NULL j no longer results in 'inconsistent types' error, but
        instead returns no rows for that group, fixing bug #1576.

    *   matrix i is now an error rather than using i as if it were a
        vector and obtaining incorrect results. It was undocumented that
        matrix might have been an acceptable type. matrix i is
        still acceptable in [<-; e.g.,
            DT[is.na(DT)] <- 1L
        and this now works rather than assigning to non-NA items in some
        cases.

    *   Inconsistent [<- behaviour is now fixed (#1593) so these examples
        now work :
            DT[x == "a", ]$y <- 0L
            DT["a", ]$y <- 0L
        But, := is highly encouraged instead for speed; i.e.,
            DT[x == "a", y:=0L]
            DT["a", y:=0L]
        Thanks to Leon Baum for reporting.

    *   unique on an unsorted table now works, fixing bug #1601.
        Thanks to a question by Iterator on Stack Overflow.

    *   Bug fix #1534 in v1.6.5 (see NEWS below) only worked if data.table
        was higher than IRanges on the search() path, despite the item in
        NEWS stating otherwise. Fixed.

    *   Compatibility with package sqldf (which can call do.call("rbind",...)
        on an empty "...") is fixed and test added. data.table was switching
        on list(...)[[1]] rather than ..1. Thanks to RYogi for reporting #1623.

#### USER VISIBLE CHANGES

    *   cbind and rbind are no longer masked. But, please do read FAQ 2.23,
        4.4 and 5.1.


### Changes in v1.6.6

#### BUG FIXES

    *   Tests using .Call("Rf_setAttrib",...) passed CRAN acceptance
        checks but failed on many (but not all) platforms. Fixed.
        Thanks to Prof Brian Ripley for investigating the issue.

### Changes in v1.6.5

#### NEW FEATURES

    *   The LHS of := may now be column names or positions
        when with=FALSE; e.g.,

            DT[,c("d","e"):=NULL,with=FALSE]
            DT[,4:5:=NULL,with=FALSE]
            newcolname="myname"
            DT[,newcolname:=3.14,with=FALSE]

        This implements FR#1499 'Ability to efficiently remove a
        vector of column names' by Timothee Carayol in addition to
        creating and assigning to multiple columns. We still plan
        to allow multiple := without needing with=FALSE, in future.

    *   setkey(DT,...) now returns DT (invisibly) rather than NULL.
        This is to allow compound statements; e.g.,
            setkey(DT,x)["a"]

    *   setkey (and key<-) are now more efficient when the data happens
        to be already sorted by the key columns; e.g., when data is
        loaded from ordered files.

    *   If DT is already keyed by the columns passed to setkey (or
        key<-), the key is now rebuilt and checked rather than skipping
        for efficiency. This is to save needing to know to drop the key
        first to rebuild an invalid key. Invalid keys can arise by going
        'under the hood'; e.g., attr(DT,"sorted")="z", or somehow ending
        up with unordered factor levels. A warning is issued so the root
        cause can be fixed. Thanks to Timothee Carayol for highlighting.

    *   A new copy() function has been added, FR#1501. This copies a
        data.table (retaining its key, if any) and should now be used to
        copy rather than data.table(). Reminder: data.tables are not
        copied on write by setkey, key<- or :=.


#### BUG FIXES

    *   DT[,z:=a/b] and DT[a>3,z:=a/b] work again, where a and
        b are columns of DT. Thanks to Chris Neff for reporting,
        and his patience.

    *   Numeric columns with class attributes are now correctly
        coerced to integer by setkey and ad hoc by. The error
        similar to 'fractional data cannot be truncated' should now
        only occur when that really is true. A side effect of
        this is that ad hoc by and setkey now work on IDate columns
        which have somehow become numeric; e.g., via rbind(DF,DF)
        as reported by Chris Neff.

    *   .N is now 0 (rather than 1) when no rows in x match the
        row in i, fixing bug #1532. Thanks to Yang Zhang for
        reporting.

    *   Compatibility with package IRanges has been restored. Both
        data.table and IRanges mask cbind and rbind. When data.table's
        cbind is found first (if it is loaded after IRanges) and the
        first argument is not data.table, it now delegates to the next
        package on the search path (and above that), one or more of which
        may also mask cbind (such as IRanges), rather than skipping
        straight to base::cbind. So, it no longer matters which way around
        data.table and IRanges are loaded, fixing #1534. Thanks to Steve
        Lianoglou for reporting.


#### USER VISIBLE CHANGES

    *   setkey's verbose messages expanded.


### Changes in v1.6.4

#### NEW FEATURES

    *   DT[colA>3,which=TRUE] now returns row numbers rather
        than a logical vector, for consistency.

#### BUG FIXES

    *   Changing a keyed column name now updates the key, too,
        so an invalid key no longer arises, fixing #1495.
        Thanks to Chris Neff for reporting.

    *   := already warned when a numeric RHS is coerced to
        match an integer column's type. Now it also warns when
        numeric is coerced to logical, and integer is coerced
        to logical, fixing #1500. Thanks to Chris Neff for
        reporting.

    *   The result of DT[,newcol:=3.14] now includes the new
        column correctly, as well as changing DT by reference,
        fixing #1496. Thanks to Chris Neff for reporting.

    *   :=NULL to remove a column (instantly, regardless of table
        size) now works rather than causing a segfault in some
        circumstances, fixing #1497. Thanks to Timothee Carayol
        for reporting.

    *   Previous within() and transform() behaviour restored; e.g.,
        can handle multiple columns again. Thanks to Timothee Carayol
        for reporting.

    *   cbind(DT,DF) now works, as does rbind(DT,DF), fixing #1512.
        Thanks to Chris Neff for reporting. This was tricky to fix due
        to nuances of the .Internal dispatch code in cbind and rbind,
        preventing S3 methods from working in all cases.
        R will now warn that cbind and rbind have been masked when
        the data.table package is loaded. These revert to base::cbind
        and base::rbind when the first argument is not data.table.

    *   Removing multiple columns now works (again) using
        DT[,c("a","b")]=NULL, or within(DT,rm(a,b)), fixing #1510.
        Thanks to Timothee Carayol for reporting.


#### NOTES

    *   The package uses two features (packageVersion() and \href in Rd)
        added to R 2.12.0 and is therefore dependent on that release.
        A 'spurious warning' when checking a package using \href was
        fixed in R 2.12.2 patched but we believe that warning can safely
        be ignored in versions >= 2.12.0 and < 2.12.2 patched.


### Changes in v1.6.3

#### NEW FEATURES

    *   Ad hoc grouping now returns results in the same order each
        group first appears in the table, rather than sorting the
        groups. Thanks to Steve Lianoglou for highlighting. The order
        of the rows within each group always has and always will be
        preserved. For larger datasets a 'keyed by' is still faster;
        e.g., by=key(DT).

    *   The 'key' argument of data.table() now accepts a vector of
        column names in addition to a single comma separated string
        of column names, for consistency. Thanks to Steve Lianoglou
        for highlighting.

    *   A new argument '.SDcols' has been added to [.data.table. This
        may be character column names or numeric positions and
        specifies the columns of x included in .SD. This is useful
        for speed when applying a function through a subset of
        (possibly very many) columns; e.g.,
            DT[,lapply(.SD,sum),by="x,y",.SDcols=301:350]

    *   as(character, "IDate") and as(character, "ITime") coercion
        functions have been added. Enables the user to declaring colClasses
        as "IDate" and "ITime" in the various read.table (and sister)
        functions. Thanks to Chris Neff for the suggestion.

    *   DT[i,j]<-value is now handled by data.table in C rather
        than falling through to data.frame methods, FR#200. Thanks to
        Ivo Welch for raising speed issues on r-devel, to Simon Urbanek
        for the suggestion, and Luke Tierney and Simon for information
        on R internals.

        [<- syntax still incurs one working copy of the whole
        table (as of R 2.13.1) due to R's [<- dispatch mechanism
        copying to `*tmp*`, so, for ultimate speed and brevity,
        the operator := may now be used in j as follows.

    *   := is now available to j and means assign to the column by
        reference; e.g.,

            DT[i,colname:=value]

        This syntax makes no copies of any part of memory at all.

        m = matrix(1,nrow=100000,ncol=100)
        DF = as.data.frame(m)
        DT = as.data.table(m)

        system.time(for (i in 1:1000) DF[i,1] <- i)
             user  system elapsed
          287.062 302.627 591.984

        system.time(for (i in 1:1000) DT[i,V1:=i])
             user  system elapsed
            1.148   0.000   1.158     ( 511 times faster )

        := in j can be combined with all types of i, such as binary
        search, and used to add and remove columns efficiently.
        Fast assigning within groups will be implemented in future.

        Reminder that data.frame and data.table both allow columns
        of mixed types, including columns which themselves may be
        type list; matrix may be one (atomic) type only.

        *Please note*, := is new and experimental.


#### BUG FIXES

    *   merge()ing two data.table's with user-defined `suffixes`
        was getting tripped up when column names in x ended in
        '.1'. This resulted in the `suffixes` parameter being
        ignored.

    *   Mistakenly wrapping a j expression inside quotes; e.g.,
            DT[,list("sum(a),sum(b)"),by=grp]
        was appearing to work, but with wrong column names. This
        now returns a character column (the quotes should not
        be used). Thanks to Joseph Voelkel for reporting.

    *   setkey has been made robust in several ways to fix issues
        introduced in 1.6.2: #1465 ('R crashes after setkey')
        reported by Eugene Tyurin and similar bug #1387 ('paste()
        by group to create long comma separated strings can crash')
        reported by Nicolas Servant and Jean-Francois Rami. This
        bug was not reproducible so we are especially grateful for
        the patience of these people in helping us find, fix and
        test it.

    *   Combining a join, j and by together in one query now works
        rather than giving an error, fixing bug #1468. Discovered
        indirectly thanks to a post from Jelmer Ypma.

    *   Invalid keys no longer arise when a non-data.table-aware
        package reorders the data; e.g.,
            setkey(DT,x,y)
            plyr::arrange(DT,y)       # same as DT[order(y)]
        This now drops the key to avoid incorrect results being
        returned the next time the invalid key is joined to. Thanks
        to Chris Neff for reporting.


#### USER-VISIBLE CHANGES

    *   The startup banner has been shortened to one line.

    *   data.table does not support POSIXlt. Almost unbelievably
        POSIXlt uses 40 bytes to store a single datetime. If it worked
        before, that was unintentional. Please see ?IDateTime, or any
        other date class that uses a single atomic vector. This is
        regardless of whether the POSIXlt is a key column, or not. This
        resolves bug #1481 by documenting non support in ?data.table.


#### DEPRECATED & DEFUNCT

   *    Use of the DT() alias in j is no longer caught for backwards
        compatibility and is now fully removed. As warned in NEWS
        for v1.5.3, v1.4, and FAQs 2.6 and 2.7.


### Changes in v1.6.2

#### NEW FEATURES

   *    setkey no longer copies the whole table and should be
        faster for large tables. Each column is reordered by reference
        (in C) using one column of working memory, FR#1006. User
        defined attributes on the original table are now also
        retained (thanks to Thell Fowler for reporting).

   *    A new symbol .N is now available to j, containing the
        number of rows in the group. This may be useful when
        the column names are not known in advance, for
        convenience generally, and for efficiency.


### Changes in v1.6.1

#### NEW FEATURES

   *    j's environment is now consistently reused so
        that local variables may be set which persist
        from group to group; e.g., incrementing a group
        counter :
            DT[,list(z,groupInd<-groupInd+1),by=x]
        Thanks to Andreas Borg for reporting.

   *    A new symbol .BY is now available to j, containing 1 row
        of the current 'by' variables, type list. 'by' variables
        may also be used by name, and are now length 1 too. This
        implements FR#1313. FAQ 2.10 has been updated accordingly.
        Some examples :
            DT[,sum(x)*.BY[[1]],by=eval(byexp)]
            DT[,sum(x)*mylookuptable[J(y),z],by=y]
            DT[,list(sum(unlist(.BY)),sum(z)),by=list(x,y%%2)]

   *    i may now be type list, and works the same as when i
        is type data.table. This saves needing J() in as many
        situations and may be a little more efficient. One
        application is using .BY directly in j to join to a
        relatively small lookup table, once per group, for space
        and time efficiency. For example :
            DT[,list(GROUPDATA[.BY]$name,sum(v)),by=grp]


#### BUG FIXES

   *    A 'by' character vector of column names now
        works when there are less rows than columns; e.g.,
            DT[,sum(x),by=key(DT)]  where nrow(DT)==1.
        Many thanks to Andreas Borg for report, proposed
        fix and tests.

   *    Zero length columns in j no longer cause a crash in
        some circumstances. Empty columns are filled with NA
        to match the length of the longest column in j.
        Thanks to Johann Hibschman for bug report #1431.

   *    unique.data.table now calls the same internal code
        (in C) that grouping calls. This fixes a bug when
        unique is called directly by user, and, NA exist
        in the key (which might be quite rare). Thanks to
        Damian Betebenner for bug report. unique should also
        now be faster.

   *    Variables in calling scope can now be used in j when
        i is logical or integer, fixing bug #1421. Thanks
        to Alexander Peterhansl for reporting.


#### USER-VISIBLE CHANGES

    *   ?data.table now documents that logical i is not quite
        the same as i in [.data.frame. NA are treated as FALSE,
        and DT[NA] returns 1 row of NA, unlike [.data.frame.
        Three points have been added to FAQ 2.17. Thanks to
        Johann Hibschman for highlighting.

    *   Startup banner now uses packageStartupMessage() so the
        banner can be suppressed by those annoyed by banners,
        whilst still being helpful to new users.



### Changes in v1.6

#### NEW FEATURES

   *    data.table now plays nicely with S4 classes. Slots can be
        defined to be S4 objects, S4 classes can inherit from data.table,
        and S4 function dispatch works on data.table objects. See the
        tests in inst/tests/test-S4.R, and from the R prompt:
        ?"data.table-class"

   *    merge.data.table now works more like merge.data.frame:
        (i) suffixes are consistent with merge.data.frame; existing users
        may set options(datatable.pre.suffixes=TRUE) for backwards
        compatibility.
        (ii) support for 'by' argument added (FR #1315).
        However, X[Y] syntax is preferred; some users never use merge.


#### BUG FIXES

   *    by=key(DT) now works when the number of rows is not
        divisible by the number of groups (#1298, an odd bug).
        Thanks to Steve Lianoglou for reporting.

   *    Combining i and by where i is logical or integer subset now
        works, fixing bug #1294. Thanks to Johann Hibschman for
        contributing a new test.

   *    Variable scope inside [[...]] now works without a workaround
        required. This can be useful for looking up which function
        to call based on the data e.g. DT[,fns[[fn]](colA),by=ID].
        Thanks to Damian Betebenner for reporting.

   *    Column names in self joins such as DT[DT] are no longer
        duplicated, fixing bug #1340. Thanks to Andreas Borg for
        reporting.


#### USER-VISIBLE CHANGES

   *    Additions and updates to FAQ vignette. Thanks to Dennis
        Murphy for his thorough proof reading.

   *    Welcome to Steve Lianoglou who joins the project
        contributing S4-ization, testing using testthat, and more.

   *    IDateTime is now linked from ?data.table. data.table users
        unaware of IDateTime, please do take a look. Tom added
        IDateTime in v1.5 (see below).


### Changes in v1.5.3

#### NEW FEATURES

   *    .SD no longer includes 'by' columns, FR#978. This resolves
        the long standing annoyance of duplicated 'by' columns
        when the j expression returns a subset of rows from .SD.
        For example, the following query no longer contains
        a redundant 'colA.1' duplicate.
            DT[,.SD[2],by=colA] #  2nd row of each group
        Any existing code that uses .SD may require simple
        changes to remove workarounds.

   *    'by' may now be a character vector of column names.
        This allows syntax such as DT[,sum(x),by=key(DT)].

   *    X[Y] now includes Y's non-join columns, as most users
        naturally expect, FR#746. Please do use j in one step
        (i.e. X[Y,j]) since that merges just the columns j uses and
        is much more efficient than X[Y][,j] or merge(X,Y)[,j].

   *    The 'Join Inherited Scope' feature is back on, FR#1095. This
        is consistent with X[Y] including Y's non-join columns, enabling
        natural progression from X[Y] to X[Y,j]. j sees columns in X
        first then Y.
        If the same column name exists in both X and Y, the data in
        Y can be accessed via a prefix "i." (not yet implemented).

   *    Ad hoc by now coerces double to integer (provided they are
        all.equal) and character to factor, FR#1051, as setkey
        already does.

#### USER-VISIBLE CHANGES

   *    The default for mult is now "all", as planned and
        prior notice given in FAQ 2.2.

   *    ?[.data.table has been merged into ?data.table and updated,
        simplified, corrected and formatted.

#### DEPRECATED & DEFUNCT

   *    The DT() alias is now fully deprecated, as warned
        in NEWS for v1.4, and FAQs 2.6 and 2.7.


### Changes in v1.5.2

#### NEW FEATURES

   *    'by' now works when DT contains list() columns i.e.
        where each value in a column may itself be vector
        or where each value is a different type. FR#1092.

   *    The result from merge() is now keyed. FR#1244.


#### BUG FIXES

    *   eval of parse()-ed expressions now works without
        needing quote() in the expression, bug #1243. Thanks
        to Joseph Voelkel for reporting.

    *   the result from the first group alone may be bigger
        than the table itself, bug #1245. Thanks to
        Steve Lianoglou for reporting.

    *   merge on a data.table with a single key'd column only
        and all=TRUE now works, bug #1241. Thanks to
        Joseph Voelkel for reporting.

    *   merge()-ing by a column called "x" now works, bug
        #1229 related to variable scope. Thanks to Steve
        Lianoglou for reporting.


### Changes in v1.5.1

#### BUG FIXES

    *   Fixed inheritance for other packages importing or depending
        on data.table, bugs #1093 and #1132. Thanks to Koert Kuipers
        for reporting.

    *   data.table queries can now be used at the debugger() prompt,
        fixing bug #1131 related to inheritance from data.frame.


### Changes in v1.5

#### NEW FEATURES

    *   data.table now *inherits* from data.frame, for functions and
        packages which _only_ accept data.frame, saving time and
        memory of conversion. A data.table is a data.frame too;
        is.data.frame() now returns TRUE.

    *   Integer-based date and time-of-day classes have been
        introduced. This allows dates and times to be used as keys
        more easily. See as.IDate, as.ITime, and IDateTime.
        Conversions to and from POSIXct, Date, and chron are
        supported.

    *   [<-.data.table and $<-.data.table were revised to check for
        changes to the key-ed columns. [<-.data.table also now allows
        data.table-style indexing for i. Both of these changes may
        introduce incompatibilities for existing code.

    *   Logical columns are now allowed in keys and in 'by', as are expressions
        that evaluate to logical. Thanks to David Winsemius for highlighting.


#### BUG FIXES

    *   DT[,5] now returns 5 as FAQ 1.1 says, for consistency
        with DT[,c(5)] and DT[,5+0]. DT[,"region"] now returns
        "region" as FAQ 1.2 says. Thanks to Harish V for reporting.

    *   When a quote()-ed expression q is passed to 'by' using
        by=eval(q), the group column names now come from the list
        in the expression rather than the name 'q' (bug #974) and,
        multiple items work (bug #975). Thanks to Harish V for
        reporting.

    *   quote()-ed i and j expressions receive similar fixes, bugs
        #977 and #1058. Thanks to Harish V and Branson Owen for
        reporting.

    *   Multiple errors (grammar, format and spelling) in intro.Rnw
        and faqs.Rnw corrected by Dennis Murphy. Thank you.

    *   Memory is now reallocated in rare cases when the up front
        allocate for the result of grouping is insufficient. Bug
        #952 raised by Georg V, and also reported by Harish. Thank
        you.

    *   A function call foo(arg=sum(b)) now finds b in DT when foo
        contains DT[,eval(substitute(arg)),by=a], fixing bug #1026.
        Thanks to Harish V for reporting.

    *   If DT contains column 'a' then DT[J(unique(a))] now finds
        'a', fixing bug #1005. Thanks to Branson Owen for reporting.

    *   'by' on no data (for example when 'i' returns no rows) now
        works, fixing bug #709.

    *   'by without by' now heeds nomatch=NA, fixing bug #1015.
        Thanks to Harish V for reporting.

    *   DT[NA] now returns 1 row of NA rather than the whole table
        via standard NA logical recycling. A single NA logical is
        a special case and is now replaced by NA_integer_. Thanks
        to Branson Owen for highlighting the issue.

    *   NROW removed from data.table, since the is.data.frame() in
        base::NROW now returns TRUE due to inheritance. Fixes bug
        #1039 reported by Bradley Buchsbaum. Thank you.

    *   setkey() now coerces character to factor and double to
        integer (provided they are all.equal), fixing bug #953.
        Thanks to Steve Lianoglou for reporting.

    *   'by' now accepts lists from the calling scope without the
        work around of wrapping with as.list() or {}, fixing bug
        #1060. Thanks to Johann Hibschman for reporting.


#### NOTES

    *   The package uses the 'default' option of base::getOption,
        and is therefore dependent on R 2.10.0. Updated DESCRIPTION
        file accordingly. Thanks to Christian Hudon for reporting.


### Changes in v1.4.1


#### NEW FEATURES

    *   Vignettes tidied up.


#### BUG FIXES

    *   Out of order levels in key columns are now sorted by
        setkey. Thanks to Steve Lianoglou for reporting.




### Changes in v1.4


#### NEW FEATURES

    *   'by' faster. Memory is allocated first for the result, then
    populated directly by the result of j for each group. Can be 10
    or more times faster than tapply() and aggregate(), see
    timings vignette.

    *   j should now be a list(), not DT(), of expressions. Use of
    j=DT(...) is caught internally and replaced with j=list(...).

    *   'by' may be a list() of expressions. A single column name
    is automatically list()-ed for convenience. 'by' may still be
    a comma separated character string, as before.
        DT[,sum(x),by=region]                     # new
        DT[,sum(x),by=list(region,month(date))]   # new
        DT[,sum(x),by="region"]                   # old, ok too
        DT[,sum(x),by="region,month(date)"]       # old, ok too

    *   key() and key<- added. More R-style alternatives to getkey()
    and setkey().

    *   haskey() added. Returns TRUE if a table has a key.

    *   radix sorting is now column by column where possible, was
    previously all or nothing. Helps with keys of many columns.

    *   Added format method.

    *   22 tests added to test.data.table(), now 149.

    *   Three vignettes added : FAQ, Intro & Timings


#### DEPRECATED & DEFUNCT

    *   The DT alias is removed. Use 'data.table' instead to create
    objects. See 2nd new feature above.

    *   RUnit framework removed.
    test.data.table() is called from examples in .Rd so 'R CMD check'
    will run it. Simpler. An eval(body(test.data.table))
    is also in the .Rd, to catch namespace issues.

    *   Dependency on package 'ref' removed.

    *   Arguments removed:  simplify, incbycols and byretn.
    Grouping is simpler now, these are superfluous.


#### BUG FIXES

    *   Column classes are now retained by subset and grouping.

    *   tail no longer fails when a column 'x' exists.


#### KNOWN PROBLEMS

    *   Minor : Join Inherited Scope not working, contrary
        to the documentation.


#### NOTES

    *   v1.4 was essentially the branch at rev 44, reintegrated
    at rev 78.




### Changes in v1.3


#### NEW FEATURES

    *   Radix sorting added. Speeds up setkey and add-hoc 'by'
    by factor of 10 or more.

    *   Merge method added, much faster than base::merge method
    of data.frame.

    *   'by' faster. Logic moved from R into C. Memory is
    allocated for the largest group only, then re-used.

    *   The Sub Data is accessible as a whole by j using object
    .SD. This should only be used in rare circumstances. See FAQ.

    *   Methods added : duplicated, unique, transform, within,
    [<-, t, Math, Ops, is.na, na.omit, summary

    *   Column name rules improved e.g. dots now allowed.

    *   as.data.frame.data.table rownames improved.

    *   29 tests added to test.data.table(), now 127.


#### USER-VISIBLE CHANGES

    *   Default of mb changed, now tables(mb=TRUE)


#### DEPRECATED & DEFUNCT

    *   ... removed in [.data.table.
    j may not be a function, so this is now superfluous.


#### BUG FIXES

    *   Incorrect version warning with R 2.10+ fixed.

    *   j enclosure raised one level. This fixes some bugs
    where the j expression previously saw internal variable
    names. It also speeds up grouping a little.


#### NOTES

    *   v1.3 was not released to CRAN. R-Forge repository only.



### v1.2 released to CRAN in Aug 2008

<|MERGE_RESOLUTION|>--- conflicted
+++ resolved
@@ -13,13 +13,9 @@
     * **Quoting rules** are more robust and flexible. See point 10 on the wiki page [here](https://github.com/Rdatatable/data.table/wiki/Convenience-features-of-fread#10-automatic-quote-escape-method-detection-including-no-escape).
     * Numeric data that has been quoted is now detected and read as numeric.
     * The ability to position `autostart` anywhere inside one of multiple tables in a single file is removed with warning. It used to search upwards from that line to find the start of the table based on a consistent number of columns. People appear to be using `skip="string"` or `skip=nrow` to find the header row exactly, which is retained and simpler. It was too difficult to retain search-upwards-autostart together with skipping blank lines, filling incomplete rows and parallelization. Varying format and height messy header info above the column names is still auto detected and auto skipped.
-<<<<<<< HEAD
-    * Many thanks to @yaakovfeldman, Guillermo Ponce, Arun Srinivasan, Hugh Parsonage and more to add for testing before release to CRAN: [#2070](https://github.com/Rdatatable/data.table/issues/2070), [#2073](https://github.com/Rdatatable/data.table/issues/2073), [#2087](https://github.com/Rdatatable/data.table/issues/2087), [#2091](https://github.com/Rdatatable/data.table/issues/2091), [#2107](https://github.com/Rdatatable/data.table/issues/2107)
-    * Detect BOM mark in GB-18030 and UTF-16 encodings, in verbose mode print a message about BOM detection. 
-=======
     * `dec=','` is now implemented directly so there is no dependency on locale. The options `datatable.fread.dec.experiment` and `datatable.fread.dec.locale` have been removed.
     * Many thanks to @yaakovfeldman, Guillermo Ponce, Arun Srinivasan, Hugh Parsonage, Mark Klik and more to add for testing before release to CRAN: [#2070](https://github.com/Rdatatable/data.table/issues/2070), [#2073](https://github.com/Rdatatable/data.table/issues/2073), [#2087](https://github.com/Rdatatable/data.table/issues/2087), [#2091](https://github.com/Rdatatable/data.table/issues/2091), [#2107](https://github.com/Rdatatable/data.table/issues/2107), [fst#50](https://github.com/fstpackage/fst/issues/50#issuecomment-294287846)
->>>>>>> c9f2de79
+    * Detect BOM mark in GB-18030 and UTF-16 encodings, in verbose mode print a message about BOM detection. 
 
 #### BUG FIXES
 
