--- conflicted
+++ resolved
@@ -30,19 +30,17 @@
 
 5. When `fread()` and `print()` see `integer64` columns are present but package `bit64` is not installed, the warning is now displayed as intended. Thanks to a question by Santosh on r-help and forwarded by Bill Dunlap.
 
-<<<<<<< HEAD
-6. `CJ()` no longer loses attribute information, [#2029](https://github.com/Rdatatable/data.table/issues/2029). Thanks to @MarkusBonsch and @royalts for the fix.
-=======
-6. Setting `j = {}` no longer results in an error, [#2142](https://github.com/Rdatatable/data.table/issues/2142). Thanks Michael Chirico for the pull request.
-
-7. Seg fault in `rbindlist()` when one or more items are empty, [#2019](https://github.com/Rdatatable/data.table/issues/2019). Thanks Michael Lang for the pull request.
-
-8. Error printing 0-length `ITime` and `NA` objects, [#2032](https://github.com/Rdatatable/data.table/issues/2032) and [#2171](https://github.com/Rdatatable/data.table/issues/2171). Thanks Michael Chirico for the pull requests and @franknarf1 for pointing out a shortcoming of the initial fix.
-
-9. `as.IDate.POSIXct` error with `NULL` timezone, [#1973](https://github.com/Rdatatable/data.table/issues/1973). Thanks @lbilli for reporting and Michael Chirico for the pull request.
-
-10. Printing a null `data.table` with `print` no longer visibly outputs `NULL`, [#1852](https://github.com/Rdatatable/data.table/issues/1852). Thanks @aaronmcdaid for spotting and @MichaelChirico for the PR.
->>>>>>> d69c405d
+6. `CJ()` no longer loses attribute information, [#2029](https://github.com/Rdatatable/data.table/issues/2029). Thanks to @MarkusBonsch and @royalts for the pull request.
+
+7. Setting `j = {}` no longer results in an error, [#2142](https://github.com/Rdatatable/data.table/issues/2142). Thanks Michael Chirico for the pull request.
+
+8. Seg fault in `rbindlist()` when one or more items are empty, [#2019](https://github.com/Rdatatable/data.table/issues/2019). Thanks Michael Lang for the pull request.
+
+9. Error printing 0-length `ITime` and `NA` objects, [#2032](https://github.com/Rdatatable/data.table/issues/2032) and [#2171](https://github.com/Rdatatable/data.table/issues/2171). Thanks Michael Chirico for the pull requests and @franknarf1 for pointing out a shortcoming of the initial fix.
+
+10. `as.IDate.POSIXct` error with `NULL` timezone, [#1973](https://github.com/Rdatatable/data.table/issues/1973). Thanks @lbilli for reporting and Michael Chirico for the pull request.
+
+11. Printing a null `data.table` with `print` no longer visibly outputs `NULL`, [#1852](https://github.com/Rdatatable/data.table/issues/1852). Thanks @aaronmcdaid for spotting and @MichaelChirico for the PR.
 
 #### NOTES
 
