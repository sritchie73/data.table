
**If you are viewing this file on CRAN, please check latest news on GitHub [here](https://github.com/Rdatatable/data.table/blob/master/NEWS.md).**

### Changes in v1.10.5  ( in development )

#### NEW FEATURES

1. `fread()`:
<<<<<<< HEAD
    * Various efficiency savings and simplification at C level including parallelization. A 9GB 2 column integer csv input down from 50s to 12s cold load on a 4 core laptop with 16GB RAM and SSD. Run `echo 3 >/proc/sys/vm/drop_caches` first to measure cold load time. Subsequent repeated load time (hot) down from 40s to 6s.
    * Now memory maps lazily; e.g. `nrow=10` now takes 0.01s from cold, down from 12s for a 9GB file. Large files close to your RAM limit may work more reliably too. The progress meter will commence sooner and more consistently.
    * If the file does not exist, the current working directory is now included in the error message; useful in logs files.
    * The increased sample size in v1.9.8 (1000 rows at 10 jump points, including the middle and very end as always) greatly improved column type guessing. Accordingly, mid-read type bumping is removed. In the event of an out-of-sample field's type being different to the guess, fread will report the first such value from all such columns and be helpful in suggesting how to set `colClasses` in a single rerun. This change is to ensure accuracy too as a mid-read bump from integer to character was always unable to know that a previously read integer `1` actually came from a character field `0001`, which it used to warn about.
    * Quoting rules are more robust and flexible. See point 10 on the wiki page [here](https://github.com/Rdatatable/data.table/wiki/Convenience-features-of-fread#10-automatic-quote-escape-method-detection-including-no-escape).
    * The ability to position `autostart` anywhere inside one of multiple tables in a single file is removed with warning. It used to search upwards from that line to find the start of the table based on a consistent number of columns. People appear to be using `skip="string"` or `skip=nrow` to find the header row exactly, which is retained and simpler. It was too difficult to retain search-upwards-autostart together with skipping blank lines, filling incomplete rows and parallelization. Varying format and height messy header info above the column names are still auto detected and auto skipped.
    * Many thanks to @yaakovfeldman, Guillermo Ponce and more to add for testing before release to CRAN: [#2070](https://github.com/Rdatatable/data.table/issues/2070), [#2073](https://github.com/Rdatatable/data.table/issues/2073)
    * Detect BOM mark in GB-18030 and UTF-16 encodings, in verbose mode print a message about BOM detection. 
=======
    * Efficiency savings at C level including **parallelization**; e.g. a 9GB 2 column integer csv input is **50s down to 12s** to cold load on a 4 core laptop with 16GB RAM and SSD. Run `echo 3 >/proc/sys/vm/drop_caches` first to measure cold load time. Subsequent load time (after file has been cached by OS on the first run) **40s down to 6s**.
    * Memory maps lazily; e.g. `nrow=10` is **12s down to 0.01s** from cold for the 9GB file. Large files close to your RAM limit may work more reliably too. The progress meter will commence sooner and more consistently.
    * `fread` has always jumped to the middle and to the end of the file for a much improved column type guess. This sample size is unchanged: 1,000 rows at 10 jump points. But it now **automatically rereads any columns with out-of-sample type exceptions** so you don't have to use `colClasses` yourself.
    * Large number of columns support; e.g. **12,000 columns** tested.
    * **Quoting rules** are more robust and flexible. See point 10 on the wiki page [here](https://github.com/Rdatatable/data.table/wiki/Convenience-features-of-fread#10-automatic-quote-escape-method-detection-including-no-escape).
    * Numeric data that has been quoted is now detected and read as numeric.
    * The ability to position `autostart` anywhere inside one of multiple tables in a single file is removed with warning. It used to search upwards from that line to find the start of the table based on a consistent number of columns. People appear to be using `skip="string"` or `skip=nrow` to find the header row exactly, which is retained and simpler. It was too difficult to retain search-upwards-autostart together with skipping blank lines, filling incomplete rows and parallelization. Varying format and height messy header info above the column names is still auto detected and auto skipped.
    * Many thanks to @yaakovfeldman, Guillermo Ponce, Arun Srinivasan, Hugh Parsonage and more to add for testing before release to CRAN: [#2070](https://github.com/Rdatatable/data.table/issues/2070), [#2073](https://github.com/Rdatatable/data.table/issues/2073), [#2087](https://github.com/Rdatatable/data.table/issues/2087), [#2091](https://github.com/Rdatatable/data.table/issues/2091), [#2107](https://github.com/Rdatatable/data.table/issues/2107)
>>>>>>> 6019cfbf

#### BUG FIXES

1. The type pun fix (using union) in 1.10.4 resolved some CRAN flavors but still failed the new `fwrite` nanotime test with R-devel on MacOS using latest clang from latest Xcode 8.2. It seems that clang optimizations in Xcode 8 are particularly aggressive and require even stricter adherence to C standards. The type pun was already centralized and now uses `memcpy` which is ok by C standards and compilers apparently know to optimize to avoid call overhead.

2. The new quote rules handles this single field `"Our Stock Screen Delivers an Israeli Software Company (MNDO, CTCH)<\/a> SmallCapInvestor.com - Thu, May 19, 2011 10:02 AM EDT<\/cite><\/div>Yesterday in \""Google, But for Finding
 Great Stocks\"", I discussed the value of stock screeners as a powerful tool"`, [#2051](https://github.com/Rdatatable/data.table/issues/2051). Thanks to @scarrascoso for reporting. Example file added to test suite.

3. `fwrite()` creates a file with permissions that now play correctly with `Sys.umask()`, [#2049](https://github.com/Rdatatable/data.table/issues/2049). Thanks to @gnguy for reporting.

4. `fread()` no longer holds an open lock on the file when a line outside the large sample has too many fields and generates an error, [#2044](https://github.com/Rdatatable/data.table/issues/2044). Thanks to Hugh Parsonage for reporting.

5. When `fread()` and `print()` see `integer64` columns are present but package `bit64` is not installed, the warning is now displayed as intended. Thanks to a question by Santosh on r-help and forwarded by Bill Dunlap.


#### NOTES


### Changes in v1.10.4  (on CRAN 01 Feb 2017)

#### BUG FIXES

1. The new specialized `nanotime` writer in `fwrite()` type punned using `*(long long *)&REAL(column)[i]` which, strictly, is undefined behavour under C standards. It passed a plethora of tests on linux (gcc 5.4 and clang 3.8), win-builder and 6 out 10 CRAN flavours using gcc. But failed (wrong data written) with the newest version of clang (3.9.1) as used by CRAN on the failing flavors, and solaris-sparc. Replaced with the union method and added a grep to CRAN_Release.cmd.


### Changes in v1.10.2  (on CRAN 31 Jan 2017)

#### NEW FEATURES

1. When `j` is a symbol prefixed with `..` it will be looked up in calling scope and its value taken to be column names or numbers.
    ```R
    myCols = c("colA","colB")
    DT[, myCols, with=FALSE]
    DT[, ..myCols]              # same
    ```
   When you see the `..` prefix think _one-level-up_ like the directory `..` in all operating systems meaning the parent directory. In future the `..` prefix could be made to work on all symbols apearing anywhere inside `DT[...]`. It is intended to be a convenient way to protect your code from accidentally picking up a column name. Similar to how `x.` and `i.` prefixes (analogous to SQL table aliases) can already be used to disambiguate the same column name present in both `x` and `i`. A symbol prefix rather than a `..()` _function_ will be easier for us to optimize internally and more convenient if you have many variables in calling scope that you wish to use in your expressions safely. This feature was first raised in 2012 and long wished for, [#633](https://github.com/Rdatatable/data.table/issues/633). It is experimental.

2. When `fread()` or `print()` see `integer64` columns are present, `bit64`'s namespace is now automatically loaded for convenience.

3. `fwrite()` now supports the new [`nanotime`](https://cran.r-project.org/package=nanotime) type by Dirk Eddelbuettel, [#1982](https://github.com/Rdatatable/data.table/issues/1982). Aside: `data.table` already automatically supported `nanotime` in grouping and joining operations via longstanding support of its underlying `integer64` type.

4. `indices()` gains a new argument `vectors`, default `FALSE`. This strsplits the index names by `__` for you, [#1589](https://github.com/Rdatatable/data.table/issues/1589).
    ```R
    DT = data.table(A=1:3, B=6:4)
    setindex(DT, B)
    setindex(DT, B, A)
    indices(DT)
    [1] "B"    "B__A"
    indices(DT, vectors=TRUE)
    [[1]]
    [1] "B"
    [[2]]
    [1] "B" "A"
    ```

#### BUG FIXES

1. Some long-standing potential instability has been discovered and resolved many thanks to a detailed report from Bill Dunlap and Michael Sannella. At C level any call of the form `setAttrib(x, install(), allocVector())` can be unstable in any R package. Despite `setAttrib()` PROTECTing its inputs, the 3rd argument (`allocVector`) can be executed first only for its result to to be released by `install()`'s potential GC before reaching `setAttrib`'s PROTECTion of its inputs. Fixed by either PROTECTing or pre-`install()`ing. Added to CRAN_Release.cmd procedures: i) `grep`s to prevent usage of this idiom in future and ii) running data.table's test suite with `gctorture(TRUE)`.

2. A new potential instability introduced in the last release (v1.10.0) in GForce optimized grouping has been fixed by reverting one change from malloc to R_alloc. Thanks again to Michael Sannella for the detailed report.

3. `fwrite()` could write floating point values incorrectly, [#1968](https://github.com/Rdatatable/data.table/issues/1968). A thread-local variable was incorrectly thread-global. This variable's usage lifetime is only a few clock cycles so it needed large data and many threads for several threads to overlap their usage of it and cause the problem. Many thanks to @mgahan and @jmosser for finding and reporting.

#### NOTES

1. `fwrite()`'s `..turbo` option has been removed as the warning message warned. If you've found a problem, please [report it](https://github.com/Rdatatable/data.table/issues).

2. No known issues have arisen due to `DT[,1]` and `DT[,c("colA","colB")]` now returning columns as introduced in v1.9.8. However, as we've moved forward by setting `options('datatable.WhenJisSymbolThenCallingScope'=TRUE)` introduced then too, it has become clear a better solution is needed. All 340 CRAN and Bioconductor packages that use data.table have been checked with this option on. 331 lines would need to be changed in 59 packages. Their usage is elegant, correct and recommended, though. Examples are `DT[1, encoding]` in quanteda and `DT[winner=="first", freq]` in xgboost. These are looking up the columns `encoding` and `freq` respectively and returning them as vectors. But if, for some reason, those columns are removed from `DT` and `encoding` or `freq` are still variables in calling scope, their values in calling scope would be returned. Which cannot be what was intended and could lead to silent bugs. That was the risk we were trying to avoid. <br>
`options('datatable.WhenJisSymbolThenCallingScope')` is now removed. A migration timeline is no longer needed. The new strategy needs no code changes and has no breakage. It was proposed and discussed in point 2 [here](https://github.com/Rdatatable/data.table/issues/1188#issuecomment-127824969), as follows.<br>
When `j` is a symbol (as in the quanteda and xgboost examples above) it will continue to be looked up as a column name and returned as a vector, as has always been the case.  If it's not a column name however, it is now a helpful error explaining that data.table is different to data.frame and what to do instead (use `..` prefix or `with=FALSE`).  The old behaviour of returning the symbol's value in calling scope can never have been useful to anybody and therefore not depended on. Just as the `DT[,1]` change could be made in v1.9.8, this change can be made now. This change increases robustness with no downside. Rerunning all 340 CRAN and Bioconductor package checks reveal 2 packages throwing the new error: partools and simcausal. Their maintainers have been informed that there is a likely bug on those lines due to data.table's (now remedied) weakness. This is exactly what we wanted to reveal and improve.

3. As before, and as we can see is in common use in CRAN and Bioconductor packages using data.table, `DT[,myCols,with=FALSE]` continues to lookup `myCols` in calling scope and take its value as column names or numbers.  You can move to the new experimental convenience feature `DT[, ..myCols]` if you wish at leisure.


### Changes in v1.10.0  (on CRAN 3 Dec 2016)

#### BUG FIXES

1. `fwrite(..., quote='auto')` already quoted a field if it contained a `sep` or `\n`, or `sep2[2]` when `list` columns are present. Now it also quotes a field if it contains a double quote (`"`) as documented, [#1925](https://github.com/Rdatatable/data.table/issues/1925). Thanks to Aki Matsuo for reporting. Tests added. The `qmethod` tests did test escaping embedded double quotes, but only when `sep` or `\n` was present in the field as well to trigger the quoting of the field.

2. Fixed 3 test failures on Solaris only, [#1934](https://github.com/Rdatatable/data.table/issues/1934). Two were on both sparc and x86 and related to a `tzone` attribute difference between `as.POSIXct` and `as.POSIXlt` even when passed the default `tz=""`. The third was on sparc only: a minor rounding issue in `fwrite()` of 1e-305.

3. Regression crash fixed when 0's occur at the end of a non-empty subset of an empty table, [#1937](https://github.com/Rdatatable/data.table/issues/1937). Thanks Arun for tracking down. Tests added. For example, subsetting the empty `DT=data.table(a=character())` with `DT[c(1,0)]` should return a 1 row result with one `NA` since 1 is past the end of `nrow(DT)==0`, the same result as `DT[1]`.

4. Fixed newly reported crash that also occurred in old v1.9.6 when `by=.EACHI`, `nomatch=0`, the first item in `i` has no match AND `j` has a function call that is passed a key column, [#1933](https://github.com/Rdatatable/data.table/issues/1933). Many thanks to Reino Bruner for finding and reporting with a reproducible example. Tests added.

5. Fixed `fread()` error occurring for a subset of Windows users: `showProgress is not type integer but type 'logical'.`, [#1944](https://github.com/Rdatatable/data.table/issues/1944) and [#1111](https://github.com/Rdatatable/data.table/issues/1111). Our tests cover this usage (it is just default usage), pass on AppVeyor (Windows), win-builder (Windows) and CRAN's Windows so perhaps it only occurs on a specific and different version of Windows to all those. Thanks to @demydd for reporting. Fixed by using strictly `logical` type at R level and `Rboolean` at C level, consistently throughout.

6. Combining `on=` (new in v1.9.6) with `by=` or `keyby=` gave incorrect results, [#1943](https://github.com/Rdatatable/data.table/issues/1943). Many thanks to Henrik-P for the detailed and reproducible report. Tests added.

7. New function `rleidv` was ignoring its `cols` argument, [#1942](https://github.com/Rdatatable/data.table/issues/1942). Thanks Josh O'Brien for reporting. Tests added.

#### NOTES

1. It seems OpenMP is not available on CRAN's Mac platform; NOTEs appeared in [CRAN checks](https://cran.r-project.org/web/checks/check_results_data.table.html) for v1.9.8. Moved `Rprintf` from `init.c` to `packageStartupMessage` to avoid the NOTE as requested urgently by Professor Ripley. Also fixed the bad grammar of the message: 'single threaded' now 'single-threaded'. If you have a Mac and run macOS or OS X on it (I run Ubuntu on mine) please contact CRAN maintainers and/or Apple if you'd like CRAN's Mac binary to support OpenMP. Otherwise, please follow [these instructions for OpenMP on Mac](https://github.com/Rdatatable/data.table/wiki/Installation) which people have reported success with.

2. Just to state explicitly: data.table does not now depend on or require OpenMP. If you don't have it (as on CRAN's Mac it appears but not in general on Mac) then data.table should build, run and pass all tests just fine.

3. There are now 5,910 raw tests as reported by `test.data.table()`. Tests cover 91% of the 4k lines of R and 89% of the 7k lines of C. These stats are now known thanks to Jim Hester's [Covr](https://CRAN.R-project.org/package=covr) package and [Codecov.io](https://codecov.io/). If anyone is looking for something to help with, creating tests to hit the missed lines shown by clicking the `R` and `src` folders at the bottom [here](https://codecov.io/github/Rdatatable/data.table?branch=master) would be very much appreciated.

4. The FAQ vignette has been revised given the changes in v1.9.8. In particular, the very first FAQ.

5. With hindsight, the last release v1.9.8 should have been named v1.10.0 to convey it wasn't just a patch release from .6 to .8 owing to the 'potentially breaking changes' items. Thanks to @neomantic for correctly pointing out. The best we can do now is now bump to 1.10.0.


### Changes in v1.9.8  (on CRAN 25 Nov 2016)

#### POTENTIALLY BREAKING CHANGES

  1. By default all columns are now used by `unique()`, `duplicated()` and `uniqueN()` data.table methods, [#1284](https://github.com/Rdatatable/data.table/issues/1284) and [#1841](https://github.com/Rdatatable/data.table/issues/1841). To restore old behaviour: `options(datatable.old.unique.by.key=TRUE)`. In 1 year this option to restore the old default will be deprecated with warning. In 2 years the option will be removed. Please explicitly pass `by=key(DT)` for clarity. Only code that relies on the default is affected. 266 CRAN and Bioconductor packages using data.table were checked before release. 9 needed to change and were notified. Any lines of code without test coverage will have been missed by these checks. Any packages not on CRAN or Bioconductor were not checked.

  2. A new column is guaranteed with `:=` even when there are no matches or when its RHS is length 0 (e.g. `integer()`, `numeric()`) but not `NULL`. The NA column is created with the same type as the empty RHS. This is for consistency so that whether a new column is added or not does not depend on whether `i` matched to 1 or more rows or not. See [#759](https://github.com/Rdatatable/data.table/issues/759) for further details and examples.

  3. When `j` contains no unquoted variable names (whether column names or not), `with=` is now automatically set to `FALSE`. Thus, `DT[,1]`, `DT[,"someCol"]`, `DT[,c("colA","colB")]` and `DT[,100:109]` now work as we all expect them to; i.e., returning columns, [#1188](https://github.com/Rdatatable/data.table/issues/1188), [#1149](https://github.com/Rdatatable/data.table/issues/1149). Since there are no variable names there is no ambiguity as to what was intended. `DT[,colName1:colName2]` no longer needs `with=FALSE` either since that is also unambiguous. That is a single call to the `:` function so `with=TRUE` could make no sense, despite the presence of unquoted variable names. These changes can be made since nobody can be using the existing behaviour of returning back the literal `j` value since that can never be useful. This provides a new ability and should not break any existing code. Selecting a single column still returns a 1-column data.table (not a vector, unlike `data.frame` by default) for type consistency for code (e.g. within `DT[...][...]` chains) that can sometimes select several columns and sometime one, as has always been the case in data.table. In future, `DT[,myCols]` (i.e. a single variable name) will look for `myCols` in calling scope without needing to set `with=FALSE` too, just as a single symbol appearing in `i` does already. The new behaviour can be turned on now by setting the tersely named option: `options(datatable.WhenJisSymbolThenCallingScope=TRUE)`. The default is currently `FALSE` to give you time to change your code. In this future state, one way (i.e. `DT[,theColName]`) to select the column as a vector rather than a 1-column data.table will no longer work leaving the two other ways that have always worked remaining (since data.table is still just a `list` after all): `DT[["someCol"]]` and `DT$someCol`. Those base R methods are faster too (when iterated many times) by avoiding the small argument checking overhead inside the more flexible `DT[...]` syntax as has been highlighted in `example(data.table)` for many years. In the next release, `DT[,someCol]` will continue with old current behaviour but start to warn if the new option is not set. Then the default will change to TRUE to nudge you to move forward whilst still retaining a way for you to restore old behaviour for this feature only, whilst still allowing you to benefit from other new features of the latest release without changing your code. Then finally after an estimated 2 years from now, the option will be removed.

#### NEW FEATURES

  1. `fwrite()` - parallel .csv writer:
    * Thanks to Otto Seiskari for the initial pull request [#580](https://github.com/Rdatatable/data.table/issues/580) that provided C code, R wrapper, manual page and extensive tests.
    * From there Matt parallelized and specialized C functions for writing integer/numeric exactly matching `write.csv` between 2.225074e-308 and 1.797693e+308 to 15 significant figures, dates (between 0000-03-01 and 9999-12-31), times down to microseconds in POSIXct, automatic quoting, `bit64::integer64`, `row.names` and `sep2` for `list` columns where each cell can itself be a vector. See [this blog post](http://blog.h2o.ai/2016/04/fast-csv-writing-for-r/) for implementation details and benchmarks.
    * Accepts any `list` of same length vectors; e.g. `data.frame` and `data.table`.
    * Caught in development before release to CRAN: thanks to Francesco Grossetti for [#1725](https://github.com/Rdatatable/data.table/issues/1725) (NA handling), Torsten Betz for [#1847](https://github.com/Rdatatable/data.table/issues/1847) (rounding of 9.999999999999998) and @ambils for [#1903](https://github.com/Rdatatable/data.table/issues/1903) (> 1 million columns).
    * `fwrite` status was tracked here: [#1664](https://github.com/Rdatatable/data.table/issues/1664)

  2. `fread()`:
    * gains `quote` argument. `quote = ""` disables quoting altogether which reads each field *as is*, [#1367](https://github.com/Rdatatable/data.table/issues/1367). Thanks @manimal.
    * With [#1462](https://github.com/Rdatatable/data.table/issues/1462) fix, quotes are handled slightly better. Thanks  @Pascal for [posting on SO](http://stackoverflow.com/q/34144314/559784).
    * gains `blank.lines.skip` argument that continues reading by skipping empty lines. Default is `FALSE` for backwards compatibility, [#530](https://github.com/Rdatatable/data.table/issues/530). Thanks @DirkJonker. Also closes [#1575](https://github.com/Rdatatable/data.table/issues/1575).
    * gains `fill` argument with default `FALSE` for backwards compatibility. Closes [#536](https://github.com/Rdatatable/data.table/issues/536). Also, `fill=TRUE` prioritises maximum cols instead of longest run with identical columns when `fill=TRUE` which allows handle missing columns slightly more robustly, [#1573](https://github.com/Rdatatable/data.table/issues/1573).
    * gains `key` argument, [#590](https://github.com/Rdatatable/data.table/issues/590).
    * gains `file` argument which expects existing file on input, to ensure no shell commands will be executed when reading file. Closes [#1702](https://github.com/Rdatatable/data.table/issues/1702).
    * Column type guessing is improved by testing 100 rows at 10 points rather than 5 rows at 3 points. See point 3 of [convenience features of fread for small data](https://github.com/Rdatatable/data.table/wiki/Convenience-features-of-fread).

  3. Joins:
    * Non-equi (or conditional) joins are now possible using the familiar `on=` syntax. Possible binary operators include `>=`, `>`, `<=`, `<` and `==`. For e.g., `X[Y, on=.(a, b>b)]` looks for `X.a == Y.a` first and within those matching rows for rows where`X.b > Y.b`, [#1452](https://github.com/Rdatatable/data.table/issues/1452).
    * x's columns can be referred to in `j` using the prefix `x.` at all times. This is particularly useful when it is necessary to x's column that is *also a join column*, [#1615](https://github.com/Rdatatable/data.table/issues/1615). Also closes [#1705](https://github.com/Rdatatable/data.table/issues/1705) (thanks @dbetebenner) and [#1761](https://github.com/Rdatatable/data.table/issues/1761).
    * `on=.()` syntax is now posible, e.g., `X[Y, on=.(x==a, y==b)]`, [#1257](https://github.com/Rdatatable/data.table/issues/1257). Thanks @dselivanov.
    * Joins using `on=` accepts unnamed columns on ad hoc joins, e.g., X[.(5), on="b"] joins "b" from `X` to "V1" from `i`, partly closes [#1375](https://github.com/Rdatatable/data.table/issues/1375).
    * When joining with `on=`, `X[Y, on=c(A="A", b="c")]` can be now specified as `X[Y, on=c("A", b="c")]`, fully closes [#1375](https://github.com/Rdatatable/data.table/issues/1375).
    * `on=` joins now provides more friendly error messages when columns aren't found, [#1376](https://github.com/Rdatatable/data.table/issues/1376).
    * Joins (and binary search based subsets) using `on=` argument now reuses existing (secondary) indices, [#1439](https://github.com/Rdatatable/data.table/issues/1439). Thanks @jangorecki.

  4. `merge.data.table` by default also checks for common key columns between the two `data.table`s before resulting in error when `by` or `by.x, by.y` arguments are not provided, [#1517](https://github.com/Rdatatable/data.table/issues/1517). Thanks @DavidArenburg.

  5. Fast set operations `fsetdiff`, `fintersect`, `funion` and `fsetequal` for data.tables are now implemented, [#547](https://github.com/Rdatatable/data.table/issues/547).

  6. Added `setDTthreads()` and `getDTthreads()` to control the threads used in data.table functions that are now parallelized with OpenMP on all architectures including Windows (`fwrite()`, `fsort()` and subsetting). Extra code was required internally to ensure these control data.table only and not other packages using OpenMP. When data.table is used from the parallel package (e.g. `mclapply` as done by 3 CRAN and Bioconductor packages) data.table automatically switches down to one thread to avoid a [deadlock/hang](https://gcc.gnu.org/bugzilla/show_bug.cgi?id=58378) when OpenMP is used with fork(); [#1745](https://github.com/Rdatatable/data.table/issues/1745) and [#1727](https://github.com/Rdatatable/data.table/issues/1727). Thanks to Kontstantinos Tsardounis, Ramon Diaz-Uriarte and Jan Gorecki for testing before release and providing reproducible examples. After `parallel::mclapply` has finished, data.table reverts to the prior `getDTthreads()` state. Tests added which will therefore will run every day thanks to CRAN (limited to 2 threads on CRAN which is enough to test).

  7. `GForce` (See ?\`datatable-optimize\` for more):
    * `dt[, .N, by=cols]` is optimised internally as well, [#1251](https://github.com/Rdatatable/data.table/issues/1251).
    * is now also optimised for `median`. Partly addresses [#523](https://github.com/Rdatatable/data.table/issues/523). Check that issue for benchmarks.
    * GForce kicks in along with subsets in `i` as well, e.g., `DT[x > 2, mean(y), by=z]`. Partly addresses [#971](https://github.com/Rdatatable/data.table/issues/971).
    * GForce is optimised for `head(., 1)` and `tail(., 1)`, where `.` is a column name or `.SD`. Partly addresses [#523](https://github.com/Rdatatable/data.table/issues/523). Check the link for benchmarks.
    * GForce is optimised for length-1 subsets, e.g., `.SD[2]`, `col[2]`. Partly addresses [#523](https://github.com/Rdatatable/data.table/issues/523).
    * `var`, `sd` and `prod` are all GForce optimised for speed and memory. Partly addresses [#523](https://github.com/Rdatatable/data.table/issues/523). See that post for benchmarks.

  8. Reshaping:
    * `dcast.data.table` now allows `drop = c(FALSE, TRUE)` and `drop = c(TRUE, FALSE)`. The former only fills all missing combinations of formula LHS, where as the latter fills only all missing combinations of formula RHS. Thanks to Ananda Mahto for [this SO post](http://stackoverflow.com/q/34830908/559784) and to Jaap for filing [#1512](https://github.com/Rdatatable/data.table/issues/1512).
    * `melt.data.table` finds variables provided to `patterns()` when called from within user defined functions, [#1749](https://github.com/Rdatatable/data.table/issues/1749). Thanks to @kendonB for the report.

  9. We can now refer to the columns that are not mentioned in `.SD` / `.SDcols` in `j` as well. For example, `DT[, .(sum(v1), lapply(.SD, mean)), by=grp, .SDcols=v2:v3]` works as expected, [#495](https://github.com/Rdatatable/data.table/issues/495). Thanks to @MattWeller for report and to others for linking various SO posts to be updated. Also closes [#484](https://github.com/Rdatatable/data.table/issues/484).

  10. New functions `inrange()` and `%inrange%` are exported. It performs a range join making use of the recently implemented *non-equi* joins ([#1452](https://github.com/Rdatatable/data.table/issues/1452)) [#679](https://github.com/Rdatatable/data.table/issues/679). Also thanks to @DavidArenburg for [#1819](https://github.com/Rdatatable/data.table/issues/1819).

  11. `%between%` is vectorised which means we can now do: `DT[x %between% list(y,z)]` where `y` and `z` are vectors, [#534](https://github.com/Rdatatable/data.table/issues/534). Thanks @MicheleCarriero for filing the issue and the idea.

  12. Most common use case for `between()`, i.e., `lower` and `upper` are length=1, is now implemented in C and parallelised. This results in ~7-10x speed improvement on vectors of length >= 1e6.

  13. Row subset operations of data.table is now parallelised with OpenMP, [#1660](https://github.com/Rdatatable/data.table/issues/1660). See the linked issue page for a rough benchmark on speedup.

  14. `tstrsplit` gains argument `names`, [#1379](https://github.com/Rdatatable/data.table/issues/1379). A character vector of column names can be provided as well. Thanks @franknarf1.

  15. `tstrsplit` gains argument `keep` which corresponds to the indices of list elements to return from the transposed list.

  16. `rowid()` and `rowidv()` - convenience functions for generating a unique row ids within each group, are implemented. `rowid()` is particularly useful along with `dcast()`. See `?rowid` for more, [#1353](https://github.com/Rdatatable/data.table/issues/1353).

  17. `rleid()` gains `prefix` argument, similar to `rowid()`.

  18. `shift()` understands and operates on list-of-list inputs as well, [#1595](https://github.com/Rdatatable/data.table/issues/1595). Thanks to @enfascination and to @chris for [asking on SO](http://stackoverflow.com/q/38900293/559784).

  19. `uniqueN` gains `na.rm` argument, [#1455](https://github.com/Rdatatable/data.table/issues/1455).

  20. `first()` is now exported to return the first element of vectors, data.frames and data.tables.

  21. New `split.data.table` method. Faster, more flexible and consistent with data.frame method. Closes [#1389](https://github.com/Rdatatable/data.table/issues/1389). Now also properly preallocate columns, thanks @maverickg for reporting, closes [#1908](https://github.com/Rdatatable/data.table/issues/1908).

  22. `rbindlist` supports columns of type `complex`, [#1659](https://github.com/Rdatatable/data.table/issues/1659).

  23. Added `second` and `minute` extraction functions which, like extant `hour`/`yday`/`week`/etc, always return an integer, [#874](https://github.com/Rdatatable/data.table/issues/874). Also added ISO 8601-consistent weeks in `isoweek`, [#1765](https://github.com/Rdatatable/data.table/issues/1765). Thanks to @bthieurmel and @STATWORX for the FRs and @MichaelChirico for the PRs. 

  24. `setnames` accepts negative indices in `old` argument, [#1443](https://github.com/Rdatatable/data.table/issues/1443). Thanks @richierocks.

  25. `by` understands `colA:colB` syntax now, like `.SDcols` does, [#1395](https://github.com/Rdatatable/data.table/issues/1395). Thanks @franknarf1.

  26. `data.table()` function gains `stringsAsFactors` argument with default `FALSE`, [#643](https://github.com/Rdatatable/data.table/issues/643). Thanks to @jangorecki for reviving this issue.
  
  27. `print.data.table` now warns when `bit64` package isn't loaded but the `data.table` contains `integer64` columns, [#975](https://github.com/Rdatatable/data.table/issues/975). Thanks to @StephenMcInerney.

  28. New argument `print.class` for `print.data.table` allows for including column class under column names (as inspired by `tbl_df` in `dplyr`); default (adjustable via `"datatable.print.class"` option) is `FALSE`, the inherited behavior. Part of [#1523](https://github.com/Rdatatable/data.table/issues/1523); thanks to @MichaelChirico for the FR & PR.
  
  29. `all.equal.data.table` gains `check.attributes`, `ignore.col.order`, `ignore.row.order` and `tolerance` arguments.
  
  30. `keyby=` is now much faster by not doing not needed work; e.g. 25s down to 13s for a 1.5GB DT with 200m rows and 86m groups. With more groups or bigger data, larger speedup factors are possible. Please always use `keyby=` unless you really need `by=`. `by=` returns the groups in first appearance order and takes longer to do that. See [#1880](https://github.com/Rdatatable/data.table/issues/1880) for more info and please register your views there on changing the default.

#### BUG FIXES

  1. Now compiles and runs on IBM AIX gcc. Thanks to Vinh Nguyen for investigation and testing, [#1351](https://github.com/Rdatatable/data.table/issues/1351).

  2. `as.ITime(NA)` works as intended, [#1354](https://github.com/Rdatatable/data.table/issues/1354). Thanks @geneorama.

  3. `last()` dispatches `xts::last()` properly again, [#1347](https://github.com/Rdatatable/data.table/issues/1347). Thanks to @JoshuaUlrich for spotting and suggesting the fix.

  4. `merge.data.table` ignores names when `by` argument is a named vector, [#1352](https://github.com/Rdatatable/data.table/issues/1352). Thanks @sebastian-c.

  5. `melt.data.table` names `value` column correctly when `patterns()` of length=1 is provided to `measure.vars()`, [#1346](https://github.com/Rdatatable/data.table/issues/1346). Thanks @jaapwalhout.

  6. Fixed a rare case in `melt.data.table` not setting `variable` factor column properly when `na.rm=TRUE`, [#1359](https://github.com/Rdatatable/data.table/issues/1359). Thanks @mplatzer.

  7. `dt[i, .SD]` unlocks `.SD` and overallocates correctly now, [#1341](https://github.com/Rdatatable/data.table/issues/1341). Thanks @marc-outins.

  8. Querying a list column with `get()`, e.g., `dt[, get("c")]` is handled properly, [#1212](https://github.com/Rdatatable/data.table/issues/1212). Thanks @DavidArenburg.

  9. Grouping on empty data.table with list col in `j` works as expected, [#1207](https://github.com/Rdatatable/data.table/issues/1207). Thanks @jangorecki.

  10. Unnamed `by/keyby` expressions ensure now that the auto generated names are unique, [#1334](https://github.com/Rdatatable/data.table/issues/1334). Thanks @caneff.

  11. `melt` errors correctly when `id.vars` or `measure.vars` are negative values, [#1372](https://github.com/Rdatatable/data.table/issues/1372).

  12. `merge.data.table` always resets class to `c("data.table", "data.frame")` in result to be consistent with `merge.data.frame`, [#1378](https://github.com/Rdatatable/data.table/issues/1378). Thanks @ladida771.

  13. `fread` reads text input with empty newline but with just spaces properly, for e.g., fread('a,b\n1,2\n   '), [#1384](https://github.com/Rdatatable/data.table/issues/1384). Thanks to @ladida771.

  14. `fread` with `stringsAsFactors = TRUE` no longer produces factors with NA as a factor level, [#1408](https://github.com/Rdatatable/data.table/pull/1408). Thanks to @DexGroves.

  15. `test.data.table` no longer raises warning if suggested packages are not available. Thanks to @jangorecki for PR [#1403](https://github.com/Rdatatable/data.table/pull/1403). Closes [#1193](https://github.com/Rdatatable/data.table/issues/1193).

  16. `rleid()` does not affect attributes of input vector, [#1419](https://github.com/Rdatatable/data.table/issues/1419). Thanks @JanGorecki.

  17. `uniqueN()` now handles NULL properly, [#1429](https://github.com/Rdatatable/data.table/issues/1429). Thanks @JanGorecki.

  18. GForce `min` and `max` functions handle `NaN` correctly, [#1461](https://github.com/Rdatatable/data.table/issues/1461). Thanks to @LyssBucks for [asking on SO](http://stackoverflow.com/q/34081848/559784).

  19. Warnings on unable to detect column types from middle/last 5 lines are now moved to messages when `verbose=TRUE`. Closes [#1124](https://github.com/Rdatatable/data.table/issues/1124).

  20. `fread` converts columns to `factor` type when used along with `colClasses` argument, [#721](https://github.com/Rdatatable/data.table/issues/721). Thanks @AmyMikhail.

  21. Auto indexing handles logical subset of factor column using numeric value properly, [#1361](https://github.com/Rdatatable/data.table/issues/1361). Thanks @mplatzer.
  
  22. `as.data.table.xts` handles single row `xts` object properly, [#1484](https://github.com/Rdatatable/data.table/issues/1484). Thanks Michael Smith and @jangorecki.

  23. data.table now solves the issue of mixed encodings by comparing character columns with marked encodings under `UTF8` locale. This resolves issues [#66](https://github.com/Rdatatable/data.table/issues/66), [#69](https://github.com/Rdatatable/data.table/issues/69), [#469](https://github.com/Rdatatable/data.table/issues/469) and [#1293](https://github.com/Rdatatable/data.table/issues/1293). Thanks to @StefanFritsch and @Arthur.

  24. `rbindlist` handles `idcol` construction correctly and more efficiently now (logic moved to C), [#1432](https://github.com/Rdatatable/data.table/issues/1432). Thanks to @franknarf1 and @Chris.

  25. `CJ` sorts correctly when duplicates are found in input values and `sorted=TRUE`, [#1513](https://github.com/Rdatatable/data.table/issues/1513). Thanks @alexdeng.

  26. Auto indexing returns order of subset properly when input `data.table` is already sorted, [#1495](https://github.com/Rdatatable/data.table/issues/1495). Thanks @huashan for the nice reproducible example.

  27. `[.data.table` handles column subsets based on conditions that result in `NULL` as list elements correctly, [#1477](https://github.com/Rdatatable/data.table/issues/1477). Thanks @MichaelChirico. Also thanks to @Max from DSR for spotting a bug as a result of this fix. Now fixed.

  28. Providing the first argument to `.Call`, for e.g., `.Call("Crbindlist", ...)` seems to result in *"not resolved in current namespace"* error. A potential fix is to simply remove the quotes like so many other calls in data.table. Potentially fixes [#1467](https://github.com/Rdatatable/data.table/issues/1467). Thanks to @rBatt, @rsaporta and @damienchallet.

  29. `last` function will now properly redirect method if `xts` is not installed or not attached on search path. Closes [#1560](https://github.com/Rdatatable/data.table/issues/1560).

  30. `rbindlist` (and `rbind`) works as expected when `fill = TRUE` and the first element of input list doesn't have columns present in other elements of the list, [#1549](https://github.com/Rdatatable/data.table/issues/1549). Thanks to @alexkowa.

  31. `DT[, .(col), with=FALSE]` now returns a meaningful error message, [#1440](https://github.com/Rdatatable/data.table/issues/1440). Thanks to @VasilyA for [posting on SO](http://stackoverflow.com/q/33851742/559784).

  32. Fixed a segault in `forder` when elements of input list are not of same length, [#1531](https://github.com/Rdatatable/data.table/issues/1531). Thanks to @MichaelChirico.
  
  33. Reverted support of *list-of-lists* made in [#1224](https://github.com/Rdatatable/data.table/issues/1224) for consistency.

  34. Fixed an edge case in fread's `fill` argument, [#1503](https://github.com/Rdatatable/data.table/issues/1503). Thanks to @AnandaMahto.

  35. `copy()` overallocates properly when input is a *list-of-data.tables*, [#1476](https://github.com/Rdatatable/data.table/issues/1476). Thanks to @kimiylilammi and @AmitaiPerlstein for the report.

  36. `fread()` handles embedded double quotes in json fields as expected, [#1164](https://github.com/Rdatatable/data.table/issues/1164). Thanks @richardtessier.

  37. `as.data.table.list` handles list elements that are matrices/data.frames/data.tables properly, [#833](https://github.com/Rdatatable/data.table/issues/833). Thanks to @talexand.

  38. `data.table()`, `as.data.table()` and `[.data.table` warn on `POSIXlt` type column and converts to `POSIXct` type. `setDT()` errors when input is list and any column is of type `POSIXlt`, [#646](https://github.com/Rdatatable/data.table/issues/646). Thanks to @tdhock.

  39. `roll` argument handles -ve integer64 values correctly, [#1405](https://github.com/Rdatatable/data.table/issues/1405). Thanks @bryan4887. Also closes [#1650](https://github.com/Rdatatable/data.table/issues/1650), a segfault due to this fix. Thanks @Franknarf1 for filing the issue.

  40. Not join along with `mult="first"` and `mult="last"` is handled correctly, [#1571](https://github.com/Rdatatable/data.table/issues/1571).

  41. `by=.EACHI` works as expected along with `mult="first"` and `mult="last"`, [#1287](https://github.com/Rdatatable/data.table/issues/1287) and [#1271](https://github.com/Rdatatable/data.table/issues/1271).

  42. Subsets using logical expressions in `i` (e.g. `DT[someCol==3]`) no longer return an unintended all-NA row when `DT` consists of a single row and `someCol` contains `NA`, fixing [#1252](https://github.com/Rdatatable/data.table/issues/1252). Thanks to @sergiizaskaleta for reporting. If `i` is the reserved symbol `NA` though (i.e. `DT[NA]`) it is still auto converted to `DT[NA_integer_]` so that a single `NA` row is returned as almost surely expected. For consistency with past behaviour and to save confusion when comparing to `DT[c(NA,1)]`.

  43. `setattr()` catches logical input that points to R's global TRUE value and sets attributes on a copy instead, along with a warning, [#1281](https://github.com/Rdatatable/data.table/issues/1281). Thanks to @tdeenes.

  44. `fread` respects order of columns provided to argument `select` in result, and also warns if the column(s) provided is not present, [#1445](https://github.com/Rdatatable/data.table/issues/1445). 

  45. `DT[, .BY, by=x]` and other variants of adding a column using `.BY` are now handled correctly, [#1270](https://github.com/Rdatatable/data.table/issues/1270).

  46. `as.data.table.data.table()` method checks and restores over-allocation, [#473](https://github.com/Rdatatable/data.table/issues/473). 

  47. When the number of rows read are less than the number of guessed rows (or allocated), `fread()` doesn't warn anymore; rather restricts to a verbose message, [#1116](https://github.com/Rdatatable/data.table/issues/1116) and [#1239](https://github.com/Rdatatable/data.table/issues/1239). Thanks to @slowteetoe and @hshipper.

  48. `fread()` throws an error if input is a *directory*, [#989](https://github.com/Rdatatable/data.table/issues/989). Thanks @vlsi.

  49. UTF8 BOM header is excluded properly in `fread()`, [#1087](https://github.com/Rdatatable/data.table/issues/1087) and [#1465](https://github.com/Rdatatable/data.table/issues/1465). Thanks to @nigmastar and @MichaelChirico.

  50. Joins using `on=` retains (and discards) keys properly, [#1268](https://github.com/Rdatatable/data.table/issues/1268). Thanks @DouglasClark for [this SO post](http://stackoverflow.com/q/29918595/559784) that helped discover the issue.

  51. Secondary keys are properly removed when those columns get updated, [#1479](https://github.com/Rdatatable/data.table/issues/1479). Thanks @fabiangehring for the report, and also @ChristK for the MRE.
  
  52. `dcast` no longer errors on tables with duplicate columns that are unused in the call, [#1654](https://github.com/Rdatatable/data.table/issues/1654). Thanks @MichaelChirico for FR&PR.
  
  53. `fread` won't use `wget` for file:// input, [#1668](https://github.com/Rdatatable/data.table/issues/1668); thanks @MichaelChirico for FR&PR.

  54. `chmatch()` handles `nomatch = integer(0)` properly, [#1672](https://github.com/Rdatatable/data.table/issues/1672).
  
  55. `dimnames.data.table` no longer errors in `data.table`-unaware environments when a `data.table` has, e.g., been churned through some `dplyr` functions and acquired extra classes, [#1678](https://github.com/Rdatatable/data.table/issues/1678). Thanks Daisy Lee on SO for pointing this out and @MichaelChirico for the fix.

  55. `fread()` did not respect encoding on header column. Now fixed, [#1680](https://github.com/Rdatatable/data.table/issues/1680). Thanks @nachti.

  56. as.data.table's `data.table` method returns a copy as it should, [#1681](https://github.com/Rdatatable/data.table/issues/1681).

  57. Grouped update operations, e.g., `DT[, y := val, by=x]` where `val` is an unsupported type errors *without adding an unnamed column*, [#1676](https://github.com/Rdatatable/data.table/issues/1676). Thanks @wligtenberg.
  
  58. Handled use of `.I` in some `GForce` operations, [#1683](https://github.com/Rdatatable/data.table/issues/1683). Thanks gibbz00 from SO and @franknarf1 for reporting and @MichaelChirico for the PR.
  
  59. Added `+.IDate` method so that IDate + integer retains the `IDate` class, [#1528](https://github.com/Rdatatable/data.table/issues/1528); thanks @MichaelChirico for FR&PR. Similarly, added `-.IDate` so that IDate - IDate returns a plain integer rather than difftime.
  
  60. Radix ordering an integer vector containing INTMAX (2147483647) with decreasing=TRUE and na.last=FALSE failed ASAN check and seg faulted some systems. As reported for base R [#16925](https://bugs.r-project.org/bugzilla/show_bug.cgi?id=16925) whose new code comes from data.table. Simplified code, added test and proposed change to base R.

  60. Fixed test in `onAttach()` for when `Packaged` field is missing from `DESCRIPTION`, [#1706](https://github.com/Rdatatable/data.table/issues/1706); thanks @restonslacker for BR&PR.

  61. Adding missing factor levels are handled correctly in case of NAs. This affected a case of join+update operation as shown in [#1718](https://github.com/Rdatatable/data.table/issues/1718). Thanks to @daniellemccool.

  63. `foverlaps` now raise a meaningful error for duplicate column names, closes [#1730](https://github.com/Rdatatable/data.table/issues/1730). Thanks @rodonn.

  64. `na.omit` and `unique` methods now removes indices, closes [#1734](https://github.com/Rdatatable/data.table/issues/1734) and [#1760](https://github.com/Rdatatable/data.table/issues/1760). Thanks @m-dz and @fc9.30.

  65. List of data.tables with custom class is printed properly, [#1758](https://github.com/Rdatatable/data.table/issues/1758). Thanks @fruce-ki.

  66. `uniqueN` handles `na.rm=TRUE` argument on sorted inputs correctly, [#1771](https://github.com/Rdatatable/data.table/issues/1771). Thanks @ywhuofu.

  67. `get()` / `mget()` play nicely with `.SD` / `.SDcols`, [#1744](https://github.com/Rdatatable/data.table/issues/1753). Thanks @franknarf1.

  68. Joins on integer64 columns assigns `NA` correctly for no matching rows, [#1385](https://github.com/Rdatatable/data.table/issues/1385) and partly [#1459](https://github.com/Rdatatable/data.table/issues/1459). Thanks @dlithio and @abielr.
  
  69. Added `as.IDate.POSIXct` to prevent loss of timezone information, [#1498](https://github.com/Rdatatable/data.table/issues/1498). Thanks @dougedmunds for reporting and @MichaelChirico for the investigating & fixing.

  70. Retaining / removing keys is handled better when join is performed on non-key columns using `on` argument, [#1766](https://github.com/Rdatatable/data.table/issues/1766), [#1704](https://github.com/Rdatatable/data.table/issues/1704) and [#1823](https://github.com/Rdatatable/data.table/issues/1823). Thanks @mllg, @DavidArenburg and @mllg.

  71. `rbind` for data.tables now coerces non-list inputs to data.tables first before calling `rbindlist` so that binding list of data.tables and matrices work as expected to be consistent with base's rbind, [#1626](https://github.com/Rdatatable/data.table/issues/1626). Thanks @ems for reporting [here](http://stackoverflow.com/q/34426957/559784) on SO.

  72. Subassigning a factor column with `NA` works as expected. Also, the warning message on coercion is suppressed when RHS is singleton NA, [#1740](https://github.com/Rdatatable/data.table/issues/1740). Thanks @Zus.

  73. Joins on key columns in the presence of `on=` argument were slightly slower as it was unnecesarily running a check to ensure orderedness. This is now fixed, [#1825](https://github.com/Rdatatable/data.table/issues/1825). Thanks @sz-cgt. See that post for updated benchmark.
  
  74. `keyby=` now runs j in the order that the groups appear in the sorted result rather than first appearance order, [#606](https://github.com/Rdatatable/data.table/issues/606). This only makes a difference in very rare usage where j does something depending on an earlier group's result, perhaps by using `<<-`. If j is required to be run in first appearance order, then use `by=` whose behaviour is unchanged. Now we have this option. No existing tests affected. New tests added.
  
  75. `:=` verbose messages have been corrected and improved, [#1808](https://github.com/Rdatatable/data.table/issues/1808). Thanks to @franknarf1 for reproducible examples. Tests added.
  
  76. `DT[order(colA,na.last=NA)]` on a 2-row `DT` with one NA in `colA` and `na.last=NA` (meaning to remove NA) could return a randomly wrong result due to using uninitialized memory. Tests added.

  77. `fread` is now consistent to `read.table` on `colClasses` vector containing NA, also fixes mixed character and factor in `colClasses` vector. Closes [#1910](https://github.com/Rdatatable/data.table/issues/1910).

#### NOTES

  1. Updated error message on invalid joins to reflect the new `on=` syntax, [#1368](https://github.com/Rdatatable/data.table/issues/1368). Thanks @MichaelChirico.

  2. Fixed test 842 to account for `gdata::last` as well, [#1402](https://github.com/Rdatatable/data.table/issues/1402). Thanks @JanGorecki. 

  3. Fixed tests for `fread` 1378.2 and 1378.3 with `showProgress = FALSE`, closes [#1397](https://github.com/Rdatatable/data.table/issues/1397). Thanks to @JanGorecki for the PR.

  4. Worked around auto index error in `v1.9.6` to account for indices created with `v1.9.4`, [#1396](https://github.com/Rdatatable/data.table/issues/1396). Thanks @GRandom.

  5. `test.data.table` gets new argument `silent`, if set to TRUE then it will not raise exception but returns TRUE/FALSE based on the test results.

  6. `dim.data.table` is now implemented in C. Thanks to Andrey Riabushenko.

  7. Better fix to `fread`'s `check.names` argument using `make.names()`, [#1027](https://github.com/Rdatatable/data.table/issues/1027). Thanks to @DavidArenberg for spotting the issue with the previous fix using `make.unique()`.

  8. Fixed explanation of `skip` argument in `?fread` as spotted by @aushev, [#1425](https://github.com/Rdatatable/data.table/issues/1425).

  9. Run `install_name_tool` when building on OS X to ensure that the install name for datatable.so matches its filename. Fixes [#1144](https://github.com/Rdatatable/data.table/issues/1144). Thanks to @chenghlee for the PR.
  
  10. Updated documentation of `i` in `[.data.table` to emphasize the emergence of the new `on` option as an alternative to keyed joins, [#1488](https://github.com/Rdatatable/data.table/issues/1488). Thanks @MichaelChirico.
  
  11. Improvements and fixes to `?like` [#1515](https://github.com/Rdatatable/data.table/issues/1515). Thanks to @MichaelChirico for the PR.

  12. Several improvements and fixes to `?between` [#1521](https://github.com/Rdatatable/data.table/issues/1521). Thanks @MichaelChirico for the PR.

  13. `?shift.Rd` is fixed so that it does not get misconstrued to be in a time series sense. Closes [#1530](https://github.com/Rdatatable/data.table/issues/1530). Thanks to @pstoyanov.

  14. `?truelength.Rd` is fixed to reflect that over-allocation happens on data.tables loaded from disk only during column additions and not deletions, [#1536](https://github.com/Rdatatable/data.table/issues/1536). Thanks to @Roland and @rajkrpan.

  15. Added `\n` to message displayed in `melt.data.table` when duplicate names are found, [#1538](https://github.com/Rdatatable/data.table/issues/1538). Thanks @Franknarf1.

  16. `merge.data.table` will raise warning if any of data.tables to join has 0 columns. Closes [#597](https://github.com/Rdatatable/data.table/issues/597).

  17. Travis-CI will now automatically deploy package to drat repository hosted on [data.table@gh-pages](https://github.com/Rdatatable/data.table/tree/gh-pages) branch allowing to install latest devel from **source** via `install.packages("data.table", repos = "https://Rdatatable.github.io/data.table", type = "source")`. Closes [#1505](https://github.com/Rdatatable/data.table/issues/1505).

  18. Dependency on `chron` package has been changed to *suggested*. Closes [#1558](https://github.com/Rdatatable/data.table/issues/1558).

  19. Rnw vignettes are converted to Rmd. The *10 minute quick introduction* Rnw vignette has been removed, since almost all of its contents are consolidated into the new intro Rmd vignette. Thanks to @MichaelChirico and @jangorecki. 

  A *quick tour of data.table* HTML vignette is in the works in the spirit of the previous *10 minute quick intro* PDF guide.
  
  20. `row.names` argument to `print.data.table` can now be changed by default via `options("datatable.print.rownames")` (`TRUE` by default, the inherited standard), [#1097](https://github.com/Rdatatable/data.table/issues/1097). Thanks to @smcinerney for the suggestion and @MichaelChirico for the PR.
  
  21. `data.table`s with `NULL` or blank column names now print with blank column names, [#545](https://github.com/Rdatatable/data.table/issues/545), with minor revision to [#97](https://github.com/Rdatatable/data.table/issues/97). Thanks to @arunsrinivasan for reporting and @MichaelChirico for the PR.

  21. Added a FAQ entry for the new update to `:=` which sometimes doesn't print the result on the first time, [#939](https://github.com/Rdatatable/data.table/issues/939).

  22. Added `Note` section and examples to `?":="` for [#905](https://github.com/Rdatatable/data.table/issues/905).

  23. Fixed example in `?as.data.table.Rd`, [#1576](https://github.com/Rdatatable/data.table/issues/1576). Thanks @MichaelChirico.

  24. Fixed an edge case and added tests for columns of type `function`, [#518](https://github.com/Rdatatable/data.table/issues/518).
  
  25. `data.table`'s dependency has been moved forward from R 2.14.1 to R 3.0.0 (Apr 2013; i.e. 3 years old). We keep this dependency as old as possible for as long as possible as requested by users in managed environments. This bump allows `data.table` internals to use `paste0()` for the first time and also allows `fsort()` to accept vectors of length over 2 billion items. Before release to CRAN [our procedures](https://github.com/Rdatatable/data.table/blob/master/CRAN_Release.cmd) include running the test suite using this stated dependency.

  26. New option `options(datatable.use.index = TRUE)` (default) gives better control over usage of indices, when combined with `options(datatable.auto.index = FALSE)` it allows to use only indices created manually with `setindex` or `setindexv`. Closes [#1422](https://github.com/Rdatatable/data.table/issues/1422).
  
  27. The default number of over-allocated spare column pointer slots has been increased from 64 to 1024. The wasted memory overhead (if never used) is insignificant (0.008 MB). The advantage is that adding a large number of columns by reference using := or set() inside a loop will not now saturate as quickly and need reallocating. An alleviation to issue [#1633](https://github.com/Rdatatable/data.table/issues/1633). See `?alloc.col` for how to change this default yourself. Accordingly, the warning 'attempt to reduce allocation has been ignored' has been downgraded to a message in verbose mode. That typically occurs when using (not recommended) `[<-` and `$<-` methods on data.table. The `n=` argument to `alloc.col()` is now simply the number of spare column slots to over-allocate (on creation and reallocation). An expression using `ncol(DT)` is still ok but now deprecated.

  28. `?IDateTime` now makes clear that `wday`, `yday` and `month` are all 1- (not 0- as in `POSIXlt`) based, [#1658](https://github.com/Rdatatable/data.table/issues/1658); thanks @MichaelChirico.

  29. Fixed misleading documentation of `?uniqueN`, [#1746](https://github.com/Rdatatable/data.table/issues/1746). Thanks @SymbolixAU.

  30. `melt.data.table` restricts column names printed during warning messages to a maximum of five, [#1752](https://github.com/Rdatatable/data.table/issues/1752). Thanks @franknarf1.

  31. data.table's `setNumericRounding` has a default value of 0, which means ordering, joining and grouping of numeric values will be done at *full precision* by default. Handles [#1642](https://github.com/Rdatatable/data.table/issues/1642), [#1728](https://github.com/Rdatatable/data.table/issues/1728), [#1463](https://github.com/Rdatatable/data.table/issues/1463), [#485](https://github.com/Rdatatable/data.table/issues/485).

  32. Subsets with S4 objects in `i` are now faster, [#1438](https://github.com/Rdatatable/data.table/issues/1438). Thanks @DCEmilberg.

  33. When formula RHS is `.` and multiple functions are provided to `fun.aggregate`, column names of the cast data.table columns don't have the `.` in them, as it doesn't add any useful information really, [#1821](https://github.com/Rdatatable/data.table/issues/1821). Thanks @franknarf1.

  34. Function names are added to column names on cast data.tables only when more than one function is provided, [#1810](https://github.com/Rdatatable/data.table/issues/1810). Thanks @franknarf1.
  
  35. The option `datatable.old.bywithoutby` to restore the old default has been removed. As warned 2 years ago in release notes and explicitly warned about for 1 year when used. Search down this file for the text 'bywithoutby' to see previous notes on this topic.
  
  36. Using `with=FALSE` together with `:=` was deprecated in v1.9.4 released 2 years ago (Oct 2014). As warned then in release notes (see below) this is now a warning with advice to wrap the LHS of `:=` with parenthesis; e.g. `myCols=c("colA","colB"); DT[,(myCols):=1]`. In the next release, this warning message will be an error message.

  37. Using `nomatch` together with `:=` now warns that it is ignored.
  
  38. Logical `i` is no longer recycled. Instead an error message if it isn't either length 1 or `nrow(DT)`. This was hiding more bugs than was worth the rare convenience. The error message suggests to recycle explcitly; i.e. `DT[rep(<logical>,length=.N),...]`.
  
  39. Thanks to Mark Landry and Michael Chirico for finding and reporting a problem in dev before release with auto `with=FALSE` (item 3 above) when `j` starts with with `!` or `-`, [#1864](https://github.com/Rdatatable/data.table/issues/1864). Fixed and tests added.
  
  40. Following latest recommended testthat practices and to avoid a warning that it now issues, `inst/tests/testthat` has been moved to `/tests/testthat`. This means that testthat tests won't be installed for use by users by default and that `test_package("data.table")` will now fail with error `No matching test file in dir` and also a warning `Placing tests in inst/tests/ is deprecated. Please use tests/testthat/ instead`. (That warning seems to be misleading since we already have made that move.) To install testthat tests (and this applies to all packages using testthat not just data.table) you need to follow the [deleted instructions](https://github.com/hadley/testthat/commit/0a7d27bb9ea545be7da1a10e511962928d888302) in testthat's README; i.e., reinstall data.table either with `--install-tests` passed to `R CMD INSTALL` or `INSTALL_opts = "--install-tests"` passed to `install.packages()`. After that, `test_package("data.table")` will work. However, the main test suite of data.table (5,000+ tests) doesn't use testthat at all. Those tests are always installed so that `test.data.table()` can always be run by users at any time to confirm your installation on your platform is working correctly. Sometimes when supporting you, you may be asked to run `test.data.table()` and provide the output. Particularly now that data.table uses OpenMP. The file `/tests/tests.R` (which just calls `test.data.table()`) has been renamed to `/tests/main.R` to make this clearer to those looking at the GitHub repository and a comment has been added to `/tests/main.R` pointing to `/inst/tests/tests.Rraw` where those tests live. Some of these tests test data.table's compability with other packages and that is the reason those packages are listed in `DESCRIPTION:Suggests`. If you don't have some of those packages installed, `test.data.table()` will print output that it has skipped tests of compatibility with those packages. On CRAN all Suggests packages are available and data.table's tests of compatibility with them are tested by CRAN every day.
  
  41. The license field is changed from "GPL (>= 2)" to "GPL-3 | file LICENSE" due to independent communication from two users of data.table at Google. The lack of an explicit license file was preventing them from contributing patches to data.table. Further, Google lawyers require the full text of the license and not a URL to the license. Since this requirement appears to require the choice of one license, we opted for GPL-3 and we checked the GPL-3 is fine by Google for them to use and contribute to. Accordingly, data.table's LICENSE file is an exact duplicate copy of the canonical GPL-3.
  
  42. Thanks to @rrichmond for finding and reporting a regression in dev before release with `roll` not respecting fractions in type double, [#1904](https://github.com/Rdatatable/data.table/issues/1904). For example dates like `zoo::as.yearmon("2016-11")` which is stored as `double` value 2016.833. Fixed and test added.


### Changes in v1.9.6  (on CRAN 19 Sep 2015)

#### NEW FEATURES

  1. `fread`
      * passes `showProgress=FALSE` through to `download.file()` (as `quiet=TRUE`). Thanks to a pull request from Karl Broman and Richard Scriven for filing the issue, [#741](https://github.com/Rdatatable/data.table/issues/741).
      * accepts `dec=','` (and other non-'.' decimal separators), [#917](https://github.com/Rdatatable/data.table/issues/917). A new paragraph has been added to `?fread`. On Windows this should just-work. On Unix it may just-work but if not you will need to read the paragraph for an extra step. In case it somehow breaks `dec='.'`, this new feature can be turned off with `options(datatable.fread.dec.experiment=FALSE)`.
      * Implemented `stringsAsFactors` argument for `fread()`. When `TRUE`, character columns are converted to factors. Default is `FALSE`. Thanks to Artem Klevtsov for filing [#501](https://github.com/Rdatatable/data.table/issues/501), and to @hmi2015 for [this SO post](http://stackoverflow.com/q/31350209/559784).
      * gains `check.names` argument, with default value `FALSE`. When `TRUE`, it uses the base function `make.unique()` to ensure that the column names of the data.table read in are all unique. Thanks to David Arenburg for filing [#1027](https://github.com/Rdatatable/data.table/issues/1027).
      * gains `encoding` argument. Acceptable values are "unknown", "UTF-8" and "Latin-1" with default value of "unknown". Closes [#563](https://github.com/Rdatatable/data.table/issues/563). Thanks to @BenMarwick for the original report and to the many requests from others, and Q on SO.
      * gains `col.names` argument, and is similar to `base::read.table()`. Closes [#768](https://github.com/Rdatatable/data.table/issues/768). Thanks to @dardesta for filing the FR.

  2. `DT[column == value]` no longer recycles `value` except in the length 1 case (when it still uses DT's key or an automatic secondary key, as introduced in v1.9.4). If `length(value)==length(column)` then it works element-wise as standard in R. Otherwise, a length error is issued to avoid common user errors. `DT[column %in% values]` still uses DT's key (or an an automatic secondary key) as before.  Automatic indexing (i.e., optimization of `==` and `%in%`) may still be turned off with `options(datatable.auto.index=FALSE)`.

  3. `na.omit` method for data.table is rewritten in C, for speed. It's ~11x faster on bigger data; see examples under `?na.omit`. It also gains two additional arguments a) `cols` accepts column names (or numbers) on which to check for missing values. 2) `invert` when `TRUE` returns the rows with any missing values instead. Thanks to the suggestion and PR from @matthieugomez.

  4. New function `shift()` implements fast `lead/lag` of *vector*, *list*, *data.frames* or *data.tables*. It takes a `type` argument which can be either *"lag"* (default) or *"lead"*. It enables very convenient usage along with `:=` or `set()`. For example: `DT[, (cols) := shift(.SD, 1L), by=id]`. Please have a look at `?shift` for more info.

  5. `frank()` is now implemented. It's much faster than `base::rank` and does more. It accepts *vectors*, *lists* with all elements of equal lengths, *data.frames* and *data.tables*, and optionally takes a `cols` argument. In addition to implementing all the `ties.method` methods available from `base::rank`, it also implements *dense rank*. It is also capable of calculating ranks by ordering column(s) in ascending or descending order. See `?frank` for more. Closes [#760](https://github.com/Rdatatable/data.table/issues/760) and [#771](https://github.com/Rdatatable/data.table/issues/771)

  6. `rleid()`, a convenience function for generating a run-length type id column to be used in grouping operations is now implemented. Closes [#686](https://github.com/Rdatatable/data.table/issues/686). Check `?rleid` examples section for usage scenarios.
  
  7. Efficient convertion of `xts` to data.table. Closes [#882](https://github.com/Rdatatable/data.table/issues/882). Check examples in `?as.xts.data.table` and `?as.data.table.xts`. Thanks to @jangorecki for the PR.

  8. `rbindlist` gains `idcol` argument which can be used to generate an index column. If `idcol=TRUE`, the column is automatically named `.id`. Instead you can also provide a column name directly. If the input list has no names, indices are automatically generated. Closes [#591](https://github.com/Rdatatable/data.table/issues/591). Also thanks to @KevinUshey for filing [#356](https://github.com/Rdatatable/data.table/issues/356).

  9. A new helper function `uniqueN` is now implemented. It is equivalent to `length(unique(x))` but much faster. It handles `atomic vectors`, `lists`, `data.frames` and `data.tables` as input and returns the number of unique rows. Closes [#884](https://github.com/Rdatatable/data.table/issues/884). Gains by argument. Closes [#1080](https://github.com/Rdatatable/data.table/issues/1080). Closes [#1224](https://github.com/Rdatatable/data.table/issues/1224). Thanks to @DavidArenburg, @kevinmistry and @jangorecki. 

  10. Implemented `transpose()` to transpose a list and `tstrsplit` which is a wrapper for `transpose(strsplit(...))`. This is particularly useful in scenarios where a column has to be split and the resulting list has to be assigned to multiple columns. See `?transpose` and `?tstrsplit`, [#1025](https://github.com/Rdatatable/data.table/issues/1025) and [#1026](https://github.com/Rdatatable/data.table/issues/1026) for usage scenarios. Closes both #1025 and #1026 issues.
    * Implemented `type.convert` as suggested by Richard Scriven. Closes [#1094](https://github.com/Rdatatable/data.table/issues/1094).

  11. `melt.data.table` 
      * can now melt into multiple columns by providing a list of columns to `measure.vars` argument. Closes [#828](https://github.com/Rdatatable/data.table/issues/828). Thanks to Ananda Mahto for the extended email discussions and ideas on generating the `variable` column.
      * also retains attributes wherever possible. Closes [#702](https://github.com/Rdatatable/data.table/issues/702) and [#993](https://github.com/Rdatatable/data.table/issues/993). Thanks to @richierocks for the report.
      * Added `patterns.Rd`. Closes [#1294](https://github.com/Rdatatable/data.table/issues/1294). Thanks to @MichaelChirico.

  12. `.SDcols`
      * understands `!` now, i.e., `DT[, .SD, .SDcols=!"a"]` now works, and is equivalent to `DT[, .SD, .SDcols = -c("a")]`. Closes [#1066](https://github.com/Rdatatable/data.table/issues/1066). 
      * accepts logical vectors as well. If length is smaller than number of columns, the vector is recycled. Closes [#1060](https://github.com/Rdatatable/data.table/issues/1060). Thanks to @StefanFritsch.

  13. `dcast` can now:
      * cast multiple `value.var` columns simultaneously. Closes [#739](https://github.com/Rdatatable/data.table/issues/739).
      * accept multiple functions under `fun.aggregate`. Closes [#716](https://github.com/Rdatatable/data.table/issues/716).
      * supports optional column prefixes as mentioned under [this SO post](http://stackoverflow.com/q/26225206/559784). Closes [#862](https://github.com/Rdatatable/data.table/issues/862). Thanks to @JohnAndrews.
      * works with undefined variables directly in formula. Closes [#1037](https://github.com/Rdatatable/data.table/issues/1037). Thanks to @DavidArenburg for the MRE.
      * Naming conventions on multiple columns changed according to [#1153](https://github.com/Rdatatable/data.table/issues/1153). Thanks to @MichaelChirico for the FR.
      * also has a `sep` argument with default `_` for backwards compatibility. [#1210](https://github.com/Rdatatable/data.table/issues/1210). Thanks to @dbetebenner for the FR.

  14. `.SDcols` and `with=FALSE` understand `colA:colB` form now. That is, `DT[, lapply(.SD, sum), by=V1, .SDcols=V4:V6]` and `DT[, V5:V7, with=FALSE]` works as intended. This is quite useful for interactive use. Closes [#748](https://github.com/Rdatatable/data.table/issues/748) and [#1216](https://github.com/Rdatatable/data.table/issues/1216). Thanks to @carbonmetrics, @jangorecki and @mtennekes.

  15. `setcolorder()` and `setorder()` work with `data.frame`s too. Closes [#1018](https://github.com/Rdatatable/data.table/issues/1018).

  16. `as.data.table.*` and `setDT` argument `keep.rownames` can take a column name as well. When `keep.rownames=TRUE`, the column will still automatically named `rn`. Closes [#575](https://github.com/Rdatatable/data.table/issues/575). 

  17. `setDT` gains a `key` argument so that `setDT(X, key="a")` would convert `X` to a `data.table` by reference *and* key by the columns specified. Closes [#1121](https://github.com/Rdatatable/data.table/issues/1121).

  18. `setDF` also converts `list` of equal length to `data.frame` by reference now. Closes [#1132](https://github.com/Rdatatable/data.table/issues/1132).

  19. `CJ` gains logical `unique` argument with default `FALSE`. If `TRUE`, unique values of vectors are automatically computed and used. This is convenient, for example, `DT[CJ(a, b, c, unique=TRUE)]` instead of  doing `DT[CJ(unique(a), unique(b), unique(c))]`. Ultimately, `unique = TRUE` will be default. Closes [#1148](https://github.com/Rdatatable/data.table/issues/1148). 

  20. `on=` syntax: data.tables can join now without having to set keys by using the new `on` argument. For example: `DT1[DT2, on=c(x = "y")]` would join column 'y' of `DT2` with 'x' of `DT1`. `DT1[DT2, on="y"]` would join on column 'y' on both data.tables. Closes [#1130](https://github.com/Rdatatable/data.table/issues/1130) partly.

  21. `merge.data.table` gains arguments `by.x` and `by.y`. Closes [#637](https://github.com/Rdatatable/data.table/issues/637) and [#1130](https://github.com/Rdatatable/data.table/issues/1130). No copies are made even when the specified columns aren't key columns in data.tables, and therefore much more fast and memory efficient. Thanks to @blasern for the initial PRs. Also gains logical argument `sort` (like base R). Closes [#1282](https://github.com/Rdatatable/data.table/issues/1282).

  22. `setDF()` gains `rownames` argument for ready conversion to a `data.frame` with user-specified rows. Closes [#1320](https://github.com/Rdatatable/data.table/issues/1320). Thanks to @MichaelChirico for the FR and PR.

  23. `print.data.table` gains `quote` argument (defaul=`FALSE`). This option surrounds all printed elements with quotes, helps make whitespace(s) more evident. Closes [#1177](https://github.com/Rdatatable/data.table/issues/1177); thanks to @MichaelChirico for the PR.

  24. `[.data.table` now accepts single column numeric matrix in `i` argument the same way as `data.frame`. Closes [#826](https://github.com/Rdatatable/data.table/issues/826). Thanks to @jangorecki for the PR.

  25. `setDT()` gains `check.names` argument paralleling that of `fread`, `data.table`, and `base` functionality, allowing poorly declared objects to be converted to tidy `data.table`s by reference. Closes [#1338](https://github.com/Rdatatable/data.table/issues/1338); thanks to @MichaelChirico for the FR/PR.

#### BUG FIXES

  1. `if (TRUE) DT[,LHS:=RHS]` no longer prints, [#869](https://github.com/Rdatatable/data.table/issues/869) and [#1122](https://github.com/Rdatatable/data.table/issues/1122). Tests added. To get this to work we've had to live with one downside: if a `:=` is used inside a function with no `DT[]` before the end of the function, then the next time `DT` or `print(DT)` is typed at the prompt, nothing will be printed. A repeated `DT` or `print(DT)` will print. To avoid this: include a `DT[]` after the last `:=` in your function. If that is not possible (e.g., it's not a function you can change) then `DT[]` at the prompt is guaranteed to print. As before, adding an extra `[]` on the end of a `:=` query is a recommended idiom to update and then print; e.g. `> DT[,foo:=3L][]`. Thanks to Jureiss and Jan Gorecki for reporting.
  
  2. `DT[FALSE,LHS:=RHS]` no longer prints either, [#887](https://github.com/Rdatatable/data.table/issues/887). Thanks to Jureiss for reporting.
  
  3. `:=` no longer prints in knitr for consistency with behaviour at the prompt, [#505](https://github.com/Rdatatable/data.table/issues/505). Output of a test `knit("knitr.Rmd")` is now in data.table's unit tests. Thanks to Corone for the illustrated report.
  
  4. `knitr::kable()` works again without needing to upgrade from knitr v1.6 to v1.7, [#809](https://github.com/Rdatatable/data.table/issues/809). Packages which evaluate user code and don't wish to import data.table need to be added to `data.table:::cedta.pkgEvalsUserCode` and now only the `eval` part is made data.table-aware (the rest of such package's code is left data.table-unaware). `data.table:::cedta.override` is now empty and will be deprecated if no need for it arises. Thanks to badbye and Stephanie Locke for reporting.
  
  5. `fread()`:
      * doubled quotes ("") inside quoted fields including if immediately followed by an embedded newline. Thanks to James Sams for reporting, [#489](https://github.com/Rdatatable/data.table/issues/489). 
      * quoted fields with embedded newlines in the lines used to detect types, [#810](https://github.com/Rdatatable/data.table/issues/810). Thanks to Vladimir Sitnikov for the scrambled data file which is now included in the test suite.
      * when detecting types in the middle and end of the file, if the jump lands inside a quoted field with (possibly many) embedded newlines, this is now detected.
      * if the file doesn't exist the error message is clearer ([#486](https://github.com/Rdatatable/data.table/issues/486))
      * system commands are now checked to contain at least one space
      * sep="." now works (when dec!="."), [#502](https://github.com/Rdatatable/data.table/issues/502). Thanks to Ananda Mahto for reporting.
      * better error message if quoted field is missing an end quote, [#802](https://github.com/Rdatatable/data.table/issues/802). Thanks to Vladimir Sitnikov for the sample file which is now included in the test suite.
      * providing sep which is not present in the file now reads as if sep="\n" rather than 'sep not found', #738. Thanks to Adam Kennedy for explaining the use-case.
      * seg fault with errors over 1,000 characters (when long lines are included) is fixed, [#802](https://github.com/Rdatatable/data.table/issues/802). Thanks again to Vladimir Sitnikov.
      * Missing `integer64` values are properly assigned `NA`s. Closes [#488](https://github.com/Rdatatable/data.table/issues/488). Thanks to @PeterStoyanov and @richierocks for the report.
      * Column headers with empty strings aren't skipped anymore. [Closes #483](https://github.com/Rdatatable/data.table/issues/483). Thanks to @RobyJoehanes and @kforner.
      * Detects separator correctly when commas also exist in text fields. Closes [#923](https://github.com/Rdatatable/data.table/issues/923). Thanks to @raymondben for the report.
      * `NA` values in NA inflated file are read properly. [Closes #737](https://github.com/Rdatatable/data.table/issues/737). Thanks to Adam Kennedy.  
      * correctly handles `na.strings` argument for all types of columns - it detect possible `NA` values without coercion to character, like in base `read.table`. [fixes #504](https://github.com/Rdatatable/data.table/issues/504). Thanks to @dselivanov for the PR. Also closes [#1314](https://github.com/Rdatatable/data.table/issues/1314), which closes this issue completely, i.e., `na.strings = c("-999", "FALSE")` etc. also work.
      * deals with quotes more robustly. When reading quoted fields fail, it re-attemps to read the field as if it wasn't quoted. This helps read in those fields that might have unbalanced quotes without erroring immediately, thereby closing issues [#568](https://github.com/Rdatatable/data.table/issues/568), [#1256](https://github.com/Rdatatable/data.table/issues/1256), [#1077](https://github.com/Rdatatable/data.table/issues/1077), [#1079](https://github.com/Rdatatable/data.table/issues/1079) and [#1095](https://github.com/Rdatatable/data.table/issues/1095). Thanks to @Synergist, @daroczig, @geotheory and @rsaporta for the reports.
      * gains argument `strip.white` which is `TRUE` by default (unlike `base::read.table`). All unquoted columns' leading and trailing white spaces are automatically removed. If \code{FALSE}, only trailing spaces of header is removed. Closes [#1113](https://github.com/Rdatatable/data.table/issues/1113), [#1035](https://github.com/Rdatatable/data.table/issues/1035), [#1000](https://github.com/Rdatatable/data.table/issues/1000), [#785](https://github.com/Rdatatable/data.table/issues/785), [#529](https://github.com/Rdatatable/data.table/issues/529) and [#956](https://github.com/Rdatatable/data.table/issues/956). Thanks to @dmenne, @dpastoor, @GHarmata, @gkalnytskyi, @renqian, @MatthewForrest, @fxi and @heraldb.
      * doesn't warn about empty lines when 'nrow' argument is specified and that many rows are read properly. Thanks to @richierocks for the report. Closes [#1330](https://github.com/Rdatatable/data.table/issues/1330).
      * doesn't error/warn about not being able to read last 5 lines when 'nrow' argument is specified. Thanks to @robbig2871. Closes [#773](https://github.com/Rdatatable/data.table/issues/773).

  6. Auto indexing:
      * `DT[colA == max(colA)]` now works again without needing `options(datatable.auto.index=FALSE)`. Thanks to Jan Gorecki and kaybenleroll, [#858](https://github.com/Rdatatable/data.table/issues/858). Test added.
      * `DT[colA %in% c("id1","id2","id2","id3")]` now ignores the RHS duplicates (as before, consistent with base R) without needing `options(datatable.auto.index=FALSE)`. Thanks to Dayne Filer for reporting.
      * If `DT` contains a column `class` (happens to be a reserved attribute name in R) then `DT[class=='a']` now works again without needing `options(datatable.auto.index=FALSE)`. Thanks to sunnyghkm for reporting, [#871](https://github.com/Rdatatable/data.table/issues/871).
      * `:=` and `set*` now drop secondary keys (new in v1.9.4) so that `DT[x==y]` works again after a `:=` or `set*` without needing `options(datatable.auto.index=FALSE)`. Only `setkey()` was dropping secondary keys correctly. 23 tests added. Thanks to user36312 for reporting, [#885](https://github.com/Rdatatable/data.table/issues/885).
      * Automatic indices are not created on `.SD` so that `dt[, .SD[b == "B"], by=a]` works correctly. Fixes [#958](https://github.com/Rdatatable/data.table/issues/958). Thanks to @azag0 for the nice reproducible example.
      * `i`-operations resulting in 0-length rows ignore `j` on subsets using auto indexing. Closes [#1001](https://github.com/Rdatatable/data.table/issues/1001). Thanks to @Gsee.
      * `POSIXct` type columns work as expected with auto indexing. Closes [#955](https://github.com/Rdatatable/data.table/issues/955). Thanks to @GSee for the minimal report.
      * Auto indexing with `!` operator, for e.g., `DT[!x == 1]` works as intended. Closes [#932](https://github.com/Rdatatable/data.table/issues/932). Thanks to @matthieugomez for the minimal example.
      * While fixing `#932`, issues on subsetting `NA` were also spotted and fixed, for e.g., `DT[x==NA]` or `DT[!x==NA]`. 
      * Works fine when RHS is of `list` type - quite unusual operation but could happen. Closes [#961](https://github.com/Rdatatable/data.table/issues/961). Thanks to @Gsee for the minimal report.
      * Auto indexing errored in some cases when LHS and RHS were not of same type. This is fixed now. Closes [#957](https://github.com/Rdatatable/data.table/issues/957). Thanks to @GSee for the minimal report.
      * `DT[x == 2.5]` where `x` is integer type resulted in `val` being coerced to integer (for binary search) and therefore returned incorrect result. This is now identified using the function `isReallyReal()` and if so, auto indexing is turned off. Closes [#1050](https://github.com/Rdatatable/data.table/issues/1050).
      * Auto indexing errored during `DT[x %in% val]` when `val` has some values not present in `x`. Closes [#1072](https://github.com/Rdatatable/data.table/issues/1072). Thanks to @CarlosCinelli for asking on [StackOverflow](http://stackoverflow.com/q/28932742/559784).

  7. `as.data.table.list` with list input having 0-length items, e.g. `x = list(a=integer(0), b=3:4)`. `as.data.table(x)` recycles item `a` with `NA`s to fit the length of the longer column `b` (length=2), as before now, but with an additional warning message that the item has been recycled with `NA`. Closes [#847](https://github.com/Rdatatable/data.table/issues/847). Thanks to @tvinodr for the report. This was a regression from 1.9.2.

  8. `DT[i, j]` when `i` returns all `FALSE` and `j` contains some length-0 values (ex: `integer(0)`) now returns an empty data.table as it should. Closes [#758](https://github.com/Rdatatable/data.table/issues/758) and [#813](https://github.com/Rdatatable/data.table/issues/813). Thanks to @tunaaa and @nigmastar for the nice reproducible reports. 

  9. `allow.cartesian` is ignored during joins when:  
      * `i` has no duplicates and `mult="all"`. Closes [#742](https://github.com/Rdatatable/data.table/issues/742). Thanks to @nigmastar for the report.  
      * assigning by reference, i.e., `j` has `:=`. Closes [#800](https://github.com/Rdatatable/data.table/issues/800). Thanks to @matthieugomez for the report.

  In both these cases (and during a `not-join` which was already fixed in [1.9.4](https://github.com/Rdatatable/data.table/blob/master/README.md#bug-fixes-1)), `allow.cartesian` can be safely ignored.

  10. `names<-.data.table` works as intended on data.table unaware packages with Rv3.1.0+. Closes [#476](https://github.com/Rdatatable/data.table/issues/476) and [#825](https://github.com/Rdatatable/data.table/issues/825). Thanks to ezbentley for reporting [here](http://stackoverflow.com/q/23256177/559784) on SO and to @narrenfrei.
  
  11. `.EACHI` is now an exported symbol (just like `.SD`,`.N`,`.I`,`.GRP` and `.BY` already were) so that packages using `data.table` and `.EACHI` pass `R CMD check` with no NOTE that this symbol is undefined. Thanks to Matt Bannert for highlighting.
  
  12. Some optimisations of `.SD` in `j` was done in 1.9.4, refer to [#735](https://github.com/Rdatatable/data.table/issues/735). Due to an oversight, j-expressions of the form c(lapply(.SD, ...), list(...)) were optimised improperly. This is now fixed. Thanks to @mmeierer for filing [#861](https://github.com/Rdatatable/data.table/issues/861).

  13. `j`-expressions in `DT[, col := x$y()]` (or) `DT[, col := x[[1]]()]` are now (re)constructed properly. Thanks to @ihaddad-md for reporting. Closes [#774](https://github.com/Rdatatable/data.table/issues/774).

  14. `format.ITime` now handles negative values properly. Closes [#811](https://github.com/Rdatatable/data.table/issues/811). Thanks to @StefanFritsch for the report along with the fix!

  15. Compatibility with big endian machines (e.g., SPARC and PowerPC) is restored. Most Windows, Linux and Mac systems are little endian; type `.Platform$endian` to confirm. Thanks to Gerhard Nachtmann for reporting and the [QEMU project](http://qemu.org/) for their PowerPC emulator.

  16. `DT[, LHS := RHS]` with RHS is of the form `eval(parse(text = foo[1]))` referring to columns in `DT` is now handled properly. Closes [#880](https://github.com/Rdatatable/data.table/issues/880). Thanks to tyner.

  17. `subset` handles extracting duplicate columns in consistency with data.table's rule - if a column name is duplicated, then accessing that column using column number should return that column, whereas accessing by column name (due to ambiguity) will always extract the first column. Closes [#891](https://github.com/Rdatatable/data.table/issues/891). Thanks to @jjzz.

  18. `rbindlist` handles combining levels of data.tables with both ordered and unordered factor columns properly. Closes [#899](https://github.com/Rdatatable/data.table/issues/899). Thanks to @ChristK.

  19. Updating `.SD` by reference using `set` also errors appropriately now; similar to `:=`. Closes [#927](https://github.com/Rdatatable/data.table/issues/927). Thanks to @jrowen for the minimal example.

  20. `X[Y, .N]` returned the same result as `X[Y, .N, nomatch=0L]`) when `Y` contained rows that has no matches in `X`. Fixed now. Closes [#963](https://github.com/Rdatatable/data.table/issues/963). Thanks to [this SO post](http://stackoverflow.com/q/27004002/559784) from @Alex which helped discover the bug.

  21. `data.table::dcast` handles levels in factor columns properly when `drop = FALSE`. Closes [#893](https://github.com/Rdatatable/data.table/issues/893). Thanks to @matthieugomez for the great minimal example.

  22. `[.data.table` subsets complex and raw type objects again. Thanks to @richierocks for the nice minimal example. Closes [#982](https://github.com/Rdatatable/data.table/issues/982).

  23. Fixed a bug in the internal optimisation of `j-expression` with more than one `lapply(.SD, function(..) ..)` as illustrated [here on SO](http://stackoverflow.com/a/27495844/559784). Closes #985. Thanks to @jadaliha for the report and to @BrodieG for the debugging on SO.

  24. `mget` fetches columns from the default environment `.SD` when called from within the frame of `DT`. That is, `DT[, mget(cols)]`, `DT[, lapply(mget(cols), sum), by=.]` etc.. work as intended. Thanks to @Roland for filing this issue. Closes [#994](https://github.com/Rdatatable/data.table/issues/994).

  25. `foverlaps()` did not find overlapping intervals correctly *on numeric ranges* in a special case where both `start` and `end` intervals had *0.0*. This is now fixed. Thanks to @tdhock for the reproducible example. Closes [#1006](https://github.com/Rdatatable/data.table/issues/1006) partly.

  26. When performing rolling joins, keys are set only when we can be absolutely sure. Closes [#1010](https://github.com/Rdatatable/data.table/issues/1010), which explains cases where keys should not be retained.

  27. Rolling joins with `-Inf` and `Inf` are handled properly. Closes [#1007](https://github.com/Rdatatable/data.table/issues/1007). Thanks to @tdhock for filing [#1006](https://github.com/Rdatatable/data.table/issues/1006) which lead to the discovery of this issue.

  28. Overlapping range joins with `-Inf` and `Inf` and 0.0 in them are handled properly now. Closes [#1006](https://github.com/Rdatatable/data.table/issues/1006). Thanks to @tdhock for filing the issue with a nice reproducible example.

  29. Fixed two segfaults in `shift()` when number of rows in `x` is lesser than value for `n`. Closes [#1009](https://github.com/Rdatatable/data.table/issues/1009) and [#1014](https://github.com/Rdatatable/data.table/issues/1014). Thanks to @jangorecki and @ashinm for the reproducible reports.

  30. Attributes are preserved for `sum()` and `mean()` when fast internal (GForce) implementations are used. Closes [#1023](https://github.com/Rdatatable/data.table/issues/1023). Thanks to @DavidArenburg for the nice reproducible example.

  31. `lapply(l, setDT)` is handled properly now; over-allocation isn't lost. Similarly, `for (i in 1:k) setDT(l[[i]])` is handled properly as well. Closes [#480](https://github.com/Rdatatable/data.table/issues/480). 

  32. `rbindlist` stack imbalance on all `NULL` list elements is now fixed. Closes [#980](https://github.com/Rdatatable/data.table/issues/980). Thanks to @ttuggle.

  33. List columns can be assigned to columns of `factor` type by reference. Closes [#936](https://github.com/Rdatatable/data.table/issues/936). Thanks to @richierocks for the minimal example.

  34. After setting the `datatable.alloccol` option, creating a data.table with more than the set `truelength` resulted in error or segfault. This is now fixed. Closes [#970](https://github.com/Rdatatable/data.table/issues/970). Thanks to @caneff for the nice minimal example.

  35. Update by reference using `:=` after loading from disk where the `data.table` exists within a local environment now works as intended. Closes [#479](https://github.com/Rdatatable/data.table/issues/479). Thanks to @ChongWang for the minimal reproducible example.

  36. Issues on merges involving `factor` columns with `NA` and merging `factor` with `character` type with non-identical levels are both fixed. Closes [#499](https://github.com/Rdatatable/data.table/issues/499) and [#945](https://github.com/Rdatatable/data.table/issues/945). Thanks to @AbielReinhart and @stewbasic for the minimal examples.

  37. `as.data.table(ll)` returned a `data.table` with 0-rows when the first element of the list has 0-length, for e.g., `ll = list(NULL, 1:2, 3:4)`. This is now fixed by removing those 0-length elements. Closes [#842](https://github.com/Rdatatable/data.table/issues/842). Thanks to @Rick for the nice minimal example.

  38. `as.datat.able.factor` redirects to `as.data.table.matrix` when input is a `matrix`, but also of type `factor`. Closes [#868](https://github.com/Rdatatable/data.table/issues/868). Thanks to @mgahan for the example.

  39. `setattr` now returns an error when trying to set `data.table` and/or `data.frame` as class to a *non-list* type object (ex: `matrix`). Closes [#832](https://github.com/Rdatatable/data.table/issues/832). Thanks to @Rick for the minimal example.

  40. data.table(table) works as expected. Closes [#1043](https://github.com/Rdatatable/data.table/issues/1043). Thanks to @rnso for the [SO post](http://stackoverflow.com/q/28499359/559784).

  41. Joins and binary search based subsets of the form `x[i]` where `x`'s key column is integer and `i` a logical column threw an error before. This is now fixed by converting the logical column to integer type and then performing the join, so that it works as expected. 

  42. When `by` expression is, for example, `by = x %% 2`, `data.table` tries to automatically extracts meaningful column names from the expression. In this case it would be `x`. However, if the `j-expression` also contains `x`, for example, `DT[, last(x), by= x %% 2]`, the original `x` got masked by the expression in `by`. This is now fixed; by-expressions are not simplified in column names for these cases. Closes [#497](https://github.com/Rdatatable/data.table/issues/497). Thanks to @GSee for the report.

  43. `rbindlist` now errors when columns have non-identical class attributes and are not `factor`s, e.g., binding column of class `Date` with `POSIXct`. Previously this returned incorrect results. Closes [#705](https://github.com/Rdatatable/data.table/issues/705). Thanks to @ecoRoland for the minimal report.

  44. Fixed a segfault in `melt.data.table` when `measure.vars` have duplicate names. Closes [#1055](https://github.com/Rdatatable/data.table/issues/1055). Thanks to @ChristK for the minimal report.

  45. Fixed another segfault in `melt.data.table` issue that was caught due to issue in Windows. Closes [#1059](https://github.com/Rdatatable/data.table/issues/1059). Thanks again to @ChristK for the minimal report. 

  46. `DT[rows, newcol := NULL]` resulted in a segfault on the next assignment by reference. Closes [#1082](https://github.com/Rdatatable/data.table/issues/1082). Thanks to @stevenbagley for the MRE.

  47. `as.matrix(DT)` handles cases where `DT` contains both numeric and logical columns correctly (doesn't coerce to character columns anymore). Closes [#1083](https://github.com/Rdatatable/data.table/issues/1083). Thanks to @bramvisser for the [SO post](http://stackoverflow.com/questions/29068328/correlation-between-numeric-and-logical-variable-gives-intended-error).

  48. Coercion is handled properly on subsets/joins on `integer64` key columns. Closes [#1108](https://github.com/Rdatatable/data.table/issues/1108). Thanks to @vspinu.

  49. `setDT()` and `as.data.table()` both strip *all classes* preceding *data.table*/*data.frame*, to be consistent with base R. Closes [#1078](https://github.com/Rdatatable/data.table/issues/1078) and [#1128](https://github.com/Rdatatable/data.table/issues/1128). Thanks to Jan and @helix123 for the reports.

  50. `setattr(x, 'levels', value)` handles duplicate levels in `value`
 appropriately. Thanks to Jeffrey Horner for pointing it out [here](http://jeffreyhorner.tumblr.com/post/118297392563/tidyr-challenge-help-me-do-my-job). Closes [#1142](https://github.com/Rdatatable/data.table/issues/1142).

  51. `x[J(vals), .N, nomatch=0L]` also included no matches in result, [#1074](https://github.com/Rdatatable/data.table/issues/1074). And `x[J(...), col := val, nomatch=0L]` returned a warning with incorrect results when join resulted in no matches as well, even though `nomatch=0L` should have no effect in `:=`, [#1092](https://github.com/Rdatatable/data.table/issues/1092). Both issues are fixed now. Thanks to @riabusan and @cguill95 for #1092.

  52. `.data.table.locked` attributes set to NULL in internal function `subsetDT`. Closes [#1154](https://github.com/Rdatatable/data.table/issues/1154). Thanks to @jangorecki.

  53. Internal function `fastmean()` retains column attributes. Closes [#1160](https://github.com/Rdatatable/data.table/issues/1160). Thanks to @renkun-ken.

  54. Using `.N` in `i`, for e.g., `DT[, head(.SD, 3)[1:(.N-1L)]]`  accessed incorrect value of `.N`. This is now fixed. Closes [#1145](https://github.com/Rdatatable/data.table/issues/1145). Thanks to @claytonstanley.
  
  55. `setDT` handles `key=` argument properly when input is already a `data.table`. Closes [#1169](https://github.com/Rdatatable/data.table/issues/1169). Thanks to @DavidArenburg for the PR.

  56. Key is retained properly when joining on factor type columns. Closes [#477](https://github.com/Rdatatable/data.table/issues/477). Thanks to @nachti for the report.
  
  57. Over-allocated memory is released more robustly thanks to Karl Millar's investigation and suggested fix.
  
  58. `DT[TRUE, colA:=colA*2]` no longer churns through 4 unnecessary allocations as large as one column. This was caused by `i=TRUE` being recycled. Thanks to Nathan Kurz for reporting and investigating. Added provided test to test suite. Only a single vector is allocated now for the RHS (`colA*2`). Closes [#1249](https://github.com/Rdatatable/data.table/issues/1249).
  
  59. Thanks to @and3k for the excellent bug report [#1258](https://github.com/Rdatatable/data.table/issues/1258). This was a result of shallow copy retaining keys when it shouldn't. It affected some cases of joins using `on=`. Fixed now.

  60. `set()` and `:=` handle RHS value `NA_integer_` on factor types properly. Closes [#1234](https://github.com/Rdatatable/data.table/issues/1234). Thanks to @DavidArenburg.

  61. `merge.data.table()` didn't set column order (and therefore names) properly in some cases. Fixed now. Closes [#1290](https://github.com/Rdatatable/data.table/issues/1290). Thanks to @ChristK for the minimal example.

  62. print.data.table now works for 100+ rows as intended when `row.names=FALSE`. Closes [#1307](https://github.com/Rdatatable/data.table/issues/1307). Thanks to @jangorecki for the PR.

  63. Row numbers are not printed in scientific format. Closes [#1167](https://github.com/Rdatatable/data.table/issues/1167). Thanks to @jangorecki for the PR.

  64. Using `.GRP` unnamed in `j` now returns a variable named `GRP` instead of `.GRP` as the period was causing issues. Same for `.BY`. Closes [#1243](https://github.com/Rdatatable/data.table/issues/1243); thanks to @MichaelChirico for the PR.

  65. `DT[, 0, with=FALSE]` returns null data.table to be consistent with `data.frame`'s behaviour. Closes [#1140](https://github.com/Rdatatable/data.table/issues/1140). Thanks to @franknarf1.

  66. Evaluating quoted expressions with `.` in `by` works as intended. That is, `dt = data.table(a=c(1,1,2,2), b=1:4); expr=quote(.(a)); dt[, sum(b), eval(expr)]` works now. Closes [#1298](https://github.com/Rdatatable/data.table/issues/1298). Thanks @eddi.

  67. `as.list` method for `IDate` object works properly. Closes [#1315](https://github.com/Rdatatable/data.table/issues/1315). Thanks to @gwerbin.

#### NOTES

  1. Clearer explanation of what `duplicated()` does (borrowed from base). Thanks to @matthieugomez for pointing out. Closes [#872](https://github.com/Rdatatable/data.table/issues/872).
  
  2. `?setnames` has been updated now that `names<-` and `colnames<-` shallow (rather than deep) copy from R >= 3.1.0, [#853](https://github.com/Rdatatable/data.table/issues/872).
  
  3. [FAQ 1.6](https://github.com/Rdatatable/data.table/wiki/vignettes/datatable-faq.pdf) has been embellished, [#517](https://github.com/Rdatatable/data.table/issues/517). Thanks to a discussion with Vivi and Josh O'Brien.
  
  4. `data.table` redefines `melt` generic and *suggests* `reshape2` instead of *import*. As a result we don't have to load `reshape2` package to use `melt.data.table` anymore. The reason for this change is that `data.table` requires R >=2.14, whereas `reshape2` R v3.0.0+. Reshape2's melt methods can be used without any issues by loading the package normally.

  5. `DT[, j, ]` at times made an additional (unnecessary) copy. This is now fixed. This fix also avoids allocating `.I` when `j` doesn't use it. As a result `:=` and other subset operations should be faster (and use less memory). Thanks to @szilard for the nice report. Closes [#921](https://github.com/Rdatatable/data.table/issues/921).

  6. Because `reshape2` requires R >3.0.0, and `data.table` works with R >= 2.14.1, we can not import `reshape2` anymore. Therefore we define a `melt` generic and `melt.data.table` method for data.tables and redirect to `reshape2`'s `melt` for other objects. This is to ensure that existing code works fine. 

  7. `dcast` is also a generic now in data.table. So we can use `dcast(...)` directly, and don't have to spell it out as `dcast.data.table(...)` like before. The `dcast` generic in data.table redirects to `reshape2::dcast` if the input object is not a data.table. But for that you have to load `reshape2` before loading `data.table`. If not,  reshape2's `dcast` overwrites data.table's `dcast` generic, in which case you will need the `::` operator - ex: `data.table::dcast(...)`. 

  NB: Ideal situation would be for `dcast` to be a generic in reshape2 as well, but it is not. We have issued a [pull request](https://github.com/hadley/reshape/pull/62) to make `dcast` in reshape2 a generic, but that has not yet been accepted. 

  8. Clarified the use of `bit64::integer4` in `merge.data.table()` and `setNumericRounding()`. Closes [#1093](https://github.com/Rdatatable/data.table/issues/1093). Thanks to @sfischme for the report.

  9. Removed an unnecessary (and silly) `giveNames` argument from `setDT()`. Not sure why I added this in the first place!

  10. `options(datatable.prettyprint.char=5L)` restricts the number of characters to be printed for character columns. For example:
    
        options(datatable.prettyprint.char = 5L)
        DT = data.table(x=1:2, y=c("abcdefghij", "klmnopqrstuv"))
        DT
        #    x        y
        # 1: 1 abcde...
        # 2: 2 klmno...

  11. `rolltolast` argument in `[.data.table` is now defunct. It was deprecated in 1.9.4.
  
  12. `data.table`'s dependency has been moved forward from R 2.14.0 to R 2.14.1, now nearly 4 years old (Dec 2011). As usual before release to CRAN we ensure data.table passes the test suite on the stated dependency and keep this as old as possible for as long as possible. As requested by users in managed environments. For this reason we still don't use `paste0()` internally, since that was added to R 2.15.0.

  13. Warning about `datatable.old.bywithoutby` option (for grouping on join without providing `by`) being deprecated in the next release is in place now. Thanks to @jangorecki for the PR.

  14. Fixed `allow.cartesian` documentation to `nrow(x)+nrow(i)` instead of `max(nrow(x), nrow(i))`. Closes [#1123](https://github.com/Rdatatable/data.table/issues/1123). 

### Changes in v1.9.4  (on CRAN 2 Oct 2014)

#### NEW FEATURES

  1. `by=.EACHI` runs `j` for each group in `DT` that each row of `i` joins to.
    ```R
    setkey(DT, ID)
    DT[c("id1", "id2"), sum(val)]                # single total across both id1 and id2
    DT[c("id1", "id2"), sum(val), by = .EACHI]   # sum(val) for each id
    DT[c("id1", "id2"), sum(val), by = key(DT)]  # same
    ```
    In other words, `by-without-by` is now explicit, as requested by users, [#371](https://github.com/Rdatatable/data.table/issues/371). When `i` contains duplicates, `by=.EACHI` is different to `by=key(DT)`; e.g.,
    ```R
    setkey(DT, ID)
    ids = c("id1", "id2", "id1")     # NB: id1 appears twice
    DT[ids, sum(val), by = ID]       # 2 rows returned
    DT[ids, sum(val), by = .EACHI]   # 3 rows in the order of ids (result 1 and 3 are not merged)
    ```
    `by=.EACHI` can be useful when `i` is event data, where you don't want the events aggregated by common join values but wish the output to be ordered with repeats, or simply just using join inherited columns as parameters; e.g.;
    ```R
    X[Y, head(.SD, i.top), by = .EACHI]
    ```
    where `top` is a non-join column in `Y`; i.e., join inherited column. Thanks to many, especially eddi, Sadao Milberg and Gabor Grothendieck for extended discussions. Closes [#538](https://github.com/Rdatatable/data.table/issues/538).

  2. Accordingly, `X[Y, j]` now does what `X[Y][, j]` did. To return the old behaviour: `options(datatable.old.bywithoutby=TRUE)`. This is a temporary option to aid migration and will be removed in future. See [this](http://r.789695.n4.nabble.com/changing-data-table-by-without-by-syntax-to-require-a-quot-by-quot-td4664770.html), [this](http://stackoverflow.com/questions/16093289/data-table-join-and-j-expression-unexpected-behavior) and [this](http://stackoverflow.com/a/16222108/403310) post for discussions and motivation.
  
  3. `Overlap joins` ([#528](https://github.com/Rdatatable/data.table/issues/528)) is now here, finally!! Except for `type="equal"` and `maxgap` and `minoverlap` arguments, everything else is implemented. Check out `?foverlaps` and the examples there on its usage. This is a major feature addition to `data.table`.

  4. `DT[column==value]` and `DT[column %in% values]` are now optimized to use `DT`'s key when `key(DT)[1]=="column"`, otherwise a secondary key (a.k.a. _index_) is automatically added so the next `DT[column==value]` is much faster. No code changes are needed; existing code should automatically benefit. Secondary keys can be added manually using `set2key()` and existence checked using `key2()`. These optimizations and function names/arguments are experimental and may be turned off with `options(datatable.auto.index=FALSE)`.

  5. `fread()`:
      * accepts line breaks inside quoted fields. Thanks to Clayton Stanley for highlighting [here](http://stackoverflow.com/questions/21006661/fread-and-a-quoted-multi-line-column-value).
      * accepts trailing backslash in quoted fields. Thanks to user2970844 for highlighting [here](http://stackoverflow.com/questions/24375832/fread-and-column-with-a-trailing-backslash).
      * Blank and `"NA"` values in logical columns (`T`,`True`,`TRUE`) no longer cause them to be read as character, [#567](https://github.com/Rdatatable/data.table/issues/567). Thanks to Adam November for reporting.
      * URLs now work on Windows. R's `download.file()` converts `\r\n` to `\r\r\n` on Windows. Now avoided by downloading in binary mode. Thanks to Steve Miller and Dean MacGregor for reporting, [#492](https://github.com/Rdatatable/data.table/issues/492).
      * Fixed seg fault in sparse data files when bumping to character, [#796](https://github.com/Rdatatable/data.table/issues/796) and [#722](https://github.com/Rdatatable/data.table/issues/722). Thanks to Adam Kennedy and Richard Cotton for the detailed reproducible reports.
      * New argument `fread(...,data.table=FALSE)` returns a `data.frame` instead of a `data.table`. This can be set globally: `options(datatable.fread.datatable=FALSE)`.

  6. `.()` can now be used in `j` and is identical to `list()`, for consistency with `i`.
    ```R
    DT[,list(MySum=sum(B)),by=...]
    DT[,.(MySum=sum(B)),by=...]     # same
    DT[,list(colB,colC,colD)]
    DT[,.(colB,colC,colD)]          # same
    ```
    Similarly, `by=.()` is now a shortcut for `by=list()`, for consistency with `i` and `j`.
    
  7. `rbindlist` gains `use.names` and `fill` arguments and is now implemented entirely in C. Closes [#345](https://github.com/Rdatatable/data.table/issues/345):
      * `use.names` by default is FALSE for backwards compatibility (does not bind by names by default)
      * `rbind(...)` now just calls `rbindlist()` internally, except that `use.names` is TRUE by default, for compatibility with base (and backwards compatibility).
      * `fill=FALSE` by default. If `fill=TRUE`, `use.names` has to be TRUE. 
      * When use.names=TRUE, at least one item of the input list has to have non-null column names.
      * When fill=TRUE, all items of the input list has to have non-null column names.
      * Duplicate columns are bound in the order of occurrence, like base.
      * Attributes that might exist in individual items would be lost in the bound result.
      * Columns are coerced to the highest SEXPTYPE when they are different, if possible.
      * And incredibly fast ;).
      * Documentation updated in much detail. Closes [#333](https://github.com/Rdatatable/data.table/issues/333).
    
  8. `bit64::integer64` now works in grouping and joins, [#342](https://github.com/Rdatatable/data.table/issues/342). Thanks to James Sams for highlighting UPCs and Clayton Stanley for [this SO post](http://stackoverflow.com/questions/22273321/large-integers-in-data-table-grouping-results-different-in-1-9-2-compared-to-1). `fread()` has been detecting and reading `integer64` for a while.

  9. `setNumericRounding()` may be used to reduce to 1 byte or 0 byte rounding when joining to or grouping columns of type 'numeric', [#342](https://github.com/Rdatatable/data.table/issues/342). See example in `?setNumericRounding` and NEWS item below for v1.9.2. `getNumericRounding()` returns the current setting.

  10. `X[Y]` now names non-join columns from `i` that have the same name as a column in `x`, with an `i.` prefix for consistency with the `i.` prefix that has been available in `j` for some time. This is now documented.

  11. For a keyed table `X` where the key columns are not at the beginning in order, `X[Y]` now retains the original order of columns in X rather than moving the join columns to the beginning of the result.

  12. It is no longer an error to assign to row 0 or row NA.
    ```R
    DT[0, colA := 1L]             # now does nothing, silently (was error)
    DT[NA, colA := 1L]            # now does nothing, silently (was error)
    DT[c(1, NA, 0, 2), colA:=1L]  # now ignores the NA and 0 silently (was error)
    DT[nrow(DT) + 1, colA := 1L]  # error (out-of-range) as before
    ```
    This is for convenience to avoid the need for a switch in user code that evals various `i` conditions in a loop passing in `i` as an integer vector which may containing `0` or `NA`.

  13. A new function `setorder` is now implemented which uses data.table's internal fast order to reorder rows *by reference*. It returns the result invisibly (like `setkey`) that allows for compound statements; e.g., `setorder(DT, a, -b)[, cumsum(c), by=list(a,b)]`. Check `?setorder` for more info.

  14. `DT[order(x, -y)]` is now by default optimised to use data.table's internal fast order as `DT[forder(DT, x, -y)]`. It can be turned off by setting `datatable.optimize` to < 1L or just calling `base:::order` explicitly. It results in 20x speedup on data.table of 10 million rows with 2 integer columns, for example. To order character vectors in descending order it's sufficient to do `DT[order(x, -y)]` as opposed to `DT[order(x, -xtfrm(y))]` in base. This closes [#603](https://github.com/Rdatatable/data.table/issues/603).
     
  15. `mult="all"` -vs- `mult="first"|"last"` now return consistent types and columns, [#340](https://github.com/Rdatatable/data.table/issues/340). Thanks to Michele Carriero for highlighting.

  16. `duplicated.data.table` and `unique.data.table` gains `fromLast = TRUE/FALSE` argument, similar to base. Default value is FALSE. Closes [#347](https://github.com/Rdatatable/data.table/issues/347).

  17. `anyDuplicated.data.table` is now implemented. Closes [#350](https://github.com/Rdatatable/data.table/issues/350). Thanks to M C (bluemagister) for reporting.

  18. Complex j-expressions of the form `DT[, c(..., lapply(.SD, fun)), by=grp]`are now optimised as long as `.SD` is of the form `lapply(.SD, fun)` or `.SD`, `.SD[1]` or `.SD[1L]`. This resolves [#370](https://github.com/Rdatatable/data.table/issues/370). Thanks to Sam Steingold for reporting. 
      This also completes the first two task lists in [#735](https://github.com/Rdatatable/data.table/issues/735).
    ```R
    ## example:
    DT[, c(.I, lapply(.SD, sum), mean(x), lapply(.SD, log)), by=grp]
    ## is optimised to
    DT[, list(.I, x=sum(x), y=sum(y), ..., mean(x), log(x), log(y), ...), by=grp]
    ## and now... these variations are also optimised internally for speed
    DT[, c(..., .SD, lapply(.SD, sum), ...), by=grp]
    DT[, c(..., .SD[1], lapply(.SD, sum), ...), by=grp]
    DT[, .SD, by=grp]
    DT[, c(.SD), by=grp]
    DT[, .SD[1], by=grp] # Note: but not yet DT[, .SD[1,], by=grp]
    DT[, c(.SD[1]), by=grp]
    DT[, head(.SD, 1), by=grp] # Note: but not yet DT[, head(.SD, -1), by=grp]
    # but not yet optimised
    DT[, c(.SD[a], .SD[x>1], lapply(.SD, sum)), by=grp] # where 'a' is, say, a numeric or a data.table, and also for expressions like x>1
    ```
    The underlying message is that `.SD` is being slowly optimised internally wherever possible, for speed, without compromising in the nice readable syntax it provides.

  19. `setDT` gains `keep.rownames = TRUE/FALSE` argument, which works only on `data.frame`s. TRUE retains the data.frame's row names as a new column named `rn`.

  20. The output of `tables()` now includes `NCOL`. Thanks to @dnlbrky for the suggestion.

  21. `DT[, LHS := RHS]` (or its equivalent in `set`) now provides a warning and returns `DT` as it was, instead of an error, when `length(LHS) = 0L`, [#343](https://github.com/Rdatatable/data.table/issues/343). For example:
    ```R
    DT[, grep("^b", names(DT)) := NULL] # where no columns start with b
    # warns now and returns DT instead of error
    ```

  22. GForce now is also optimised for j-expression with `.N`. Closes [#334](https://github.com/Rdatatable/data.table/issues/334) and part of [#523](https://github.com/Rdatatable/data.table/issues/523).
    ```R
    DT[, list(.N, mean(y), sum(y)), by=x] # 1.9.2 - doesn't know to use GForce - will be (relatively) slower
    DT[, list(.N, mean(y), sum(y)), by=x] # 1.9.3+ - will use GForce.
    ```

  23. `setDF` is now implemented. It accepts a data.table and converts it to data.frame by reference, [#338](https://github.com/Rdatatable/data.table/issues/338). Thanks to canneff for the discussion [here](http://r.789695.n4.nabble.com/Is-there-any-overhead-to-converting-back-and-forth-from-a-data-table-to-a-data-frame-td4688332.html) on data.table mailing list.

  24. `.I` gets named as `I` (instead of `.I`) wherever possible, similar to `.N`, [#344](https://github.com/Rdatatable/data.table/issues/344).
  
  25. `setkey` on `.SD` is now an error, rather than warnings for each group about rebuilding the key. The new error is similar to when attempting to use `:=` in a `.SD` subquery: `".SD is locked. Using set*() functions on .SD is reserved for possible future use; a tortuously flexible way to modify the original data by group."`  Thanks to Ron Hylton for highlighting the issue on datatable-help [here](http://r.789695.n4.nabble.com/data-table-is-asking-for-help-tp4692080.html).
  
  26. Looping calls to `unique(DT)` such as in `DT[,unique(.SD),by=group]` is now faster by avoiding internal overhead of calling `[.data.table`. Thanks again to Ron Hylton for highlighting in the [same thread](http://r.789695.n4.nabble.com/data-table-is-asking-for-help-tp4692080.html). His example is reduced from 28 sec to 9 sec, with identical results.
  
  27. Following `gsum` and `gmean`, now `gmin` and `gmax` from GForce are also implemented. Closes part of [#523](https://github.com/Rdatatable/data.table/issues/523). Benchmarks are also provided.
    ```R
    DT[, list(sum(x), min(y), max(z), .N), by=...] # runs by default using GForce
    ```
    
  28. `setorder()` and `DT[order(.)]` handles `integer64` type in descending order as well. Closes [#703](https://github.com/Rdatatable/data.table/issues/703).
  
  29. `setorder()` and `setorderv()` gain `na.last = TRUE/FALSE`. Closes [#706](https://github.com/Rdatatable/data.table/issues/706).

  30. `.N` is now available in `i`, [FR#724](https://github.com/Rdatatable/data.table/issues/724). Thanks to newbie indirectly [here](http://stackoverflow.com/a/24649115/403310) and Farrel directly [here](http://stackoverflow.com/questions/24685421/how-do-you-extract-a-few-random-rows-from-a-data-table-on-the-fly).

  31. `by=.EACHI` is now implemented for *not-joins* as well. Closes [#604](https://github.com/Rdatatable/data.table/issues/604). Thanks to Garrett See for filing the FR. As an example:
    ```R
    DT = data.table(x=c(1,1,1,1,2,2,3,4,4,4), y=1:10, key="x")
    DT[!J(c(1,4)), sum(y), by=.EACHI] # is equivalent to DT[J(c(2,3)), sum(y), by=.EACHI]
    ```


#### BUG FIXES

  
  1.  When joining to fewer columns than the key has, using one of the later key columns explicitly in j repeated the first value. A problem introduced by v1.9.2 and not caught bythe 1,220 tests, or tests in 37 dependent packages. Test added. Many thanks to Michele Carriero for reporting.
    ```R
    DT = data.table(a=1:2, b=letters[1:6], key="a,b")    # keyed by a and b
    DT[.(1), list(b,...)]    # correct result again (joining just to a not b but using b)
    ```
    
  2.  `setkey` works again when a non-key column is type list (e.g. each cell can itself be a vector), [#54](https://github.com/Rdatatable/data.table/issues/54). Test added. Thanks to James Sams, Michael Nelson and Musx [for the reproducible examples](http://stackoverflow.com/questions/22186798/r-data-table-1-9-2-issue-on-setkey).

  3.  The warning "internal TRUE value has been modified" with recently released R 3.1 when grouping a table containing a logical column *and* where all groups are just 1 row is now fixed and tests added. Thanks to James Sams for the reproducible example. The warning is issued by R and we have asked if it can be upgraded to error (UPDATE: change now made for R 3.1.1 thanks to Luke Tierney).

  4.  `data.table(list())`, `data.table(data.table())` and `data.table(data.frame())` now return a null data.table (no columns) rather than one empty column, [#48](https://github.com/Rdatatable/data.table/issues/48). Test added. Thanks to Shubh Bansal for reporting.

  5.  `unique(<NULL data.table>)` now returns a null data.table, [#44](https://github.com/Rdatatable/data.table/issues/44). Thanks to agstudy for reporting.

  6.  `data.table()` converted POSIXlt to POSIXct, consistent with `base:::data.frame()`, but now also provides a helpful warning instead of coercing silently, [#59](https://github.com/Rdatatable/data.table/issues/59). Thanks to Brodie Gaslam, Patrick and Ragy Isaac for reporting [here](http://stackoverflow.com/questions/21487614/error-creating-r-data-table-with-date-time-posixlt) and [here](http://stackoverflow.com/questions/21320215/converting-from-data-frame-to-data-table-i-get-an-error-with-head).

  7.  If another class inherits from data.table; e.g. `class(DT) == c("UserClass","data.table","data.frame")` then `DT[...]` now retains `UserClass` in the result. Thanks to Daniel Krizian for reporting, [#64](https://github.com/Rdatatable/data.table/issues/44). Test added.

  8.  An error `object '<name>' not found` could occur in some circumstances, particularly after a previous error. [Reported on SO](http://stackoverflow.com/questions/22128047/how-to-avoid-weird-umlaute-error-when-using-data-table) with non-ASCII characters in a column name, a red herring we hope since non-ASCII characters are fully supported in data.table including in column names. Fix implemented and tests added.

  9.  Column order was reversed in some cases by `as.data.table.table()`, [#43](https://github.com/Rdatatable/data.table/issues/43). Test added. Thanks to Benjamin Barnes for reporting.
     
  10.  `DT[, !"missingcol", with=FALSE]` now returns `DT` (rather than a NULL data.table) with warning that "missingcol" is not present.

  11.  `DT[,y := y * eval(parse(text="1*2"))]` resulted in error unless `eval()` was wrapped with paranthesis. That is, `DT[,y := y * (eval(parse(text="1*2")))]`, **#5423**. Thanks to Wet Feet for reporting and to Simon O'Hanlon for identifying the issue [here on SO](http://stackoverflow.com/questions/22375404/unable-to-use-evalparse-in-data-table-function/22375557#22375557).

  12.  Using `by` columns with attributes (ex: factor, Date) in `j` did not retain the attributes, also in case of `:=`. This was partially a regression from an earlier fix ([#155](https://github.com/Rdatatable/data.table/issues/155)) due to recent changes for R3.1.0. Now fixed and clearer tests added. Thanks to Christophe Dervieux for reporting and to Adam B for reporting [here on SO](http://stackoverflow.com/questions/22536586/by-seems-to-not-retain-attribute-of-date-type-columns-in-data-table-possibl). Closes [#36](https://github.com/Rdatatable/data.table/issues/36).

  13.  `.BY` special variable did not retain names of the grouping columns which resulted in not being able to access `.BY$grpcol` in `j`. Ex: `DT[, .BY$x, by=x]`. This is now fixed. Closes **#5415**. Thanks to Stephane Vernede for the bug report.

  14.  Fixed another issue with `eval(parse(...))` in `j` along with assignment by reference `:=`. Closes [#30](https://github.com/Rdatatable/data.table/issues/30). Thanks to Michele Carriero for reporting. 

  15.  `get()` in `j` did not see `i`'s columns when `i` is a data.table which lead to errors while doing operations like: `DT1[DT2, list(get('c'))]`. Now, use of `get` makes *all* x's and i's columns visible (fetches all columns). Still, as the verbose message states, using `.SDcols` or `eval(macro)` would be able to select just the columns used, which is better for efficiency. Closes [#34](https://github.com/Rdatatable/data.table/issues/34). Thanks to Eddi for reporting.

  16.  Fixed an edge case with `unique` and `duplicated`, which on empty data.tables returned a 1-row data.table with all NAs. Closes [#28](https://github.com/Rdatatable/data.table/issues/28). Thanks to Shubh Bansal for reporting.

  17.  `dcast.data.table` resuled in error (because function `CJ()` was not visible) in packages that "import" data.table. This did not happen if the package "depends" on data.table. Closes bug [#31](https://github.com/Rdatatable/data.table/issues/31). Thanks to K Davis for the excellent report. 

  18.  `merge(x, y, all=TRUE)` error when `x` is empty data.table is now fixed. Closes [#24](https://github.com/Rdatatable/data.table/issues/24). Thanks to Garrett See for filing the report.

  19.  Implementing #5249 closes bug [#26](https://github.com/Rdatatable/data.table/issues/26), a case where rbind gave error when binding with empty data.tables. Thanks to Roger for [reporting on SO](http://stackoverflow.com/q/23216033/559784).

  20.  Fixed a segfault during grouping with assignment by reference, ex: `DT[, LHS := RHS, by=.]`, where length(RHS) > group size (.N). Closes [#25](https://github.com/Rdatatable/data.table/issues/25). Thanks to Zachary Long for reporting on datatable-help mailing list.

  21.  Consistent subset rules on datat.tables with duplicate columns. In short, if indices are directly provided, 'j', or in .SDcols, then just those columns are either returned (or deleted if you provide -.SDcols or !j). If instead, column names are given and there are more than one occurrence of that column, then it's hard to decide which to keep and which to remove on a subset. Therefore, to remove, all occurrences of that column are removed, and to keep, always the first column is returned each time. Also closes [#22](https://github.com/Rdatatable/data.table/issues/22) and [#86](https://github.com/Rdatatable/data.table/issues/86).

       Note that using `by=` to aggregate on duplicate columns may not give intended result still, as it may not operate on the proper column.

  22.  When DT is empty, `DT[, newcol:=max(b), by=a]` now properly adds the column, [#49](https://github.com/Rdatatable/data.table/issues/49). Thanks to Shubh bansal for filing the report.

  23.  When `j` evaluates to `integer(0)/character(0)`, `DT[, j, with=FALSE]` resulted in error, [#21](https://github.com/Rdatatable/data.table/issues/21). Thanks indirectly to Malcolm Cook for [#52](https://github.com/Rdatatable/data.table/issues/52), through which this (recent) regression (from 1.9.3) was found.

  24.  `print(DT)` now respects `digits` argument on list type columns, [#37](https://github.com/Rdatatable/data.table/issues/37). Thanks to Frank for the discussion on the mailing list and to Matthew Beckers for filing the bug report.

  25.  FR # 2551 implemented leniance in warning messages when columns are coerced with `DT[, LHS := RHS]`, when `length(RHS)==1`. But this was very lenient; e.g., `DT[, a := "bla"]`, where `a` is a logical column should get a warning. This is now fixed such that only very obvious cases coerces silently; e.g., `DT[, a := 1]` where `a` is `integer`. Closes [#35](https://github.com/Rdatatable/data.table/issues/35). Thanks to Michele Carriero and John Laing for reporting.

  26.  `dcast.data.table` provides better error message when `fun.aggregate` is specified but it returns length != 1. Closes [#693](https://github.com/Rdatatable/data.table/issues/693). Thanks to Trevor Alexander for reporting [here on SO](http://stackoverflow.com/questions/24152733/undocumented-error-in-dcast-data-table).

  27.  `dcast.data.table` tries to preserve attributes whereever possible, except when `value.var` is a `factor` (or ordered factor). For `factor` types, the casted columns will be coerced to type `character` thereby losing the `levels` attribute. Closes [#688](https://github.com/Rdatatable/data.table/issues/688). Thanks to juancentro for reporting.

  28.  `melt` now returns friendly error when `meaure.vars` are not in data instead of segfault. Closes [#699](https://github.com/Rdatatable/data.table/issues/688). Thanks to vsalmendra for [this post on SO](http://stackoverflow.com/q/24326797/559784) and the subsequent bug report.

  29.  `DT[, list(m1 = eval(expr1), m2=eval(expr2)), by=val]` where `expr1` and `expr2` are constructed using `parse(text=.)` now works instead of resulting in error. Closes [#472](https://github.com/Rdatatable/data.table/issues/472). Thanks to Benjamin Barnes for reporting with a nice reproducible example.

  30.  A join of the form `X[Y, roll=TRUE, nomatch=0L]` where some of Y's key columns occur more than once (duplicated keys) might at times return incorrect join. This was introduced only in 1.9.2 and is fixed now. Closes [#700](https://github.com/Rdatatable/data.table/issues/472). Thanks to Michael Smith for the very nice reproducible example and nice spotting of such a tricky case.

  31.  Fixed an edge case in `DT[order(.)]` internal optimisation to be consistent with base. Closes [#696](https://github.com/Rdatatable/data.table/issues/696). Thanks to Michael Smith and Garrett See for reporting.

  32.  `DT[, list(list(.)), by=.]` and `DT[, col := list(list(.)), by=.]` now return correct results in R >= 3.1.0. The bug was due to a welcome change in R 3.1.0 where `list(.)` no longer copies. Closes [#481](https://github.com/Rdatatable/data.table/issues/481). Also thanks to KrishnaPG for filing [#728](https://github.com/Rdatatable/data.table/issues/728).

  33.  `dcast.data.table` handles `fun.aggregate` argument properly when called from within a function that accepts `fun.aggregate` argument and passes to `dcast.data.table()`. Closes [#713](https://github.com/Rdatatable/data.table/issues/713). Thanks to mathematicalcoffee for reporting [here](http://stackoverflow.com/q/24542976/559784) on SO.

  34.  `dcast.data.table` now returns a friendly error when fun.aggregate value for missing combinations is 0-length, and 'fill' argument is not provided. Closes [#715](https://github.com/Rdatatable/data.table/issues/715)

  35.  `rbind/rbindlist` binds in the same order of occurrence also when binding tables with duplicate names along with 'fill=TRUE' (previously, it grouped all duplicate columns together). This was the underlying reason for [#725](https://github.com/Rdatatable/data.table/issues/715). Thanks to Stefan Fritsch for the report with a nice reproducible example and discussion.

  36.  `setDT` now provides a friendly error when attempted to change a variable to data.table by reference whose binding is locked (usually when the variable is within a package, ex: CO2). Closes [#475](https://github.com/Rdatatable/data.table/issues/475). Thanks to David Arenburg for filing the report [here](http://stackoverflow.com/questions/23361080/error-in-setdt-from-data-table-package) on SO.

  37.  `X[!Y]` where `X` and `Y` are both data.tables ignores 'allow.cartesian' argument, and rightly so because a not-join (or anti-join) cannot exceed nrow(x). Thanks to @fedyakov for spotting this. Closes [#698](https://github.com/Rdatatable/data.table/issues/698).

  38.  `as.data.table.matrix` does not convert strings to factors by default. `data.table` likes and prefers using character vectors to factors. Closes [#745](https://github.com/Rdatatable/data.table/issues/698). Thanks to @fpinter for reporting the issue on the github issue tracker and to vijay for reporting [here](http://stackoverflow.com/questions/17691050/data-table-still-converts-strings-to-factors) on SO.

  39.  Joins of the form `x[y[z]]` resulted in duplicate names when all `x`, `y` and `z` had the same column names as non-key columns. This is now fixed. Closes [#471](https://github.com/Rdatatable/data.table/issues/471). Thanks to Christian Sigg for the nice reproducible example.

  40. `DT[where, someCol:=NULL]` is now an error that `i` is provided since it makes no sense to delete a column for only a subset of rows. Closes [#506](https://github.com/Rdatatable/data.table/issues/506).

  41. `forder` did not identify `-0` as `0` for numeric types. This is fixed now. Thanks to @arcosdium for nice minimal example. Closes [#743](https://github.com/Rdatatable/data.table/issues/743).

  42. Segfault on joins of the form `X[Y, c(..), by=.EACHI]` is now fixed. Closes [#744](https://github.com/Rdatatable/data.table/issues/744). Thanks to @nigmastar (Michele Carriero) for the excellent minimal example. 

  43. Subset on data.table using `lapply` of the form `lapply(L, "[", Time == 3L)` works now without error due to `[.data.frame` redirection. Closes [#500](https://github.com/Rdatatable/data.table/issues/500). Thanks to Garrett See for reporting.

  44. `id.vars` and `measure.vars` default value of `NULL` was removed to be consistent in behaviour with `reshape2:::melt.data.frame`. Closes [#780](https://github.com/Rdatatable/data.table/issues/780). Thanks to @dardesta for reporting.

  45. Grouping using external variables on keyed data.tables did not return correct results at times. Thanks to @colinfang for reporting. Closes [#762](https://github.com/Rdatatable/data.table/issues/762).

#### NOTES

  1.  Reminder: using `rolltolast` still works but since v1.9.2 now issues the following warning:
     > 'rolltolast' has been marked 'deprecated' in ?data.table since v1.8.8 on CRAN 3 Mar 2013, see NEWS. Please change to the more flexible 'rollends' instead. 'rolltolast' will be removed in the next version."

  2.  Using `with=FALSE` with `:=` is now deprecated in all cases, given that wrapping the LHS of `:=` with parentheses has been preferred for some time.
    ```R
    colVar = "col1"
    DT[, colVar:=1, with=FALSE]                   # deprecated, still works silently as before
    DT[, (colVar):=1]                             # please change to this
    DT[, c("col1","col2"):=1]                     # no change
    DT[, 2:4 := 1]                                # no change
    DT[, c("col1","col2"):=list(sum(a),mean(b)]   # no change
    DT[, `:=`(...), by=...]                       # no change
    ```
    The next release will issue a warning when `with=FALSE` is used with `:=`.

  3.  `?duplicated.data.table` explained that `by=NULL` or `by=FALSE` would use all columns, however `by=FALSE` resulted in error. `by=FALSE` is removed from help and `duplicated` returns an error when `by=TRUE/FALSE` now. Closes [#38](https://github.com/Rdatatable/data.table/issues/38).
     
  4.  More info about distinguishing small numbers from 0.0 in v1.9.2+ is [here](http://stackoverflow.com/questions/22290544/grouping-very-small-numbers-e-g-1e-28-and-0-0-in-data-table-v1-8-10-vs-v1-9-2).

  5.  `?dcast.data.table` now explains how the names are generated for the columns that are being casted. Closes **#5676**.
  
  6.  `dcast.data.table(dt, a ~ ... + b)` now generates the column names with values from `b` coming last. Closes **#5675**.

  7.  Added `x[order(.)]` internal optimisation, and how to go back to `base:::order(.)` if one wants to sort by session locale to 
     `?setorder` (with alias `?order` and `?forder`). Closes [#478](https://github.com/Rdatatable/data.table/issues/478) and 
     also [#704](https://github.com/Rdatatable/data.table/issues/704). Thanks to Christian Wolf for the report.

  8.  Added tests (1351.1 and 1351.2) to catch any future regressions on particular case of binary search based subset reported [here](http://stackoverflow.com/q/24729001/559784) on SO. Thanks to Scott for the post. The regression was contained to v1.9.2 AFAICT. Closes [#734](https://github.com/Rdatatable/data.table/issues/704).

  9.  Added an `.onUnload` method to unload `data.table`'s shared object properly. Since the name of the shared object is 'datatable.so' and not 'data.table.so', 'detach' fails to unload correctly. This was the reason for the issue reported [here](http://stackoverflow.com/questions/23498804/load-detach-re-load-anomaly) on SO. Closes [#474](https://github.com/Rdatatable/data.table/issues/474). Thanks to Matthew Plourde for reporting.

  10.  Updated `BugReports` link in DESCRIPTION. Thanks to @chrsigg for reporting. Closes [#754](https://github.com/Rdatatable/data.table/issues/754).

  11. Added `shiny`, `rmarkdown` and `knitr` to the data.table whitelist. Packages which take user code as input and run it in their own environment (so do not `Depend` or `Import` `data.table` themselves) either need to be added here, or they can define a variable `.datatable.aware <- TRUE` in their namepace, so that data.table can work correctly in those packages. Users can also add to `data.table`'s whitelist themselves using `assignInNamespace()` but these additions upstream remove the need to do that for these packages.

  12. Clarified `with=FALSE` as suggested in [#513](https://github.com/Rdatatable/data.table/issues/513).

  13. Clarified `.I` in `?data.table`. Closes [#510](https://github.com/Rdatatable/data.table/issues/510). Thanks to Gabor for reporting.

  14. Moved `?copy` to its own help page, and documented that `dt_names <- copy(names(DT))` is necessary for `dt_names` to be not modified by reference as a result of updating `DT` by reference (e.g. adding a new column by reference). Closes [#512](https://github.com/Rdatatable/data.table/issues/512). Thanks to Zach for [this SO question](http://stackoverflow.com/q/15913417/559784) and user1971988 for [this SO question](http://stackoverflow.com/q/18662715/559784).
  
  15. `address(x)` doesn't increment `NAM()` value when `x` is a vector. Using the object as argument to a non-primitive function is sufficient to increment its reference. Closes #824. Thanks to @tarakc02 for the [question on twitter](https://twitter.com/tarakc02/status/513796515026837504) and hint from Hadley.
  
---

### Changes in v1.9.2 (on CRAN 27 Feb 2014)

#### NEW FEATURES

  1.  Fast methods of `reshape2`'s `melt` and `dcast` have been implemented for `data.table`, **FR #2627**. Most settings are identical to `reshape2`, see `?melt.data.table.`
    > `melt`: 10 million rows and 5 columns, 61.3 seconds reduced to 1.2 seconds.  
    > `dcast`: 1 million rows and 4 columns, 192 seconds reduced to 3.6 seconds.  
     
      * `melt.data.table` is also capable of melting on columns of type `list`.
      * `melt.data.table` gains `variable.factor` and `value.factor` which by default are TRUE and FALSE respectively for compatibility with `reshape2`. This allows for directly controlling the output type of "variable" and "value" columns (as factors or not).
      * `melt.data.table`'s `na.rm = TRUE` parameter is optimised to remove NAs directly during melt and therefore avoids the overhead of subsetting using `!is.na` afterwards on the molten data. 
      * except for `margins` argument from `reshape2:::dcast`, all features of dcast are intact. `dcast.data.table` can also accept `value.var` columns of type list.
    
    > Reminder of Cologne (Dec 2013) presentation **slide 32** : ["Why not submit a dcast pull request to reshape2?"](https://github.com/Rdatatable/data.table/wiki/talks/CologneR_2013.pdf).
  
  2.  Joins scale better as the number of rows increases. The binary merge used to start on row 1 of i; it now starts on the middle row of i. Many thanks to Mike Crowe for the suggestion. This has been done within column so scales much better as the number of join columns increase, too. 

    > Reminder: bmerge allows the rolling join feature: forwards, backwards, limited and nearest.  

  3.  Sorting (`setkey` and ad-hoc `by=`) is faster and scales better on randomly ordered data and now also adapts to almost sorted data. The remaining comparison sorts have been removed. We use a combination of counting sort and forwards radix (MSD) for all types including double, character and integers with range>100,000; forwards not backwards through columns. This was inspired by [Terdiman](http://codercorner.com/RadixSortRevisited.htm) and [Herf's](http://stereopsis.com/radix.html) (LSD) radix approach for floating point :

  4.  `unique` and `duplicated` methods for `data.table` are significantly faster especially for type numeric (i.e. double), and type integer where range > 100,000 or contains negatives.
     
  5.  `NA`, `NaN`, `+Inf` and `-Inf` are now considered distinct values, may be in keys, can be joined to and can be grouped. `data.table` defines: `NA` < `NaN` < `-Inf`. Thanks to Martin Liberts for the suggestions, #4684, #4815 and #4883. 
  
  6.  Numeric data is still joined and grouped within tolerance as before but instead of tolerance being `sqrt(.Machine$double.eps) == 1.490116e-08` (the same as `base::all.equal`'s default) the significand is now rounded to the last 2 bytes, apx 11 s.f. This is more appropriate for large (1.23e20) and small (1.23e-20) numerics and is faster via a simple bit twiddle. A few functions provided a 'tolerance' argument but this wasn't being passed through so has been removed. We aim to add a global option (e.g. 2, 1 or 0 byte rounding) in a future release.
     
  7.  New optimization: **GForce**. Rather than grouping the data, the group locations are passed into grouped versions of sum and mean (`gsum` and `gmean`) which then compute the result for all groups in a single sequential pass through the column for cache efficiency. Further, since the g* function is called just once, we don't need to find ways to speed up calling sum or mean repetitively for each group. Plan is to add `gmin`, `gmax`, `gsd`, `gprod`, `gwhich.min` and `gwhich.max`. Examples where GForce applies now:
    ```R
    DT[,sum(x,na.rm=),by=...]                       # yes
    DT[,list(sum(x,na.rm=),mean(y,na.rm=)),by=...]  # yes
    DT[,lapply(.SD,sum,na.rm=),by=...]              # yes
    DT[,list(sum(x),min(y)),by=...]                 # no. gmin not yet available, only sum and mean so far.
    ```
    GForce is a level 2 optimization. To turn it off: `options(datatable.optimize=1)`. Reminder: to see the optimizations and other info, set `verbose=TRUE`

  8.  fread's `integer64` argument implemented. Allows reading of `integer64` data as 'double' or 'character' instead of `bit64::integer64` (which remains the default as before). Thanks to Chris Neff for the suggestion. The default can be changed globally; e.g, `options(datatable.integer64="character")`
     
  9.  fread's `drop`, `select` and `NULL` in `colClasses` are implemented. To drop or select columns by name or by number. See examples in `?fread`.
     
  10.  fread now detects `T`, `F`, `True`, `False`, `TRUE` and `FALSE` as type logical, consistent with `read.csv`, #4766. Thanks to Adam November for highlighting.
  
  11.  fread now accepts quotes (both `'` and `"`) in the middle of fields, whether the field starts with `"` or not, rather than the 'unbalanced quotes' error, #2694. Thanks to baidao for reporting. It was known and documented at the top of `?fread` (now removed). If a field starts with `"` it must end with `"` (necessary to include the field separator itself in the field contents). Embedded quotes can be in column names, too. Newlines (`\n`) still can't be in quoted fields or quoted column names, yet.
     
  12.  fread gains `showProgress`, default TRUE. The global option is `datatable.showProgress`.
     
  13.  `fread("1.46761e-313\n")` detected the **ERANGE** error, so read as `character`. It now reads as numeric but with a detailed warning. Thanks to Heather Turner for the detailed report, #4879.
     
  14.  fread now understand system commands; e.g., `fread("grep blah file.txt")`.

  15.  `as.data.table` method for `table()` implemented, #4848. Thanks to Frank Pinter for suggesting [here on SO](http://stackoverflow.com/questions/18390947/data-table-of-table-is-very-different-from-data-frame-of-table).
  
  16.  `as.data.table` methods added for integer, numeric, character, logical, factor, ordered and Date.
	 
  17.  `DT[i,:=,]` now accepts negative indices in `i`. Thanks to Eduard Antonyan. See also bug fix #2697.

  18.  `set()` is now able to add new columns by reference, #2077.
    ```R
    DT[3:5, newCol := 5L]
    set(DT, i=3:5, j="newCol", 5L)   # same
    ```

  19.  eval will now be evaluated anywhere in a `j`-expression as long as it has just one argument, #4677. Will still need to use `.SD` as environment in complex cases. Also fixes bug [here on SO](http://stackoverflow.com/a/19054962/817778).

  20.  `!` at the head of the expression will no longer trigger a not-join if the expression is logical, #4650. Thanks to Arunkumar Srinivasan for reporting.

  21.  `rbindlist` now chooses the highest type per column, not the first, #2456. Up-conversion follows R defaults, with the addition of factors being the highest type. Also fixes #4981 for the specific case of `NA`'s.

  22.  `cbind(x,y,z,...)` now creates a data.table if `x` isn't a `data.table` but `y` or `z` is, unless `x` is a `data.frame` in which case a `data.frame` is returned (use `data.table(DF,DT)` instead for that). 
  
  23.  `cbind(x,y,z,...)` and `data.table(x,y,z,...)` now retain keys of any `data.table` inputs directly (no sort needed, for speed). The result's key is `c(key(x), key(y), key(z), ...)`, provided, that the data.table inputs that have keys are not recycled and there are no ambiguities (i.e. duplicates) in column names.

  24.  `rbind/rbindlist` will preserve ordered factors if it's possible to do so; i.e., if a compatible global order exists, #4856 & #5019. Otherwise the result will be a `factor` and a *warning*.

  25.  `rbind` now has a `fill` argument, #4790. When `fill=TRUE` it will behave in a manner similar to plyr's `rbind.fill`. This option is incompatible with `use.names=FALSE`. Thanks to Arunkumar Srinivasan for the base code.

  26.  `rbind` now relies exclusively on `rbindlist` to bind `data.tables` together. This makes rbind'ing factors faster, #2115.

  27.  `DT[, as.factor('x'), with=FALSE]` where `x` is a column in `DT` is now equivalent to `DT[, "x", with=FALSE]` instead of ending up with an error, #4867. Thanks to tresbot for reporting [here on SO](http://stackoverflow.com/questions/18525976/converting-multiple-data-table-columns-to-factors-in-r).

  28.  `format.data.table` now understands 'formula' and displays embedded formulas as expected, FR #2591.

  29.  `{}` around `:=` in `j` now obtain desired result, but with a warning #2496. Now, 
    ```R
    DT[, { `:=`(...)}]             # now works
    DT[, {`:=`(...)}, by=(...)]    # now works
    ```
    Thanks to Alex for reporting [here on SO](http://stackoverflow.com/questions/14541959/expression-syntax-for-data-table-in-r).

  30.  `x[J(2), a]`, where `a` is the key column sees `a` in `j`, #2693 and FAQ 2.8. Also, `x[J(2)]` automatically names the columns from `i` using the key columns of `x`. In cases where the key columns of `x` and `i` are identical, i's columns can be referred to by using `i.name`; e.g., `x[J(2), i.a]`. Thanks to mnel and Gabor for the discussion [here](http://r.789695.n4.nabble.com/Problem-with-FAQ-2-8-tt4668878.html).

  31.  `print.data.table` gains `row.names`, default=TRUE. When FALSE, the row names (along with the :) are not printed, #5020. Thanks to Frank Erickson.

  32.  `.SDcols` now is also able to de-select columns. This works both with column names and column numbers.
    ```R
    DT[, lapply(.SD,...), by=..., .SDcols=-c(1,3)]       # .SD all but columns 1 and 3
    DT[, lapply(.SD,...), by=..., .SDcols=-c("x", "z")]  # .SD all but columns 'x' and 'z'
    DT[..., .SDcols=c(1, -3)]           # can't mix signs, error
    DT[, .SD, .SDcols=c("x", -"z")]     # can't mix signs, error
    ```
    Thanks to Tonny Peterson for filing FR #4979.

  33.  `as.data.table.list` now issues a warning for those items/columns that result in a remainder due to recycling, #4813. `data.table()` also now issues a warning (instead of an error previously) when recycling leaves a remainder; e.g., `data.table(x=1:2, y=1:3)`.

  34.  `:=` now coerces without warning when precision is not lost and `length(RHS) == 1`, #2551.
    ```R
    DT = data.table(x=1:2, y=c(TRUE, FALSE))
    DT[1, x:=1]   # ok, now silent
    DT[1, y:=0]   # ok, now silent
    DT[1, y:=0L]  # ok, now silent
    ```

  35.  `as.data.table.*(x, keep.rownames=TRUE)`, where `x` is a named vector now adds names of `x` into a new column with default name `rn`. Thanks to Garrett See for FR #2356.

  36.  `X[Y, col:=value]` when no match exists in the join is now caught early and X is simply returned. Also a message when `datatable.verbose` is TRUE is provided. In addition, if `col` is an existing column, since no update actually takes place, the key is now retained. Thanks to Frank Erickson for suggesting, #4996.

  37.  New function `setDT()` takes a `list` (named and/or unnamed) or `data.frame` and changes its type by reference to `data.table`, *without any copy*. It also has a logical argument `giveNames` which is used for a list inputs. See `?setDT` examples for more. Based on [this FR on SO](http://stackoverflow.com/questions/20345022/convert-a-data-frame-to-a-data-table-without-copy/20346697#20346697).
     
  38.  `setnames(DT,"oldname","newname")` no longer complains about any duplicated column names in `DT` so long as oldname is unique and unambiguous. Thanks to Wet Feet for highlighting [here on SO](http://stackoverflow.com/questions/20942905/ignore-safety-check-when-using-setnames).

  39.  `last(x)` where `length(x)=0` now returns 'x' instead of an error, #5152. Thanks to Garrett See for reporting.

  40.  `as.ITime.character` no longer complains when given vector input, and will accept mixed format time entries; e.g., c("12:00", "13:12:25")
     
  41.  Key is now retained in `NA` subsets; e.g.,
    ```R
    DT = data.table(a=1:3,b=4:6,key="a")
    DT[NA]   # 1-row of NA now keyed by 'a'
    DT[5]    # 1-row of NA now keyed by 'a'
    DT[2:4]  # not keyed as before because NA (last row of result) sorts first in keyed data.table
    ```

  42.  Each column in the result for each group has always been recycled (if necessary) to match the longest column in that group's result. If it doesn't recycle exactly, though, it was caught gracefully as an error. Now, it is recycled, with remainder with warning.
    ```R  
    DT = data.table(a=1:2,b=1:6)
    DT[, list(b,1:2), by=a]        # now recycles the 1:2 with warning to length 3
    ```

#### BUG FIXES

  1.  Long outstanding (usually small) memory leak in grouping fixed, #2648. When the last group is smaller than the largest group, the difference in those sizes was not being released. Also evident in non-trivial aggregations where each group returns a different number of rows. Most users run a grouping
     query once and will never have noticed these, but anyone looping calls to grouping (such as when running in parallel, or benchmarking) may have suffered. Tests added. Thanks to many including vc273 and Y T for reporting [here](http://stackoverflow.com/questions/20349159/memory-leak-in-data-table-grouped-assignment-by-reference) and [here](http://stackoverflow.com/questions/15651515/slow-memory-leak-in-data-table-when-returning-named-lists-in-j-trying-to-reshap) on SO.

  2.  In long running computations where data.table is called many times repetitively the following error could sometimes occur, #2647: *"Internal error: .internal.selfref prot is not itself an extptr"*. Now fixed. Thanks to theEricStone, StevieP and JasonB for (difficult) reproducible examples [here](http://stackoverflow.com/questions/15342227/getting-a-random-internal-selfref-error-in-data-table-for-r).
       
  3.  If `fread` returns a data error (such as no closing quote on a quoted field) it now closes the file first rather than holding a lock open, a Windows only problem.
     Thanks to nigmastar for reporting [here](http://stackoverflow.com/questions/18597123/fread-data-table-locks-files) and Carl Witthoft for the hint. Tests added.
       
  4.  `DT[0,col:=value]` is now a helpful error rather than crash, #2754. Thanks to Ricardo Saporta for reporting. `DT[NA,col:=value]`'s error message has also been improved. Tests added.
     
  5.  Assigning to the same column twice in the same query is now an error rather than a crash in some circumstances; e.g., `DT[,c("B","B"):=NULL]` (delete by reference the same column twice). Thanks to Ricardo (#2751) and matt_k (#2791) for reporting [here](http://stackoverflow.com/questions/16638484/remove-multiple-columns-from-data-table). Tests added.
  
  6.  Crash and/or incorrect aggregate results with negative indexing in `i` is fixed, with a warning when the `abs(negative index) > nrow(DT)`, #2697. Thanks to Eduard Antonyan (eddi) for reporting [here](http://stackoverflow.com/questions/16046696/data-table-bug-causing-a-segfault-in-r). Tests added.
  
  7.  `head()` and `tail()` handle negative `n` values correctly now, #2375. Thanks to Garrett See for reporting. Also it results in an error when `length(n) != 1`. Tests added.
     
  8.  Crash when assigning empty data.table to multiple columns is fixed, #4731. Thanks to Andrew Tinka for reporting. Tests added.
     
  9.  `print(DT, digits=2)` now heeds digits and other parameters, #2535. Thanks to Heather Turner for reporting. Tests added.
     
  10.  `print(data.table(table(1:101)))` is now an 'invalid column' error and suggests `print(as.data.table(table(1:101)))` instead, #4847. Thanks to Frank Pinter for reporting. Test added.

  11.  Crash when grouping by character column where `i` is `integer(0)` is now fixed. It now returns an appropriate empty data.table. This fixes bug #2440. Thanks to Malcolm Cook for reporting. Tests added.

  12.  Grouping when i has value '0' and `length(i) > 1` resulted in crash; it is now fixed. It returns a friendly error instead. This fixes bug #2758. Thanks to Garrett See for reporting. Tests added.

  13.  `:=` failed while subsetting yielded NA and `with=FALSE`, #2445. Thanks to Damian Betebenner for reporting.

  14.  `by=month(date)` gave incorrect results if `key(DT)=="date"`, #2670. Tests added. 
    ```R
    DT[,,by=month(date)]         # now ok if key(DT)=="date"
    DT[,,by=list(month(date))]   # ok before whether or not key(DT)=="date"
    ```
         
  15.  `rbind` and `rbindlist` could crash if input columns themselves had hidden names, #4890 & #4912. Thanks to Chris Neff and Stefan Fritsch for reporting. Tests added.
     
  16.  `data.table()`, `as.data.table()` and other paths to create a data.table now detect and drop hidden names, the root cause of #4890. It was never intended that columns could have hidden names attached.

  17.  Cartesian Join (`allow.cartesian = TRUE`) when both `x` and `i` are keyed and `length(key(x)) > length(key(i))` set resulting key incorrectly. This is now fixed, #2677. Tests added. Thanks to Shir Levkowitz for reporting.

  18.  `:=` (assignment by reference) loses POSIXct or ITime attribute *while grouping* is now fixed, #2531. Tests added. Thanks to stat quant for reporting [here](http://stackoverflow.com/questions/14604820/why-does-this-posixct-or-itime-loses-its-format-attribute) and to Paul Murray for reporting [here](http://stackoverflow.com/questions/15996692/cannot-assign-columns-as-date-by-reference-in-data-table) on SO.

  19.  `chmatch()` didn't always match non-ascii characters, #2538 and #4818. chmatch is used internally so `DT[is.na(päs), päs := 99L]` now works. Thanks to Benjamin Barnes and Stefan Fritsch for reporting. Tests added.

  20.  `unname(DT)` threw an error when `20 < nrow(DT) <= 100`, bug #4934. This is now fixed. Tests added. Thanks to Ricardo Saporta.

  21.  A special case of not-join and logical TRUE, `DT[!TRUE]`, gave an error whereas it should be identical to `DT[FALSE]`. Now fixed and tests added. Thanks once again to Ricardo Saporta for filing #4930.
     
  22.  `X[Y,roll=-Inf,rollends=FALSE]` didn't roll the middle correctly if `Y` was keyed. It was ok if `Y` was unkeyed or rollends left as the default [c(TRUE,FALSE) when roll < 0]. Thanks to user338714 for reporting [here](http://stackoverflow.com/questions/18984179/roll-data-table-with-rollends). Tests added.

  23.  Key is now retained after an order-preserving subset, #295.

  24.  Fixed bug #2584. Now columns that had function names, in particular "list" do not pose problems in `.SD`. Thanks to Zachary Mayer for reporting.

  25.  Fixed bug #4927. Unusual column names in normal quotes, ex: `by=".Col"`, now works as expected in `by`. Thanks to Ricardo Saporta for reporting.

  26.  `setkey` resulted in error when column names contained ",". This is now fixed. Thanks to Corone for reporting [here](http://stackoverflow.com/a/19166273/817778) on SO.

  27.  `rbind` when at least one argument was a data.table, but not the first, returned the rbind'd data.table with key. This is now fixed, #4995. Thanks to Frank Erickson for reporting.
 
  28.  That `.SD` doesn't retain column's class is now fixed (#2530). Thanks to Corone for reporting [here](http://stackoverflow.com/questions/14753411/why-does-data-table-lose-class-definition-in-sd-after-group-by).

  29.  `eval(quote())` returned error when the quoted expression is a not-join, #4994. This is now fixed. Tests added.

  30.  `DT[, lapply(.SD, function(), by=]` did not see columns of DT when optimisation is "on". This is now fixed, #2381. Tests added. Thanks to David F for reporting [here](http://stackoverflow.com/questions/13441868/data-table-and-stratified-means) on SO.

  31.  #4959 - rbind'ing empty data.tables now works

  32.  #5005 - some function expressions were not being correctly evaluated in j-expression. Thanks to Tonny Petersen for reporting.

  33.  Fixed bug #5007, `j` did not see variables declared within a local (function) environment properly. Now, `DT[, lapply(.SD, function(x) fun_const), by=x]` where "fun_const" is a local variable within a function works as expected. Thanks to Ricardo Saporta for catching this and providing a very nice reproducible      example.

  34.  Fixing #5007 also fixes #4957, where `.N` was not visible during `lapply(.SD, function(x) ...)` in `j`. Thanks to juba for noticing it [here](http://stackoverflow.com/questions/19094771/replace-values-in-each-column-based-on-conditions-according-to-groups-by-rows) on SO.
  
  35.  Fixed another case where function expressions were not constructed properly in `j`, while fixing #5007. `DT[, lapply(.SD, function(x) my_const), by=x]` now works as expected instead of ending up in an error.

  36.  Fixed #4990, where `:=` did not generate a recycling warning during `by`, when `length(RHS) < group` size but not an integer multiple of group size. Now, 
    ```R
    DT <- data.table(a=rep(1:2, c(5,2)))
    DT[, b := c(1:2), by=a]
    ``` 
       will generate a warning (here for first group as RHS length (2) is not an integer multiple of group size (=5)). 

  37.  Fixed #5069 where `gdata:::write.fwf` returned an error with data.table.

  38.  Fixed #5098 where construction of `j`-expression with a function with no-argument returned the function definition instead of returning the result from executing the function.

  39.  Fixed #5106 where `DT[, .N, by=y]` where `y` is a vector with `length(y) = nrow(DT)`, but `y` is not a column in `DT`. Thanks to colinfang for reporting.

  40.  Fixed #5104 which popped out as a side-effect of fixing #2531. `:=` while grouping and assigning columns that are factors resulted in wrong results (and the column not being added). This is now fixed. Thanks to Jonathen Owen for reporting.

  41.  Fixed bug #5114 where modifying columns in particular cases resulted in ".SD is locked" error. Thanks to GSee for the bug report.

  42.  Implementing FR #4979 lead to a bug when grouping with .SDcols, where .SDcols argument was variable name. This bug #5190 is now fixed.

  43.  Fixed #5171 - where setting the attribute name to a non-character type resulted in a segfault. Ex: `setattr(x, FALSE, FALSE); x`. Now ends up with a friendly error.
     
  44.  Dependent packages using `cbind` may now *Import* data.table as intended rather than needing to *Depend*. There was a missing `data.table::` prefix on a call to `key()`. Thanks to Maarten-Jan Kallen for reporting.
     
  45.  'chmatch' didn't handle character encodings properly when the string was identical but the encoding were different. For ex: `UTF8` and `Latin1`. This is now fixed (a part of bug #5159). Thanks to Stefan Fritsch for reporting.

  46.  Joins (`X[Y]`) on character columns with different encodings now issue a warning that join may result in unexpected results for those indices with different encodings. That is, when "ä" in X's key column and "ä" in Y's key column are of different encodings, a warning is issued. This takes care of bugs #5266 and other part of #5159 for the moment. Thanks to Stefan Fritsch once again for reporting.

  47.  Fixed #5117 - segfault when `rbindlist` on empty data.tables. Thanks to Garrett See for reporting.

  48.  Fixed a rare segfault that occurred on >250m rows (integer overflow during memory allocation); closes #5305. Thanks to Guenter J. Hitsch for reporting.

  49.  `rbindlist` with at least one factor column along with the presence of at least one empty data.table resulted in segfault (or in linux/mac reported an error related to hash tables). This is now fixed, #5355. Thanks to Trevor Alexander for [reporting on SO](http://stackoverflow.com/questions/21591433/merging-really-not-that-large-data-tables-immediately-results-in-r-being-killed) (and mnel for filing the bug report): 
     
  50.  `CJ()` now orders character vectors in a locale consistent with `setkey`, #5375. Typically this affected whether upper case letters were ordered before lower case letters; they were by `setkey()` but not by `CJ()`. This difference started in v1.8.10 with the change "CJ() is 90% faster...", see NEWS below. Test added and avenues for differences closed off and nailed down, with no loss in performance. Many thanks to Malcolm Hawkes for reporting.

#### THANKS FOR BETA TESTING TO :

  1.  Zach Mayer for a reproducible segfault related to radix sorting character strings longer than 20. Test added.
     
  2.  Simon Biggs for reporting a bug in fread'ing logicals. Test added.
  
  3.  Jakub Szewczyk for reporting that where "." is used in formula interface of `dcast.data.table` along with an aggregate function, it did not result in aggregated result, #5149. Test added.
    ```R
    dcast.data.table(x, a ~ ., mean, value.var="b")
    ```
     
  4.  Jonathan Owen for reporting that `DT[,sum(.SD),by=]` failed with GForce optimization, #5380. Added test and error message redirecting to use `DT[,lapply(.SD,sum),by=]` or `base::sum` and how to turn off GForce.
     
  5.  Luke Tierney for guidance in finding a corruption of `R_TrueValue` which needed `--enable-strict-barier`, `gctorture2` and a hardware watchpoint to ferret out. Started after a change in Rdevel on 11 Feb 2014, r64973.
     
  6.  Minkoo Seo for a new test on rbindlist, #4648.
  
  7.  Gsee for reporting that `set()` and `:=` could no longer add columns by reference to an object that inherits from data.table; e.g., `class = c("myclass", data.table", "data.frame"))`, #5115.
  
  8.  Clayton Stanley for reporting #5307 [here on SO](http://stackoverflow.com/questions/21437546/data-table-1-8-11-and-aggregation-issues). Aggregating logical types could give wrong results.

  9.  New and very welcome ASAN and UBSAN checks on CRAN detected :
      * integer64 overflow in test 899 reading integers longer than apx 18 digits  
        ```R
        fread("Col1\n12345678901234567890")`   # works as before, bumped to character
        ```
      * a memory fault in rbindlist when binding ordered factors, and, some items in the list of data.table/list are empty or NULL. In both cases we had anticipated and added tests for these cases, which is why ASAN and UBSAN were able to detect a problem for us.
  
  10.  Karl Millar for reporting a similar fault that ASAN detected, #5042. Also fixed.
     
  11.  Ricardo Saporta for finding a crash when i is empty and a join column is character, #5387. Test added.

#### NOTES

  1.  If `fread` detects data which would be lost if the column was read according to type supplied in `colClasses`, e.g. a numeric column specified as integer in `colClasses`, the message that it has ignored colClasses is upgraded to warning instead of just a line in `verbose=TRUE` mode.
  
  2.  `?last` has been improved and if `xts` is needed but not installed the error message is more helpful, #2728. Thanks to Sam Steingold for reporting.
     
  3.  `?between corrected`. It returns a logical not integer vector, #2671. Thanks to Michael Nelson for reporting.
  
  4.  `.SD`, `.N`, `.I`, `.GRP` and `.BY` are now exported (as NULL). So that NOTEs aren't produced for them by `R CMD check` or `codetools::checkUsage` via compiler. `utils::globalVariables()` was considered, but exporting chosen. Thanks to Sam Steingold for raising, #2723.
     
  5.  When `DT` is empty, `DT[,col:=""]` is no longer a warning. The warning was:
      > "Supplied 1 items to be assigned to 0 items of column (1 unused)"  

  6.  Using `rolltolast` still works but now issues the following warning :  
      > "'rolltolast' has been marked 'deprecated' in ?data.table since v1.8.8 on CRAN 3 Mar 2013, see NEWS. Please
        change to the more flexible 'rollends' instead. 'rolltolast' will be removed in the next version."

  7.  There are now 1,220 raw tests, as reported by `test.data.table()`.

  8.  `data.table`'s dependency has been moved forward from R 2.12.0 to R 2.14.0, now over 2 years old (Oct 2011). As usual before release to CRAN, we ensure data.table passes `R CMD check` on the stated dependency and keep this as old as possible for as long as possible. As requested by users in managed environments. For this reason we still don't use `paste0()` internally, since that was added to R 2.15.0. 
  
---

### Changes in v1.8.10 (on CRAN 03 Sep 2013)

#### NEW FEATURES

  *  fread :
     * If some column names are blank they are now given default names rather than causing
       the header row to be read as a data row. Thanks to Simon Judes for suggesting.

     * "+" and "-" are now read as character rather than integer 0. Thanks to Alvaro Gonzalez and
       Roby Joehanes for reporting, #4814.
       http://stackoverflow.com/questions/15388714/reading-strand-column-with-fread-data-table-package

     * % progress console meter has been removed. The ouput was inconvenient in batch mode, log files and
       reports which don't handle \r. It was too difficult to detect where fread is being called from, plus,
       removing it speeds up fread a little by saving code inside the C for loop (which is why it wasn't
       made optional instead). Use your operating system's system monitor to confirm fread is progressing.
       Thanks to Baptiste for highlighting :
       http://stackoverflow.com/questions/15370993/strange-output-from-fread-when-called-from-knitr

     * colClasses has been added. Same character vector format as read.csv (may be named or unnamed), but
       additionally may be type list. Type list enables setting ranges of columns by numeric position.
       NOTE: colClasses is intended for rare overrides, not routine use.

     * fread now supports files larger than 4GB on 64bit Windows (#2767 thanks to Paul Harding) and files
       between 2GB and 4GB on 32bit Windows (#2655 thanks to Vishal). A C call to GetFileSize() needed to
       be GetFileSizeEx().

     * When input is the data as a character string, it is no longer truncated to your system's maximum
       path length, #2649. It was being passed through path.expand() even when it wasn't a filename.
       Many thanks to Timothee Carayol for the reproducible report. The limit should now be R's character
       string length limit (2^31-1 bytes = 2GB). Test added.

     * New argument 'skip' overrides automatic banner skipping. When skip>=0, 'autostart' is ignored and
       line skip+1 will be taken as the first data row, or column names according to header="auto"|TRUE|FALSE
       as usual. Or, skip="string" uses the first line containing "string" (chosen to be a substring of the
       column name row unlikely to appear earlier), inspired by read.xls in package gdata.
       Thanks to Gabor Grothendieck for these suggestions.

     * fread now stops reading if an empty line is encountered, with warning if any text exists after that
       such as a footer (the first line of which will be included in the warning message).

     * Now reads files that are open in Excel without having to close them first, #2661. And up to 5 attempts
       are made every 250ms on Windows as recommended here : http://support.microsoft.com/kb/316609.

     * "nan%" observed in output of fread(...,verbose=TRUE) timings are now 0% when fread takes 0.000 seconds.

     * An unintended 50,000 column limit in fread has been removed. Thanks to mpmorley for reporting. Test added.
       http://stackoverflow.com/questions/18449997/fread-protection-stack-overflow-error

  *  unique() and duplicated() methods gain 'by' to allow testing for uniqueness using any subset of columns,
     not just the keyed columns (if keyed) or all columns (if not). By default by=key(dt) for backwards
     compatibility. ?duplicated has been revised and tests added.
     Thanks to Arunkumar Srinivasan, Ricardo Saporta, and Frank Erickson for useful discussions.

  *  CJ() is 90% faster on 1e6 rows (for example), #4849. The inputs are now sorted first before combining
     rather than after combining and uses rep.int instead of rep (thanks to Sean Garborg for the ideas,
     code and benchmark) and only sorted if is.unsorted(), #2321.
     Reminder: CJ = Cross Join; i.e., joins to all combinations of its inputs. 
     
  *  CJ() gains 'sorted' argument, by default TRUE for backwards compatibility. FALSE retains input order and is faster
     to create the result of CJ() but then slower to join from since unkeyed.
     
  *  New function address() returns the address in RAM of its argument. Sometimes useful in determining whether a value
     has been copied or not by R, programatically.
       http://stackoverflow.com/a/10913296/403310

#### BUG FIXES

  *  merge no longer returns spurious NA row(s) when y is empty and all.y=TRUE (or all=TRUE), #2633. Thanks
     to Vinicius Almendra for reporting. Test added.
       http://stackoverflow.com/questions/15566250/merge-data-table-with-all-true-introduces-na-row-is-this-correct

  *  rbind'ing data.tables containing duplicate, "" or NA column names now works, #2726 & #2384.
     Thanks to Garrett See and Arun Srinivasan for reporting. This also affected the printing of data.tables
     with duplicate column names since the head and tail are rbind-ed together internally.

  *  rbind, cbind and merge on data.table should now work in packages that Import but do not
     Depend on data.table. Many thanks to a patch to .onLoad from Ken Williams, and related
     posts from Victor Kryukov :
	   http://r.789695.n4.nabble.com/Import-problem-with-data-table-in-packages-tp4665958.html

  *  Mixing adding and updating into one DT[, `:=`(existingCol=...,newCol=...), by=...] now works
     without error or segfault, #2778 and #2528. Many thanks to Arunkumar Srinivasan for reporting
     and for the nice reproducible examples. Tests added.

  *  rbindlist() now binds factor columns correctly, #2650. Thanks to many for reporting. Tests added.

  *  Deleting a (0-length) factor column using :=NULL on an empty data.table now works, #4809. Thanks
     to Frank Pinter for reporting. Test added.
       http://stackoverflow.com/questions/18089587/error-deleting-factor-column-in-empty-data-table

  *  Writing FUN= in DT[,lapply(.SD,FUN=...),] now works, #4893. Thanks to Jan Wijffels for
     reporting and Arun for suggesting and testing a fix. Committed and test added.
       http://stackoverflow.com/questions/18314757/why-cant-i-used-fun-in-lapply-when-grouping-by-using-data-table
	
  *  The slowness of transform() on data.table has been fixed, #2599. But, please use :=.
  
  *  setkey(DT,`Colname with spaces`) now works, #2452.
     setkey(DT,"Colname with spaces") worked already.
     
  *  mean() in j has been optimized since v1.8.2 (see NEWS below) but wasn't respecting na.rm=TRUE (the default).
     Many thanks to Colin Fang for reporting. Test added.
       http://stackoverflow.com/questions/18571774/data-table-auto-remove-na-in-by-for-mean-function
     

USER VISIBLE CHANGES

  *  := on a null data.table now gives a clearer error message :
       "Cannot use := to add columns to a null data.table (no columns), currently. You can use :=
        to add (empty) columns to an empty data.table (1 or more columns, all 0 length), though."
     rather than the untrue :
       "Cannot use := to add columns to an empty data.table, currently"

  *  Misuse of := and `:=`() is now caught in more circumstances and gives a clearer and shorter error message :
       ":= and `:=`(...) are defined for use in j, once only and in particular ways. See
        help(":="). Check is.data.table(DT) is TRUE."

  *  data.table(NULL) now prints "Null data.table (0 rows and 0 cols)" and FAQ 2.5 has been
     improved. Thanks to:
       http://stackoverflow.com/questions/15317536/is-null-does-not-work-on-null-data-table-in-r-possible-bug

  *  The braces {} have been removed from rollends's default, to solve a trace() problem. Thanks
	 to Josh O'Brien's investigation :
	   http://stackoverflow.com/questions/15931801/why-does-trace-edit-true-not-work-when-data-table

#### NOTES

  *  Tests 617,646 and 647 could sometimes fail (e.g. r-prerel-solaris-sparc on 7 Mar 2013)
     due to machine tolerance. Fixed.

  *  The default for datatable.alloccol has changed from max(100L, 2L*ncol(DT)) to max(100L, ncol(DT)+64L).
     And a pointer to ?truelength has been added to an error message as suggested and thanks to Roland :
       http://stackoverflow.com/questions/15436356/potential-problems-from-over-allocating-truelength-more-than-1000-times
       
  *  For packages wishing to use data.table optionally (e.g. according to user of that package) and therefore
     not wishing to Depend on data.table (which is the normal determination of data.table-awareness via .Depends),
     `.datatable.aware` may be set to TRUE in such packages which cedta() will look for, as before. But now it doesn't
     need to be exported. Thanks to Hadley Wickham for the suggestion and solution.

  *  There are now 1,009 raw tests, as reported by test.data.table().
  
  *  Welcome to Arunkumar Srinivasan and Ricardo Saporta who have joined the project and contributed directly
     by way of commits above.
     
  *  v1.8.9 was on R-Forge only. v1.8.10 was released to CRAN.
     Odd numbers are development, evens on CRAN.


### Changes in v1.8.8 (on CRAN 06 Mar 2013)

#### NEW FEATURES

    *   New function fread(), a fast and friendly file reader.
        *  header, skip, nrows, sep and colClasses are all auto detected.
        *  integers>2^31 are detected and read natively as bit64::integer64.
        *  accepts filenames, URLs and "A,B\n1,2\n3,4" directly
        *  new implementation entirely in C
        *  with a 50MB .csv, 1 million rows x 6 columns :
             read.csv("test.csv")                                        # 30-60 sec (varies)
             read.table("test.csv",<all known tricks and known nrows>)   #    10 sec
             fread("test.csv")                                           #     3 sec
        * airline data: 658MB csv (7 million rows x 29 columns)
             read.table("2008.csv",<all known tricks and known nrows>)   #   360 sec
             fread("2008.csv")                                           #    40 sec
        See ?fread. Many thanks to Chris Neff, Garrett See, Hideyoshi Maeda, Patrick
        Nic, Akhil Behl and Aykut Firat for ideas, discussions and beta testing.
        ** The fread function is still under development; e.g., dates are read as
        ** character and embedded quotes ("\"" and """") cause problems.

    *   New argument 'allow.cartesian' (default FALSE) added to X[Y] and merge(X,Y), #2464.
        Prevents large allocations due to misspecified joins; e.g., duplicate key values in Y
        joining to the same group in X over and over again. The word 'cartesian' is used loosely
        for when more than max(nrow(X),nrow(Y)) rows would be returned. The error message is
        verbose and includes advice. Thanks to a question by Nick Clark, help from user1935457
        and a detailed reproducible crash report from JR.
          http://stackoverflow.com/questions/14231737/greatest-n-per-group-reference-with-intervals-in-r-or-sql
        If the new option affects existing code you can set :
            options(datatable.allow.cartesian=TRUE)
        to restore the previous behaviour until you have time to address.

    *   In addition to TRUE/FALSE, 'roll' may now be a positive number (roll forwards/LOCF) or
        negative number (roll backwards/NOCB). A finite number limits the distance a value is
        rolled (limited staleness). roll=TRUE and roll=+Inf are equivalent.
        'rollends' is a new parameter holding two logicals. The first observation is rolled
        backwards if rollends[1] is TRUE. The last observation is rolled forwards if rollends[2]
        is TRUE. If roll is a finite number, the same limit applies to the ends.
        New value roll='nearest' joins to the nearest value (either backwards or forwards) when
        the value falls in a gap, and to the end value according to 'rollends'.
        'rolltolast' has been deprecated. For backwards compatibility it is converted to
        {roll=TRUE;rollends=c(FALSE,FALSE)}.
        This implements [r-forge FR#2300](https://github.com/Rdatatable/data.table/issues/615) & [r-forge FR#206](https://github.com/Rdatatable/data.table/issues/459) and helps several recent S.O. questions.

#### BUG FIXES

    *   setnames(DT,c(NA,NA)) is now a type error rather than a segfault, #2393.
        Thanks to Damian Betebenner for reporting.

    *   rbind() no longers warns about inputs having columns in a different order
        if use.names has been explicitly set TRUE, #2385. Thanks to Simon Judes
        for reporting.

    *   := by group with 0 length RHS could crash in some circumstances. Thanks to
        Damien Challet for the reproducible example using obfuscated data and
        pinpointing the version that regressed. Fixed and test added.

    *   Error 'attempting to roll join on a factor column' could occur when a non last
        join column was a factor column, #2450. Thanks to Blue Magister for
        highlighting.

    *   NA in a join column of type double could cause both X[Y] and merge(X,Y)
        to return incorrect results, #2453. Due to an errant x==NA_REAL in the C source
        which should have been ISNA(x). Support for double in keyed joins is a relatively
        recent addition to data.table, but embarrassing all the same. Fixed and tests added.
        Many thanks to statquant for the thorough and reproducible report :
        http://stackoverflow.com/questions/14076065/data-table-inner-outer-join-to-merge-with-na

    *   setnames() of all column names (such as setnames(DT,toupper(names(DT)))) failed on a
        keyed table where columns 1:length(key) were not the key. Fixed and test added.

    *   setkey could sort 'double' columns (such as POSIXct) incorrectly when not the
        last column of the key, #2484. In data.table's C code :
            x[a] > x[b]-tol
        should have been :
            x[a]-x[b] > -tol  [or  x[b]-x[a] < tol ]
        The difference may have been machine/compiler dependent. Many thanks to statquant
        for the short reproducible example. Test added.

    *   cbind(DT,1:n) returned an invalid data.table (some columns were empty) when DT
        had one row, #2478. Grouping now warns if j evaluates to an invalid data.table,
        to aid tracing root causes like this in future. Tests added. Many thanks to
        statquant for the reproducible example revealed by his interesting solution
        and to user1935457 for the assistance :
            http://stackoverflow.com/a/14359701/403310

    *   merge(...,all.y=TRUE) was 'setcolorder' error if a y column name included a space
        and there were rows in y not in x, #2555. The non syntactically valid column names
        are now preserved as intended. Thanks to Simon Judes for reporting. Tests added.

    *   An error in := no longer suppresses the next print, #2376; i.e.,
            > DT[,foo:=colnameTypo+1]
            Error: object 'colnameTypo' not found
            > DT    # now prints DT ok
            > DT    # used to have to type DT a second time to see it
        Many thanks to Charles, Joris Meys, and, Spacedman whose solution is now used
        by data.table internally (http://stackoverflow.com/a/13606880/403310).

#### NOTES

    *   print(DT,topn=2), where topn is provided explicitly, now prints the top and bottom 2 rows
        even when nrow(x)<100 [options()$datatable.print.nrows]. And the 'topn' argument is now first
        for easier interactive use: print(DT,2), head(DT,2) and tail(DT,2).

    *   The J() alias is now removed *outside* DT[...], but will still work inside DT[...];
        i.e., DT[J(...)] is fine. As warned in v1.8.2 (see below in this file) and deprecated
        with warning() in v1.8.4. This resolves the conflict with function J() in package
        XLConnect (#1747) and rJava (#2045).
        Please use data.table() directly instead of J(), outside DT[...].

    *   ?merge.data.table and FAQ 1.12 have been improved (#2457), and FAQ 2.24 added.
        Thanks to dnlbrky for highlighting : http://stackoverflow.com/a/14164411/403310.

    *   There are now 943 raw tests, as reported by test.data.table().

    *   v1.8.7 was on R-Forge only. v1.8.8 was released to CRAN.
        Odd numbers are development, evens on CRAN.


### Changes in v1.8.6 (on CRAN 13 Nov 2012)

#### BUG FIXES

    *   A variable in calling scope was not found when combining i, j and by in
        one query, i used that local variable, and that query occurred inside a
        function, #2368. This worked in 1.8.2, a regression. Test added.

#### COMPATIBILITY FOR R 2.12.0-2.15.0

    *   setnames used paste0() to construct its error messages, a function
        added to R 2.15.0. Reverted to use paste(). Tests added.

    *   X[Y] where Y is empty (test 764) failed due to reliance on a pmin()
        enhancement in R 2.15.1. Removed reliance.

#### NOTES

    *   test.data.table() now passes in 2.12.0, the stated dependency, as well as
        2.14.0, 2.15.0, 2.15.1, 2.15.2 and R-devel.

    *   Full R CMD check (i.e. including compatibility tests with the 9 Suggest-ed
        packages and S4 tests run using testthat which in turn depends on packages
        which depend on R >= 2.14.0) passes ok in 2.14.0 onwards.

    *   There are now 876 raw tests, as reported by test.data.table().

    *   v1.8.5 was on R-Forge only. v1.8.6 was released to CRAN.
        Odd numbers are development, evens on CRAN.


### Changes in v1.8.4 (on CRAN 9 Nov 2012)

#### NEW FEATURES

    *   New printing options have been added :
            options(datatable.print.nrows=100)
            options(datatable.print.topn=10)
        If the table to be printed has more than nrows, the top and bottom topn rows
        are printed. Otherwise, below nrows, the entire table is printed.
        Thanks to Allan Engelhardt and Melanie Bacou for useful discussions :
        http://lists.r-forge.r-project.org/pipermail/datatable-help/2012-September/001303.html
        and see FAQs 2.11 and 2.22.

    *   When one or more rows in i have no match to x and i is unkeyed, i is now
        tested to see if it is sorted. If so, the key is retained. As before, when all rows of
        i match to x, the key is retained if i matches to an ordered subset of keyed x without
        needing to test i, even if i is unkeyed.

    *   by on a keyed empty table is now keyed by the by columns, for consistency with
        the non empty case when an ordered grouping is detected.

    *   DT[,`:=`(col1=val1, col2=val2, ...)] is now valid syntax rather than a crash, #2254.
        Many thanks to Thell Fowler for the suggestion.

    *   with=FALSE is no longer needed to use column names or positions on the LHS of :=, #2120.
            DT[,c("newcol","existingcol"):=list(1L,NULL)]   # with=FALSE not needed
            DT[,`:=`(newcol=1L, existingcol:=NULL)]         # same
        If the LHS is held in a variable, the followed equivalent options are retained :
            mycols = c("existingcol","newcol")
            DT[,get("mycols"):=1L]
            DT[,eval(mycols):=1L]                # same
            DT[,mycols:=1L,with=FALSE]           # same
            DT[,c("existingcol","newcol"):=1L]   # same (with=FALSE not needed)

    *   Multiple LHS:= and `:=`(...) now work by group, and by without by. Implementing
        or fixing, and thanks to, #2215 (Florian Oswald), #1710 (Farrel Buchinsky) and
        others.
            DT[,c("newcol1","newcol2"):=list(mean(col1),sd(col1)), by=grp]
            DT[,`:=`(newcol1=mean(col1),
                     newcol2=sd(col1),
                     ...),  by=grp]                        # same but easier to read
            DT[c("grp1","grp2"), `:=`(newcol1=mean(col1),
                                      newcol2=sd(col1))]   # same using by-without-by

    *   with=FALSE now works with a symbol LHS of :=, by group (#2120) :
            colname = "newcol"
            DT[,colname:=f(),by=grp,with=FALSE]
        Thanks to Alex Chernyakov :
            http://stackoverflow.com/questions/11745169/dynamic-column-names-in-data-table-r
            http://stackoverflow.com/questions/11680579/assign-multiple-columns-using-in-data-table-by-group

    *   .GRP is a new symbol available to j. Value 1 for the first group, 2 for the 2nd, etc. Thanks
        to Josh O'Brien for the suggestion :
            http://stackoverflow.com/questions/13018696/data-table-key-indices-or-group-counter

    *   .I is a new symbol available to j. An integer vector length .N. It contains the group's row
        locations in DT. This implements FR#1962.
            DT[,.I[which.max(colB)],by=colA]      # row numbers of maxima by group

    *   A new "!" prefix on i signals 'not-join' (a.k.a. 'not-where'), #1384i.
            DT[-DT["a", which=TRUE, nomatch=0]]   # old not-join idiom, still works
            DT[!"a"]                              # same result, now preferred.
            DT[!J(6),...]                         # !J == not-join
            DT[!2:3,...]                          # ! on all types of i
            DT[colA!=6L | colB!=23L,...]          # multiple vector scanning approach (slow)
            DT[!J(6L,23L)]                        # same result, faster binary search
        '!' has been used rather than '-' :
            * to match the 'not-join'/'not-where' nomenclature
            * with '-', DT[-0] would return DT rather than DT[0] and not be backwards
              compatible. With '!', DT[!0] returns DT both before (since !0 is TRUE in
              base R) and after this new feature.
            * to leave DT[+J...] and DT[-J...] available for future use

    *   When with=FALSE, "!" may also be a prefix on j, #1384ii. This selects all but the named columns.
            DF[,-match("somecol",names(DF))]              # works when somecol exists. If not, NA causes an error.
            DF[,-match("somecol",names(DF),nomatch=0)]    # works when somecol exists. Empty data.frame when it doesn't, silently.
            DT[,-match("somecol",names(DT)),with=FALSE]   # same issues.
            DT[,setdiff(names(DT),"somecol"),with=FALSE]  # works but you have to know order of arguments, and no warning if doesn't exist
            - vs -
            DT[,!"somecol",with=FALSE]                    # works and easy to read. With (helpful) warning if somecol isn't there.
        Strictly speaking, this (!j) is a "not-select" (!i is 'not-where'). This has no analogy in SQL.
        Reminder: i is analogous to WHERE, j is analogous to SELECT and `:=` in j changes SELECT to UPDATE.
        !j when j is column positions is very similar to -j.
            DF[,-(2:3),drop=FALSE]           # all but columns 2 and 3. Careful, brackets and drop=FALSE are required.
            DT[,-(2:3),with=FALSE]           # same
            DT[,!2:3,with=FALSE]             # same
            copy(DT)[,2:3:=NULL,with=FALSE]  # same
        !j was introduced for column names really, not positions. It works for both, for consistency :
            toremove = c("somecol","anothercol")
            DT[,!toremove,with=FALSE]
            toremove = 2:3
            DT[,!toremove,with=FALSE]        # same code works without change

    *   'which' now accepts NA. This means return the row numbers in i that don't match, #1384iii.
        Thanks to Santosh Srinivas for the suggestion.
            X[Y,which=TRUE]   # row numbers of X that do match, as before
            X[!Y,which=TRUE]  # row numbers of X that don't match
            X[Y,which=NA]     # row numbers of Y that don't match
            X[!Y,which=NA]    # row numbers of Y that do match (for completeness)

    *   setnames() now works on data.frame, #2273. Thanks to Christian Hudon for the suggestion.

#### BUG FIXES

    *   A large slowdown (many minutes instead of a few secs) in X[Y] joins has been fixed, #2216.
        This occurred where the number of rows in i was large, and at least one row joined to
        more than one row in x. Possibly in other similar circumstances too. The workaround was
        to set mult="first" which is no longer required. Test added.
        Thanks to a question and report from Alex Chernyakov :
            http://stackoverflow.com/questions/12042779/time-of-data-table-join

    *   Indexing columns of data.table with a logical vector and `with=FALSE` now works as
        expected, fixing #1797. Thanks to Mani Narayanan for reporting. Test added.

    *   In X[Y,cols,with=FALSE], NA matches are now handled correctly. And if cols
        includes join columns, NA matches (if any) are now populated from i. For
        consistency with X[Y] and X[Y,list(...)]. Tests added.

    *   "Internal error" when combining join containing missing groups and group by
        is fixed, #2162. For example :
            X[Y,.N,by=NonJoinColumn]
        where Y contains some rows that don't match to X. This bug could also result in a segfault.
        Thanks to Andrey Riabushenko and Michael Schermerhorn for reporting. Tests added.

    *   On empty tables, := now changes column type and adds new 0 length columns ok, fixing
        #2274. Tests added.

    *   Deleting multiple columns out-of-order is no longer a segfault, #2223. Test added.
            DT[,c(9,2,6):=NULL]
        Reminder: deleting columns by reference is relatively instant, regardless of table size.

    *   Mixing column adds and deletes in one := gave incorrect results, #2251. Thanks to
        Michael Nelson for reporting. Test added.
            DT[,c("newcol","col1"):=list(col1+1L,NULL)]
            DT[,`:=`(newcol=col1+1L,col1=NULL)]             # same

    *   Out of bound positions in the LHS of := are now caught. Root cause of crash in #2254.
        Thanks to Thell Fowler for reporting. Tests added.
            DT[,(ncol(DT)+1):=1L]   # out of bounds error (add new columns by name only)
            DT[,ncol(DT):=1L]       # ok

    *   A recycled column plonk RHS of := no longer messes up setkey and := when used on that
        object afterwards, #2298. For example,
            DT = data.table(a=letters[3:1],x=1:3)
            DT[,c("x1","x2"):=x]  # ok (x1 and x2 are now copies of x)
            setkey(DT,a)          # now ok rather than wrong result
        Thanks to Timothee Carayol for reporting. Tests added.

    *   Join columns are now named correctly when j is .SD, a subset of .SD, or similar, #2281.
            DT[c("a","b"),.SD[...]]    # result's first column now named key(DT)[1] rather than 'V1'

    *   Joining an empty i table now works without error (#2194). It also retains key and has a consistent
        number and type of empty columns as the non empty by-without-by case. Tests added.

    *   by-without-by with keyed i where key isn't the 1:n columns of i could crash, #2314. Many thanks
        to Garrett See for reporting with reproducible example data file. Tests added.

    *   DT[,col1:=X[Y,col2]] was a crash, #2311. Due to RHS being a data.table. mult="first"
        (or drop=TRUE in future) was likely intended. Thanks to Anoop Shah for reporting with
        reproducible example. Root cause (recycling of list columns) fixed and tests added.

    *   Grouping by a column which somehow has names, no longer causes an error, #2307.
          DT = data.table(a=1:3,b=c("a","a","b"))
          setattr(DT$b, "names", c("a","b","c"))  # not recommended, just to illustrate
          DT[,sum(a),by=b]  # now ok

    *   gWidgetsWWW wasn't known as data.table aware, even though it mimicks executing
        code in .GlobalEnv, #2340. So, data.table is now gWidgetsWWW-aware. Further packages
        can be added if required by changing a new variable :
            data.table:::cedta.override
        by using assignInNamespace(). Thanks to Zach Waite and Yihui Xie for investigating and
        providing reproducible examples :
            http://stackoverflow.com/questions/13106018/data-table-error-when-used-through-knitr-gwidgetswww

    *   Optimization of lapply when FUN is a character function name now works, #2212.
            DT[,lapply(.SD, "+", 1), by=id]  # no longer an error
            DT[,lapply(.SD, `+`, 1), by=id]  # same, worked before
        Thanks to Michael Nelson for highlighting. Tests added.

    *   Syntactically invalid column names (such as "Some rate (%)") are now preserved in X[Y] joins and
        merge(), as intended. Thanks to George Kaupas (#2193i) and Yang Zhang (#2090) for reporting.
        Tests added.

    *   merge() and setcolorder() now check for duplicate column names first rather than a less helpful
        error later, #2193ii. Thanks to Peter Fine for reporting. Tests added.

    *   Column attributes (such as 'comment') are now retained by X[Y] and merge(), #2270. Thanks to
        Allan Engelhardt for reporting. Tests added.

    *   A matrix RHS of := is now treated as vector, with warning if it has more than 1 column, #2333.
        Thanks to Alex Chernyakov for highlighting. Tests added.
            DT[,b:=scale(a)]   # now works rather than creating an invalid column of type matrix
        http://stackoverflow.com/questions/13076509/why-error-from-na-omit-after-running-scale-in-r-in-data-table

    *   last() is now S3 generic for compatibility with xts::last, #2312. Strictly speaking, for speed,
        last(x) deals with vector, list and data.table inputs directly before falling back to
        S3 dispatch. Thanks to Garrett See for reporting. Tests added.

    *   DT[,lapply(.SD,sum)] in the case of no grouping now returns a data.table for consistency, rather
        than list, #2263. Thanks to Justin and mnel for highlighting. Existing test changed.
            http://stackoverflow.com/a/12290443/403310

    *   L[[2L]][,newcol:=] now works, where L is a list of data.table objects, #2204. Thanks to Melanie Bacou
        for reporting. Tests added. A warning is issued when the first column is added if L was created with
        list(DT1,DT2) since R's list() copies named inputs. Until reflist() is implemented, this warning can be
        ignored or suppressed.
            http://lists.r-forge.r-project.org/pipermail/datatable-help/2012-August/001265.html

    *   DT[J(data.frame(...))] now works again, giving the same result as DT[data.frame(...)], #2265.
        Thanks to Christian Hudon for reporting. Tests added.

    *   A memory leak has been fixed, #2191 and #2284. All data.table objects leaked the over allocated column
        pointer slots; i.e., when a data.table went out of scope or was rm()'d this memory wasn't released and
        gc() would report growing Vcells. For a 3 column data.table with a 100 allocation, the growth was
        1.5Kb per data.table on 64bit (97*8*2 bytes) and 0.75Kb on 32bit (97*4*2 bytes).
        Many thanks to Xavier Saint-Mleux and Sasha Goodman for the reproducible examples and
        assistance. Tests added.

    *   rbindlist now skips empty (0 row) items as well as NULL items. So the column types of the result are
        now taken from the first non-empty data.table. Thanks to Garrett See for reporting. Test added.

    *   setnames did not update column names correctly when passed integer column positions and those
        column names contained duplicates, fixed. This affected the column names of queries involving
        two or more by expressions with a named list inside {}. Thanks to Steve Lianoglou for finding and
        fixing. Tests added.
            DT[, {list(name1=sum(v),name2=sum(w))}, by="a,b"]  # now ok, no blank column names in result
            DT[, list(name1=sum(v),name2=sum(w)), by="a,b"]    # ok before

#### USER VISIBLE CHANGES

    *   J() now issues a warning (when used *outside* DT[...]) that using it
        outside DT[...] is deprecated. See item below in v1.8.2.
        Use data.table() directly instead of J(), outside DT[...]. Or, define
        an alias yourself. J() will continue to work *inside* DT[...] as documented.

    *   DT[,LHS:=RHS,...] no longer prints DT. This implements #2128 "Try again to get
        DT[i,j:=value] to return invisibly". Thanks to discussions here :
            http://stackoverflow.com/questions/11359553/how-to-suppress-output-when-using-in-r-data-table
            http://r.789695.n4.nabble.com/Avoiding-print-when-using-tp4643076.html
        FAQs 2.21 and 2.22 have been updated.

    *   DT[] now returns DT rather than an error that either i or j must be supplied.
        So, ending with [] at the console is a convenience to print the result of :=, rather
        than wrapping with print(); e.g.,
            DT[i,j:=value]...oops forgot print...[]
        is the same as :
            print(DT[i,j:=value])

    *   A warning is now issued when by is set equal to the by-without-by join columns,
        causing x to be subset and then grouped again. The warning suggests removing by or
        changing it, #2282. This can be turned off using options(datatable.warnredundantby=FALSE)
        in case it occurs after upgrading, until those lines can be modified.
        Thanks to Ben Barnes for highlighting :
            http://stackoverflow.com/a/12474211/403310

    *   Description of how join columns are determined in X[Y] syntax has been further clarified
        in ?data.table. Thanks to Alex :
            http://stackoverflow.com/questions/12920803/merge-data-table-when-the-number-of-key-columns-are-different

    *   ?transform and example(transform) has been fixed and embelished, #2316.
        Thanks to Garrett See's suggestion.

    *   ?setattr has been updated to document that it takes any input, not just data.table, and
        can be used on columns of a data.frame, for example.

    *   Efficiency warnings when joining between a factor column and a character column are now downgraded
        to messages when verbosity is on, #2265i. Thanks to Christian Hudon for the suggestion.

#### THANKS TO BETA TESTING (bugs caught in 1.8.3 before release to CRAN)

    *   Combining a join with mult="first"|"last" followed by by inside the same [...] gave incorrect
        results or a crash, #2303. Many thanks to Garrett See for the reproducible example and
        pinpointing in advance which commit had caused the problem. Tests added.

    *   Examples in ?data.table have been updated now that := no longer prints. Thanks to Garrett See.

#### NOTES

    *   There are now 869 raw tests. test.data.table() should return precisely this number of
        tests passed. If not, then somehow, a slightly stale version from R-Forge is likely
        installed; please reinstall from CRAN.

    *   v1.8.3 was an R-Forge only beta release. v1.8.4 was released to CRAN.


### Changes in v1.8.2

#### NEW FEATURES

    *   Numeric columns (type 'double') are now allowed in keys and ad hoc
        by. J() and SJ() no longer coerce 'double' to 'integer'. i join columns
        which mismatch on numeric type are coerced silently to match
        the type of x's join column. Two floating point values
        are considered equal (by grouping and binary search joins) if their
        difference is within sqrt(.Machine$double.eps), by default. See example
        in ?unique.data.table. Completes FRs #951, #1609 and #1075. This paves the
        way for other atomic types which use 'double' (such as POSIXct and bit64).
        Thanks to Chris Neff for beta testing and finding problems with keys
        of two numeric columns (bug #2004), fixed and tests added.

    *   := by group is now implemented (FR#1491) and sub-assigning to a new column
        by reference now adds the column automatically (initialized with NA where
        the sub-assign doesn't touch) (FR#1997). := by group can be combined with all
        types of i, so ":= by group" includes grouping by `i` as well as by `by`.
        Since := by group is by reference, it should be significantly faster than any
        method that (directly or indirectly) `cbind`s the grouped results to DT, since
        no copy of the (large) DT is made at all. It's a short and natural syntax that
        can be compounded with other queries.
            DT[,newcol:=sum(colB),by=colA]

    *   Prettier printing of list columns. The first 6 items of atomic vectors
        are collapsed with "," followed by a trailing "," if there are more than
        6, FR#1608. This difference to data.frame has been added to FAQ 2.17.
        Embedded objects (such as a data.table) print their class name only to avoid
        seemingly mangled output, bug #1803. Thanks to Yike Lu for reporting.
        For example:
        > data.table(x=letters[1:3],
                     y=list( 1:10, letters[1:4], data.table(a=1:3,b=4:6) ))
           x            y
        1: a 1,2,3,4,5,6,
        2: b      a,b,c,d
        3: c <data.table>

    *   Warnings added when joining character to factor, and factor to character.
        Character to character is now preferred in joins and needs no coercion.
        Even so, these coercions have been made much more efficient by taking
        a shallow copy of i internally, avoiding a full deep copy of i.

    *   Ordered subsets now retain x's key. Always for logical and keyed i, using
        base::is.unsorted() for integer and unkeyed i. Implements FR#295.

    *   mean() is now automatically optimized, #1231. This can speed up grouping
        by 20 times when there are a large number of groups. See wiki point 3, which
        is no longer needed to know. Turn off optimization by setting
        options(datatable.optimize=0).

    *   DT[,lapply(.SD,...),by=...] is now automatically optimized, #2067. This can speed
        up applying a function by column by group, by over 20 times. See wiki point 5
        which is no longer needed to know. In other words:
             DT[,lapply(.SD,sum),by=grp]
        is now just as fast as :
             DT[,list(x=sum(x),y=sum(y)),by=grp]
        Don't forget to use .SDcols when a subset of columns is needed.

    *   The package is now Byte Compiled (when installed in R 2.14.0 or later). Several
        internal speed improvements were made in this version too, such as avoiding
        internal copies. If you find 1.8.2 is faster, before attributing that to Byte
        Compilation, please install the package without Byte Compilation and compare
        ceteris paribus. If you find cases where speed has slowed, please let us know.

    *   sapply(DT,class) gets a significant speed boost by avoiding a call to unclass()
        in as.list.data.table() called by lapply(DT,...), which copied the entire object.
        Thanks to a question by user1393348 on Stack Overflow, implementing #2000.
        http://stackoverflow.com/questions/10584993/r-loop-over-columns-in-data-table

    *   The J() alias is now deprecated outside DT[...], but will still work inside
        DT[...], as in DT[J(...)].
        J() is conflicting with function J() in package XLConnect (#1747)
        and rJava (#2045). For data.table to change is easier, with some efficiency
        advantages too. The next version of data.table will issue a warning from J()
        when used outside DT[...]. The version after will remove it. Only then will
        the conflict with rJava and XLConnect be resolved.
        Please use data.table() directly instead of J(), outside DT[...].

    *   New DT[.(...)] syntax (in the style of package plyr) is identical to
        DT[list(...)], DT[J(...)] and DT[data.table(...)]. We plan to add ..(), too, so
        that .() and ..() are analogous to the file system's ./ and ../; i.e., .()
        evaluates within the frame of DT and ..() in the parent scope.

    *   New function rbindlist(l). This does the same as do.call("rbind",l), but much
        faster.

#### BUG FIXES

    *   DT[,f(.SD),by=colA] where f(x)=x[,colB:=1L] was a segfault, bug#1727.
        This is now a graceful error to say that using := in .SD's j is
        reserved for future use. This was already caught in most circumstances,
        other than via f(.SD). Thanks to Leon Baum for reporting. Test added.

    *   If .N is selected by j it is now renamed "N" (no dot) in the output, to
        avoid a potential conflict in subsequent grouping between a column called
        ".N" and the special .N variable, fixing #1720. ?data.table updated and
        FAQ 4.6 added with detailed examples. Tests added.

    *   Moved data.table setup code from .onAttach to .onLoad so that it
        is also run when data.table is simply `import`ed from within a package,
        fixing #1916 related to missing data.table options.

    *   Typos fixed in ?":=", thanks to Michael Weylandt for reporting.

    *   base::unname(DT) now works again, as needed by plyr::melt(). Thanks to
        Christoph Jaeckel for reporting. Test added.

    *   CJ(x=...,y=...) now retains the column names x and y, useful when CJ
        is used independently (since x[CJ(...)] takes join column names from x).
        Restores behaviour lost somewhere between 1.7.1 and 1.8.0, thanks
        to Muhammad Waliji for reporting. Tests added.

    *   A column plonk via set() was only possible by passing NULL as i. The default
        for i is now NULL so that missing i invokes a column plonk, too (when length(value)
        == nrow(DT)). A column plonk is much more efficient than creating 1:nrow(DT) and
        passing that as i to set() or DT[i,:=] (almost infinitely faster). Thanks to
        testing by Josh O'Brien in comments on Stack Overflow. Test added.

    *   Joining a factor column with unsorted and unused levels to a character column
        now matches properly, fixing #1922. Thanks to Christoph Jäckel for the reproducible
        example. Test added.

    *   'by' on an empty table now returns an empty table (#1945) and .N, .SD and .BY are
        now available in the empty case (also #1945). The column names and types of
        the returned empty table are consistent with the non empty case. Thanks to
        Malcolm Cook for reporting. Tests added.

    *   DT[NULL] now returns the NULL data.table, rather than an error. Test added.
        Use DT[0] to return an empty copy of DT.

    *   .N, .SD and .BY are now available to j when 'by' is missing, "", character()
        and NULL, fixing #1732. For consistency so that j works unchanged when by is
        dynamic and passed one of those values all meaning 'don't group'. Thanks
        to Joseph Voelkel reporting and Chris Neff for further use cases. Tests added.

    *   chorder(character()) was a seg fault, #2026. Fixed and test added.

    *   When grouping by i, if the first row of i had no match, .N was 1 rather than 0.
        Fixed and tests added. Thanks to a question by user1165199 on Stack Overflow :
        http://stackoverflow.com/questions/10721517/count-number-of-times-data-is-in-another-dataframe-in-r

    *   All object attributes are now retained by grouping; e.g., tzone of POSIXct is no
        longer lost, fixing #1704. Test added. Thanks to Karl Ove Hufthammer for reporting.

    *   All object attributes are now retained by recycling assign to a new column (both
        <- and :=); e.g., POSIXct class is no longer lost, fixing #1712. Test added. Thanks
        to Leon Baum for reporting.

    *   unique() of ITime no longer coerces to integer, fixing #1719. Test added.

    *   rbind() of DT with an irregular list() now recycles the list items correctly,
        #2003. Test added.

    *   setcolorder() now produces correct error when passed missing column names. Test added.

    *   merge() with common names, and, all.y=TRUE (or all=TRUE) no longer returns an error, #2011.
        Tests added. Thanks to a question by Ina on Stack Overflow :
        http://stackoverflow.com/questions/10618837/joining-two-partial-data-tables-keeping-all-x-and-all-y

    *   Removing or setting datatable.alloccol to NULL is no longer a memory leak, #2014.
        Tests added. Thanks to a question by Vanja on Stack Overflow :
        http://stackoverflow.com/questions/10628371/r-importing-data-table-package-namespace-unexplainable-jump-in-memory-consumpt

    *   DT[,2:=someval,with=FALSE] now changes column 2 even if column 1 has the same (duplicate)
        name, #2025. Thanks to Sean Creighton for reporting. Tests added.

    *   merge() is now correct when all=TRUE but there are no common values in the two
        data.tables, fixing #2114. Thanks to Karl Ove Hufthammer for reporting.  Tests added.

    *   An as.data.frame method has been added for ITime, so that ITime can be passed to ggplot2
        without error, #1713. Thanks to Farrel Buchinsky for reporting. Tests added.
        ITime axis labels are still displayed as integer seconds from midnight; we don't know why ggplot2
        doesn't invoke ITime's as.character method. Convert ITime to POSIXct for ggplot2, is one approach.

    *   setnames(DT,newnames) now works when DT contains duplicate column names, #2103.
        Thanks to Timothee Carayol for reporting. Tests added.

    *   subset() would crash on a keyed table with non-character 'select', #2131. Thanks
        to Benjamin Barnes for reporting. The root cause was non character inputs to chmatch
        and %chin%. Tests added.

    *   Non-ascii column names now work when passed as character 'by', #2134. Thanks to
        Karl Ove Hufthammer for reporting. Tests added.
            DT[, mean(foo), by=ÆØÅ]      # worked before
            DT[, mean(foo), by="ÆØÅ"]    # now works too
            DT[, mean(foo), by=colA]     # worked before
            DT[, mean(foo), by="colA"]   # worked before

#### USER VISIBLE CHANGES

    *   Incorrect syntax error message for := now includes advice to check that
        DT is a data.table rather than a data.frame. Thanks to a comment by
        gkaupas on Stack Overflow.

    *   When set() is passed a logical i, the error message now includes advice to
        wrap with which() and take the which() outside the loop (if any) if possible.

    *   An empty data.table (0 rows, 1+ cols) now print as "Empty data.table" rather
        than "NULL data.table". A NULL data.table, returned by data.table(NULL) has
        0 rows and 0 cols.  DT[0] returns an empty data.table.

    *   0 length by (such as NULL and character(0)) now return a data.table when j
        is vector, rather than vector, for consistency of return types when by
        is dynamic and 'dont group' needs to be represented. Bug fix #1599 in
        v1.7.0 was fixing an error in this case (0 length by).

    *   Default column names for unnamed columns are now consistent between 'by' and
        non-'by'; e.g. these two queries now name the columns "V1" and "V2" :
            DT[,list("a","b"),by=x]
            DT[,list("a","b")]      # used to name the columns 'a' and 'b', oddly.

    *   Typing ?merge now asks whether to display ?merge.data.frame or ?merge.data.table,
        and ?merge.data.table works directly. Thanks to Chris Neff for suggesting.

    *   Description of how join columns are determined in X[Y] syntax has been clarified
        in ?data.table. Thanks to Juliet Hannah and Yike Lu.

    *   DT now prints consistent row numbers when the column names are reprinted at the
        bottom of the output (saves scrolling up). Thanks to Yike Lu for reporting #2015.
        The tail as well as the head of large tables is now printed.


#### THANKS TO BETA TESTING (i.e. bugs caught in 1.8.1 before release to CRAN) :

    *   Florian Oswald for #2094: DT[,newcol:=NA] now adds a new logical column ok.
        Test added.

    *   A large slow down (2s went up to 40s) when iterating calls to DT[...] in a
        for loop, such as in example(":="), was caught and fixed in beta, #2027.
        Speed regression test added.

    *   Christoph Jäckel for #2078: by=c(...) with i clause broke. Tests added.

    *   Chris Neff for #2065: keyby := now keys, unless, i clause is present or
        keyby is not straightforward column names (in any format). Tests added.

    *   :=NULL to delete, following by := by group to add, didn't add the column,
        #2117. Test added.

    *   Combining i subset with by gave incorrect results, #2118. Tests added.

    *   Benjamin Barnes for #2133: rbindlist not supporting type 'logical'.
        Tests added.

    *   Chris Neff for #2146: using := to add a column to the result of a simple
        column subset such as DT[,list(x)], or after changing all column names
        with setnames(), was an error. Fixed and tests added.

#### NOTES

    *   There are now 717 raw tests, plus S4 tests.

    *   v1.8.1 was an R-Forge only beta release. v1.8.2 was released to CRAN.


### Changes in v1.8.0

#### NEW FEATURES

    *   character columns are now allowed in keys and are preferred to
        factor. data.table() and setkey() no longer coerce character to
        factor. Factors are still supported. Implements FR#1493, FR#1224
        and (partially) FR#951.

    *   setkey() no longer sorts factor levels. This should be more convenient
        and compatible with ordered factors where the levels are 'labels', in
        some order other than alphabetical. The established advice to paste each
        level with an ordinal prefix, or use another table to hold the factor
        labels instead of a factor column, is no longer needed. Solves FR#1420.
        Thanks to Damian Betebenner and Allan Engelhardt raising on datatable-help
        and their tests have been added verbatim to the test suite.

    *   unique(DT) and duplicated(DT) are now faster with character columns,
        on unkeyed tables as well as keyed tables, FR#1724.

    *   New function set(DT,i,j,value) allows fast assignment to elements
        of DT. Similar to := but avoids the overhead of [.data.table, so is
        much faster inside a loop. Less flexible than :=, but as flexible
        as matrix subassignment. Similar in spirit to setnames(), setcolorder(),
        setkey() and setattr(); i.e., assigns by reference with no copy at all.

            M = matrix(1,nrow=100000,ncol=100)
            DF = as.data.frame(M)
            DT = as.data.table(M)
            system.time(for (i in 1:1000) DF[i,1L] <- i)   # 591.000s
            system.time(for (i in 1:1000) DT[i,V1:=i])     #   1.158s
            system.time(for (i in 1:1000) M[i,1L] <- i)    #   0.016s
            system.time(for (i in 1:1000) set(DT,i,1L,i))  #   0.027s

    *   New functions chmatch() and %chin%, faster versions of match()
        and %in% for character vectors. R's internal string cache is
        utilised (no hash table is built). They are about 4 times faster
        than match() on the example in ?chmatch.

    *   Internal function sortedmatch() removed and replaced with chmatch()
        when matching i levels to x levels for columns of type 'factor'. This
        preliminary step was causing a (known) significant slowdown when the number
        of levels of a factor column was large (e.g. >10,000). Exacerbated in
        tests of joining four such columns, as demonstrated by Wes McKinney
        (author of Python package Pandas). Matching 1 million strings of which
        of which 600,000 are unique is now reduced from 16s to 0.5s, for example.
        Background here :
        http://stackoverflow.com/questions/8991709/why-are-pandas-merges-in-python-faster-than-data-table-merges-in-r

    *   rbind.data.table() gains a use.names argument, by default TRUE.
        Set to FALSE to combine columns in order rather than by name. Thanks to
        a question by Zach on Stack Overflow :
        http://stackoverflow.com/questions/9315258/aggregating-sub-totals-and-grand-totals-with-data-table

    *   New argument 'keyby'. An ad hoc by just as 'by' but with an additional setkey()
        on the by columns of the result, for convenience. Not to be confused with a
        'keyed by' such as DT[...,by=key(DT)] which can be more efficient as explained
        by FAQ 3.3.  Thanks to Yike Lu for the suggestion and discussion (FR#1780).

    *   Single by (or keyby) expressions no longer need to be wrapped in list(),
        for convenience, implementing FR#1743; e.g., these now works :
            DT[,sum(v),by=a%%2L]
            DT[,sum(v),by=month(date)]
        instead of needing :
            DT[,sum(v),by=list(a%%2L)]
            DT[,sum(v),by=list(month(date))]

    *   Unnamed 'by' expressions have always been inspected using all.vars() to make
        a guess at a sensible column name for the result. This guess now includes
        function names via all.vars(functions=TRUE), for convenience; e.g.,
            DT[,sum(v),by=month(date)]
        now returns a column called 'month' rather than 'date'. It is more robust to
        explicitly name columns, though; e.g.,
            DT[,sum(v),by=list("Guaranteed name"=month(date))]

    *   For a surprising speed boost in some circumstances, default options such as
        'datatable.verbose' are now set when the package loads (unless they are already
        set, by user's profile for example). The 'default' argument of base::getOption()
        was the culprit and has been removed internally from all 11 calls.


#### BUG FIXES

    *   Fixed a `suffixes` handling bug in merge.data.table that was
        only recently introduced during the recent "fast-merge"-ing reboot.
        Briefly, the bug was only triggered in scenarios where both
        tables had identical column names that were not part of `by` and
        ended with *.1. cf. "merge and auto-increment columns in y[x]"
        test in tests/test-data.frame-like.R for more information.

    *   Adding a column using := on a data.table just loaded from disk was
        correctly detected and over allocated, but incorrectly warning about
        a previous copy. Test 462 tested loading from disk, but suppressed
        warnings (sadly). Fixed.

    *   data.table unaware packages that use DF[i] and DF[i]<-value syntax
        were not compatible with data.table, fixed. Many thanks to Prasad Chalasani
        for providing a reproducible example with base::droplevels(), and
        Helge Liebert for providing a reproducible example (#1794) with stats::reshape().
        Tests added.

    *   as.data.table(DF) already preserved DF's attributes but not any inherited
        classes such as nlme's groupedData, so nlme was incompatible with
        data.table. Fixed. Thanks to Dieter Menne for providing a reproducible
        example. Test added.

    *   The internal row.names attribute of .SD (which exists for compatibility with
        data.frame only) was not being updated for each group. This caused length errors
        when calling any non-data.table-aware package from j, by group, when that package
        used length of row.names. Such as the recent update to ggplot2. Fixed.

    *   When grouped j consists of a print of an object (such as ggplot2), the print is now
        masked to return NULL rather than the object that ggplot2 returns since the
        recent update v0.9.0. Otherwise data.table tries to accumulate the (albeit
        invisible) print object. The print mask is local to grouping, not generally.

    *   'by' was failing (bug #1880) when passed character column names where one or more
        included a space. So, this now works :
            DT[,sum(v),by="column 1"]
        and j retains spaces in column names rather than replacing spaces with "."; e.g.,
            DT[,list("a b"=1)]
        Thanks to Yang Zhang for reporting. Tests added. As before, column names may be
        back ticked in the usual R way (in i, j and by); e.g.,
            DT[,sum(`nicely named var`+1),by=month(`long name for date column`)]

    *   unique() on an unkeyed table including character columns now works correctly, fixing
        #1725. Thanks to Steven Bagley for reporting. Test added.

    *   %like% now returns logical (rather than integer locations) so that it can be
        combined with other i clauses, fixing #1726. Thanks to Ivan Zhang for reporting. Test
        added.


#### THANKS TO

    *   Joshua Ulrich for spotting a missing PACKAGE="data.table"
        in .Call in setkey.R, and suggesting as.list.default() and
        unique.default() to avoid dispatch for speed, all implemented.


#### USER-VISIBLE CHANGES

    *   Providing .SDcols when j doesn't use .SD is downgraded from error to warning,
        and verbosity now reports which columns have been detected as used by j.

    *   check.names is now FALSE by default, for convenience when working with column
        names with spaces and other special characters, which are now fully supported.
        This difference to data.frame has been added to FAQ 2.17.


### Changes in v1.7.10

#### NEW FEATURES

    *   New function setcolorder() reorders the columns by name
        or by number, by reference with no copy. This is (almost)
        infinitely faster than DT[,neworder,with=FALSE].

    *   The prefix i. can now be used in j to refer to join inherited
        columns of i that are otherwise masked by columns in x with
        the same name.


#### BUG FIXES

    *   tracemem() in example(setkey) was causing CRAN check errors
        on machines where R is compiled without memory profiling available,
        for efficiency. Notably, R for Windows, Ubuntu and Mac have memory
        profiling enabled which may slow down R on those architectures even
        when memory profiling is not being requested by the user. The call to
        tracemem() is now wrapped with try().

    *   merge of unkeyed tables now works correctly after breaking in 1.7.8 and
        1.7.9. Thanks to Eric and DM for reporting. Tests added.

    *   nomatch=0 was ignored for the first group when j used join inherited
        scope. Fixed and tests added.


#### USER-VISIBLE CHANGES

    *   Updating an existing column using := after a key<- now works without warning
        or error. This can be useful in interactive use when you forget to use setkey()
        but don't mind about the inefficiency of key<-. Thanks to Chris Neff for
        providing a convincing use case. Adding a new column uing := after key<-
        issues a warning, shallow copies and proceeds, as before.

    *   The 'datatable.pre.suffixes' option has been removed. It was available to
        obtain deprecated merge() suffixes pre v1.5.4.


### Changes in v1.7.9

#### NEW FEATURES

   *    New function setnames(), referred to in 1.7.8 warning messages.
        It makes no copy of the whole data object, unlike names<- and
        colnames<-. It may be more convenient as well since it allows changing
        a column name, by name; e.g.,

          setnames(DT,"oldcolname","newcolname")  # by name; no match() needed
          setnames(DT,3,"newcolname")             # by position
          setnames(DT,2:3,c("A","B"))             # multiple
          setnames(DT,c("a","b"),c("A","B"))      # multiple by name
          setnames(DT,toupper(names(DT)))         # replace all

        setnames() maintains truelength of the over-allocated names vector. This
        allows := to add columns fully by reference without growing the names
        vector. As before with names<-, if a key column's name is changed,
        the "sorted" attribute is updated with the new column name.

#### BUG FIXES

   *    Incompatibility with reshape() of 3 column tables fixed
        (introduced by 1.7.8) :
          Error in setkey(ans, NULL) : x is not a data.table
        Thanks to Damian Betebenner for reporting and
        reproducible example. Tests added to catch in future.

   *    setattr(DT,...) still returns DT, but now invisibly. It returns
        DT back again for compound syntax to work; e.g.,
            setattr(DT,...)[i,j,by]
        Again, thanks to Damian Betebenner for reporting.


### Changes in v1.7.8

#### BUG FIXES

   *    unique(DT) now works when DT is keyed and a key
        column is called 'x' (an internal scoping conflict
        introduced in v1.6.1). Thanks to Steven Bagley for
        reporting.

   *    Errors and seg faults could occur in grouping when
        j contained character or list columns. Many thanks
        to Jim Holtman for providing a reproducible example.

   *    Setting a key on a table with over 268 million rows
        (2^31/8) now works (again), #1714. Bug introduced in
        v1.7.2. setkey works up to the regular R vector limit
        of 2^31 rows (2 billion). Thanks to Leon Baum
        for reporting.

   *    Checks in := are now made up front (before starting to
        modify the data.table) so that the data.table isn't
        left in an invalid state should an error occur, #1711.
        Thanks to Chris Neff for reporting.

   *    The 'Chris crash' is fixed. The root cause was that key<-
        always copies the whole table. The problem with that copy
        (other than being slower) is that R doesn't maintain the
        over allocated truelength, but it looks as though it has.
        key<- was used internally, in particular in merge(). So,
        adding a column using := after merge() was a memory overwrite,
        since the over allocated memory wasn't really there after
        key<-'s copy.

        data.tables now have a new attribute '.internal.selfref' to
        catch and warn about such copies in future. All internal
        use of key<- has been replaced with setkey(), or new function
        setkeyv() which accepts a vector, and do not copy.

        Many thanks to Chris Neff for extended dialogue, providing a
        reproducible example and his patience. This problem was not just
        in pre 2.14.0, but post 2.14.0 as well. Thanks also to Christoph
        Jäckel, Timothée Carayol and DM for investigations and suggestions,
        which in combination led to the solution.

   *    An example in ?":=" fixed, and j and by descriptions
        improved in ?data.table. Thanks to Joseph Voelkel for
        reporting.

#### NEW FEATURES

   *    Multiple new columns can be added by reference using
        := and with=FALSE; e.g.,
            DT[,c("foo","bar"):=1L,with=FALSE]
            DT[,c("foo","bar"):=list(1L,2L),with=FALSE]

   *    := now recycles vectors of non divisible length, with
        a warning (previously an error).

   *    When setkey coerces a numeric or character column, it
        no longer makes a copy of the whole table, FR#1744. Thanks
        to an investigation by DM.

   *    New function setkeyv(DT,v) (v stands for vector) replaces
        key(DT)<-v syntax. Also added setattr(). See ?copy.

   *    merge() now uses (manual) secondary keys, for speed.


#### USER VISIBLE CHANGES

   *    The loc argument of setkey has been removed. This wasn't very
        useful and didn't warrant a period of deprecation.

   *    datatable.alloccol has been removed. That warning is now
        controlled by datatable.verbose=TRUE. One option is easer.

   *    If i is a keyed data.table, it is no longer an error if its
        key is longer than x's key; the first length(key(x)) columns
        of i's key are used to join.


### Changes in v1.7.7

#### BUG FIXES

   *    Previous bug fix for random crash in R <= 2.13.2
        related to truelength and over-allocation didn't
        work, 3rd attempt. Thanks to Chris Neff for his
        patience and testing. This has shown up consistently
        as error status on CRAN old-rel checks (windows and
        mac). So if they pass, this issue is fixed.


### Changes in v1.7.6

#### NEW FEATURES

   *    An empty list column can now be added with :=, and
        data.table() accepts empty list().
            DT[,newcol:=list()]
            data.table(a=1:3,b=list())
        Empty list columns contain NULL for all rows.

#### BUG FIXES

   *    Adding a column to a data.table loaded from disk could
        result in a memory corruption in R <= 2.13.2, revealed
        and thanks to CRAN checks on windows old-rel.

   *    Adding a factor column with a RHS to be recycled no longer
        loses its factor attribute, #1691. Thanks to Damian
        Betebenner for reporting.


### Changes in v1.7.5

#### BUG FIXES

   *    merge()-ing a data.table where its key is not the first
        few columns in order now works correctly and without
        warning, fixing #1645. Thanks to Timothee Carayol for
        reporting.

   *    Mixing nomatch=0 and mult="last" (or "first") now works,
        #1661. Thanks to Johann Hibschman for reporting.

   *    Join Inherited Scope now respects nomatch=0, #1663. Thanks
        to Johann Hibschman for reporting.

   *    by= could generate a keyed result table with invalid key;
        e.g., when by= expressions return NA, #1631. Thanks to
        Muhammad Waliji for reporting.

   *    Adding a column to a data.table loaded from disk resulted
        in an error that truelength(DT)<length(DT).

   *    CJ() bogus values and logical error fixed, #1689. Thanks to
        Damian Betebenner and Chris Neff for reporting.

   *    j=list(.SD,newcol=...) now gives friendly error suggesting cbind
        or merge afterwards until := by group is implemented, rather than
        treating .SD as a list column, #1647. Thanks to a question by
        Christoph_J on Stack Overflow.


#### USER VISIBLE CHANGES

   *    rbind now cross-refs colnames as data.frame does, rather
        than always binding by column order, FR#1634. A warning is
        produced when the colnames are not in a consistent order.
        Thanks to Damian Betebenner for highlighting. rbind an
        unnamed list to bind columns by position.

   *    The 'bysameorder' argument has been removed, as intended and
        warned in ?data.table.

   *    New option datatable.allocwarn. See ?truelength.

#### NOTES

   *    There are now 472 raw tests, plus S4 tests.


### Changes in v1.7.4

#### BUG FIXES

   *    v1.7.3 failed CRAN checks (and could crash) in R pre-2.14.0.
        Over-allocation in v1.7.3 uses truelength which is initialized
        to 0 by R 2.14.0, but not initialized pre-2.14.0. This was
        known and coded for but only tested in 2.14.0 before previous
        release to CRAN.

#### NOTES

   *    Two unused C variables removed to pass warning from one CRAN
        check machine (r-devel-fedora). -Wno-unused removed from
        Makevars to catch this in future before submitting to CRAN.


### Changes in v1.7.3

#### NEW FEATURES

    *   data.table now over-allocates its vector of column pointer slots
        (100 by default). This allows := to add columns fully by
        reference as suggested by Muhammad Waliji, #1646. When the 100
        slots are used up, more space is automatically allocated.

        Over allocation has negligible overhead. It's just the vector
        of column pointers, not the columns themselves.

    *   New function alloc.col() pre-allocates column slots. Use
        this before a loop to add many more than 100 columns, for example,
        to avoid the warning as data.table grows its column pointer vector
        every additional 100 columns; e.g.,
            alloc.col(DT,10000)  # reserve 10,000 column slots

    *   New function truelength() returns the number of column pointer
        slots allocated, always >= length() other than just after a table
        has been loaded from disk.

    *   New option 'datatable.nomatch' allows the default for nomatch
        to be changed from NA to 0, as wished for by Branson Owen.

    *   cbind(DT,...) now retains DT's key, as wished for by Chris Neff
        and partly implementing FR#295.

#### BUG FIXES

    *   Assignment to factor columns (using :=, [<- or $<-) could cause
        'variable not found' errors and a seg fault in some circumstances
        due to a new feature in v1.7.0: "Factor columns on LHS of :=, [<-
        and $<- can now be assigned new levels", fixing #1664. Thanks to
        Daniele Signori for reporting.

    *   DT[i,j]<-value no longer crashes when j is a factor column and value
        is numeric, fixing #1656.

    *   An unnecessarily strict machine tolerance test failed CRAN checks
        on Mac preventing v1.7.2 availability for Mac (only).

#### USER VISIBLE CHANGES

    *   := now has its own help page in addition to the examples in ?data.table,
        see help(":=").

    *   The error message from X[Y] when X is unkeyed has been lengthened to
        including advice to call setkey first and see ?setkey. Thanks to a
        comment by ilprincipe on Stack Overflow.

    *   Deleting a missing column is now a warning rather than error. Thanks
        to Chris Neff for suggesting, #1642.


### Changes in v1.7.2

#### NEW FEATURES

    *   unique and duplicated methods now work on unkeyed tables (comparing
        all columns in that case) and both now respect machine tolerance for
        double precision columns, implementing FR#1626 and fixing bug #1632.
        Their help page has been updated accordingly with detailed examples.
        Thanks to questions by Iterator and comments by Allan Engelhardt on
        Stack Overflow.

    *   A new method as.data.table.list has been added, since passing a (pure)
        list to data.table() now creates a single list column.


#### BUG FIXES

    *   Assigning to a column variable using <- or = in j now
        works (creating a local copy within j), rather than
        persisting from group to group and sometimes causing a crash.
        Non column variables still persist from group to group; e.g.,
        a group counter. This fixes the remainder of #1624 thanks to
        Steve Lianoglou for reporting.

    *   A crash bug is fixed when j returns a (strictly) NULL column next
        to a non-empty column, #1633. This case was anticipated and coded
        for but an errant LENGTH() should have been length(). Thanks
        to Dennis Murphy for reporting.

    *   The first column of data.table() can now be a list column, fixing
        #1640. Thanks to Stavros Macrakis for reporting.


### Changes in v1.7.1

#### BUG FIXES

    *   .SD is now locked, partially fixing #1624. It was never
        the intention to allow assignment to .SD. Take a 'copy(.SD)'
        first if needed. Now documented in ?data.table and new FAQ 4.5
        including example. Thanks to Steve Lianoglou for reporting.

    *   := now works with a logical i subset; e.g.,
            DT[x==1,y:=x]
        Thanks to Muhammad Waliji for reporting.

#### USER VISIBLE CHANGES

    *   Error message "column <name> of i is not internally type integer"
        is now more helpful adding "i doesn't need to be keyed, just
        convert the (likely) character column to factor". Thanks to
        Christoph_J for his SO question.


### Changes in v1.7.0

#### NEW FEATURES

    *   data.table() now accepts list columns directly rather than
        needing to add list columns to an existing data.table; e.g.,

            DT = data.table(x=1:3,y=list(4:6,3.14,matrix(1:12,3)))

        Thanks to Branson Owen for reminding. As before, list columns
        can be created via grouping; e.g.,

            DT = data.table(x=c(1,1,2,2,2,3,3),y=1:7)
            DT2 = DT[,list(list(unique(y))),by=x]
            DT2
                 x      V1
            [1,] 1    1, 2
            [2,] 2 3, 4, 5
            [3,] 3    6, 7

        and list columns can be grouped; e.g.,

            DT2[,sum(unlist(V1)),by=list(x%%2)]
                 x V1
            [1,] 1 16
            [2,] 0 12

        Accordingly, one item has been added to FAQ 2.17 (differences
        between data.frame and data.table): data.frame(list(1:2,"k",1:4))
        creates 3 columns, data.table creates one list column.

    *   subset, transform and within now retain keys when the expression
        does not 'touch' key columns, implemeting FR #1341.

    *   Recycling list() items on RHS of := now works; e.g.,

            DT[,1:4:=list(1L,NULL),with=FALSE]
            # set columns 1 and 3 to 1L and remove columns 2 and 4

    *   Factor columns on LHS of :=, [<- and $<- can now be assigned
        new levels; e.g.,

            DT = data.table(A=c("a","b"))
            DT[2,"A"] <- "c"  # adds new level automatically
            DT[2,A:="c"]      # same (faster)
            DT$A = "newlevel" # adds new level and recycles it

        Thanks to Damian Betebenner and Chris Neff for highlighting.
        To change the type of a column, provide a full length RHS (i.e.
        'replace' the column).

#### BUG FIXES

    *   := with i all FALSE no longer sets the whole column, fixing
        bug #1570. Thanks to Chris Neff for reporting.

    *   0 length by (such as NULL and character(0)) now behave as
        if by is missing, fixing bug #1599. This is useful when by
        is dynamic and a 'dont group' needs to be represented.
        Thanks to Chris Neff for reporting.

    *   NULL j no longer results in 'inconsistent types' error, but
        instead returns no rows for that group, fixing bug #1576.

    *   matrix i is now an error rather than using i as if it were a
        vector and obtaining incorrect results. It was undocumented that
        matrix might have been an acceptable type. matrix i is
        still acceptable in [<-; e.g.,
            DT[is.na(DT)] <- 1L
        and this now works rather than assigning to non-NA items in some
        cases.

    *   Inconsistent [<- behaviour is now fixed (#1593) so these examples
        now work :
            DT[x == "a", ]$y <- 0L
            DT["a", ]$y <- 0L
        But, := is highly encouraged instead for speed; i.e.,
            DT[x == "a", y:=0L]
            DT["a", y:=0L]
        Thanks to Leon Baum for reporting.

    *   unique on an unsorted table now works, fixing bug #1601.
        Thanks to a question by Iterator on Stack Overflow.

    *   Bug fix #1534 in v1.6.5 (see NEWS below) only worked if data.table
        was higher than IRanges on the search() path, despite the item in
        NEWS stating otherwise. Fixed.

    *   Compatibility with package sqldf (which can call do.call("rbind",...)
        on an empty "...") is fixed and test added. data.table was switching
        on list(...)[[1]] rather than ..1. Thanks to RYogi for reporting #1623.

#### USER VISIBLE CHANGES

    *   cbind and rbind are no longer masked. But, please do read FAQ 2.23,
        4.4 and 5.1.


### Changes in v1.6.6

#### BUG FIXES

    *   Tests using .Call("Rf_setAttrib",...) passed CRAN acceptance
        checks but failed on many (but not all) platforms. Fixed.
        Thanks to Prof Brian Ripley for investigating the issue.

### Changes in v1.6.5

#### NEW FEATURES

    *   The LHS of := may now be column names or positions
        when with=FALSE; e.g.,

            DT[,c("d","e"):=NULL,with=FALSE]
            DT[,4:5:=NULL,with=FALSE]
            newcolname="myname"
            DT[,newcolname:=3.14,with=FALSE]

        This implements FR#1499 'Ability to efficiently remove a
        vector of column names' by Timothee Carayol in addition to
        creating and assigning to multiple columns. We still plan
        to allow multiple := without needing with=FALSE, in future.

    *   setkey(DT,...) now returns DT (invisibly) rather than NULL.
        This is to allow compound statements; e.g.,
            setkey(DT,x)["a"]

    *   setkey (and key<-) are now more efficient when the data happens
        to be already sorted by the key columns; e.g., when data is
        loaded from ordered files.

    *   If DT is already keyed by the columns passed to setkey (or
        key<-), the key is now rebuilt and checked rather than skipping
        for efficiency. This is to save needing to know to drop the key
        first to rebuild an invalid key. Invalid keys can arise by going
        'under the hood'; e.g., attr(DT,"sorted")="z", or somehow ending
        up with unordered factor levels. A warning is issued so the root
        cause can be fixed. Thanks to Timothee Carayol for highlighting.

    *   A new copy() function has been added, FR#1501. This copies a
        data.table (retaining its key, if any) and should now be used to
        copy rather than data.table(). Reminder: data.tables are not
        copied on write by setkey, key<- or :=.


#### BUG FIXES

    *   DT[,z:=a/b] and DT[a>3,z:=a/b] work again, where a and
        b are columns of DT. Thanks to Chris Neff for reporting,
        and his patience.

    *   Numeric columns with class attributes are now correctly
        coerced to integer by setkey and ad hoc by. The error
        similar to 'fractional data cannot be truncated' should now
        only occur when that really is true. A side effect of
        this is that ad hoc by and setkey now work on IDate columns
        which have somehow become numeric; e.g., via rbind(DF,DF)
        as reported by Chris Neff.

    *   .N is now 0 (rather than 1) when no rows in x match the
        row in i, fixing bug #1532. Thanks to Yang Zhang for
        reporting.

    *   Compatibility with package IRanges has been restored. Both
        data.table and IRanges mask cbind and rbind. When data.table's
        cbind is found first (if it is loaded after IRanges) and the
        first argument is not data.table, it now delegates to the next
        package on the search path (and above that), one or more of which
        may also mask cbind (such as IRanges), rather than skipping
        straight to base::cbind. So, it no longer matters which way around
        data.table and IRanges are loaded, fixing #1534. Thanks to Steve
        Lianoglou for reporting.


#### USER VISIBLE CHANGES

    *   setkey's verbose messages expanded.


### Changes in v1.6.4

#### NEW FEATURES

    *   DT[colA>3,which=TRUE] now returns row numbers rather
        than a logical vector, for consistency.

#### BUG FIXES

    *   Changing a keyed column name now updates the key, too,
        so an invalid key no longer arises, fixing #1495.
        Thanks to Chris Neff for reporting.

    *   := already warned when a numeric RHS is coerced to
        match an integer column's type. Now it also warns when
        numeric is coerced to logical, and integer is coerced
        to logical, fixing #1500. Thanks to Chris Neff for
        reporting.

    *   The result of DT[,newcol:=3.14] now includes the new
        column correctly, as well as changing DT by reference,
        fixing #1496. Thanks to Chris Neff for reporting.

    *   :=NULL to remove a column (instantly, regardless of table
        size) now works rather than causing a segfault in some
        circumstances, fixing #1497. Thanks to Timothee Carayol
        for reporting.

    *   Previous within() and transform() behaviour restored; e.g.,
        can handle multiple columns again. Thanks to Timothee Carayol
        for reporting.

    *   cbind(DT,DF) now works, as does rbind(DT,DF), fixing #1512.
        Thanks to Chris Neff for reporting. This was tricky to fix due
        to nuances of the .Internal dispatch code in cbind and rbind,
        preventing S3 methods from working in all cases.
        R will now warn that cbind and rbind have been masked when
        the data.table package is loaded. These revert to base::cbind
        and base::rbind when the first argument is not data.table.

    *   Removing multiple columns now works (again) using
        DT[,c("a","b")]=NULL, or within(DT,rm(a,b)), fixing #1510.
        Thanks to Timothee Carayol for reporting.


#### NOTES

    *   The package uses two features (packageVersion() and \href in Rd)
        added to R 2.12.0 and is therefore dependent on that release.
        A 'spurious warning' when checking a package using \href was
        fixed in R 2.12.2 patched but we believe that warning can safely
        be ignored in versions >= 2.12.0 and < 2.12.2 patched.


### Changes in v1.6.3

#### NEW FEATURES

    *   Ad hoc grouping now returns results in the same order each
        group first appears in the table, rather than sorting the
        groups. Thanks to Steve Lianoglou for highlighting. The order
        of the rows within each group always has and always will be
        preserved. For larger datasets a 'keyed by' is still faster;
        e.g., by=key(DT).

    *   The 'key' argument of data.table() now accepts a vector of
        column names in addition to a single comma separated string
        of column names, for consistency. Thanks to Steve Lianoglou
        for highlighting.

    *   A new argument '.SDcols' has been added to [.data.table. This
        may be character column names or numeric positions and
        specifies the columns of x included in .SD. This is useful
        for speed when applying a function through a subset of
        (possibly very many) columns; e.g.,
            DT[,lapply(.SD,sum),by="x,y",.SDcols=301:350]

    *   as(character, "IDate") and as(character, "ITime") coercion
        functions have been added. Enables the user to declaring colClasses
        as "IDate" and "ITime" in the various read.table (and sister)
        functions. Thanks to Chris Neff for the suggestion.

    *   DT[i,j]<-value is now handled by data.table in C rather
        than falling through to data.frame methods, FR#200. Thanks to
        Ivo Welch for raising speed issues on r-devel, to Simon Urbanek
        for the suggestion, and Luke Tierney and Simon for information
        on R internals.

        [<- syntax still incurs one working copy of the whole
        table (as of R 2.13.1) due to R's [<- dispatch mechanism
        copying to `*tmp*`, so, for ultimate speed and brevity,
        the operator := may now be used in j as follows.

    *   := is now available to j and means assign to the column by
        reference; e.g.,

            DT[i,colname:=value]

        This syntax makes no copies of any part of memory at all.

        m = matrix(1,nrow=100000,ncol=100)
        DF = as.data.frame(m)
        DT = as.data.table(m)

        system.time(for (i in 1:1000) DF[i,1] <- i)
             user  system elapsed
          287.062 302.627 591.984

        system.time(for (i in 1:1000) DT[i,V1:=i])
             user  system elapsed
            1.148   0.000   1.158     ( 511 times faster )

        := in j can be combined with all types of i, such as binary
        search, and used to add and remove columns efficiently.
        Fast assigning within groups will be implemented in future.

        Reminder that data.frame and data.table both allow columns
        of mixed types, including columns which themselves may be
        type list; matrix may be one (atomic) type only.

        *Please note*, := is new and experimental.


#### BUG FIXES

    *   merge()ing two data.table's with user-defined `suffixes`
        was getting tripped up when column names in x ended in
        '.1'. This resulted in the `suffixes` parameter being
        ignored.

    *   Mistakenly wrapping a j expression inside quotes; e.g.,
            DT[,list("sum(a),sum(b)"),by=grp]
        was appearing to work, but with wrong column names. This
        now returns a character column (the quotes should not
        be used). Thanks to Joseph Voelkel for reporting.

    *   setkey has been made robust in several ways to fix issues
        introduced in 1.6.2: #1465 ('R crashes after setkey')
        reported by Eugene Tyurin and similar bug #1387 ('paste()
        by group to create long comma separated strings can crash')
        reported by Nicolas Servant and Jean-Francois Rami. This
        bug was not reproducible so we are especially grateful for
        the patience of these people in helping us find, fix and
        test it.

    *   Combining a join, j and by together in one query now works
        rather than giving an error, fixing bug #1468. Discovered
        indirectly thanks to a post from Jelmer Ypma.

    *   Invalid keys no longer arise when a non-data.table-aware
        package reorders the data; e.g.,
            setkey(DT,x,y)
            plyr::arrange(DT,y)       # same as DT[order(y)]
        This now drops the key to avoid incorrect results being
        returned the next time the invalid key is joined to. Thanks
        to Chris Neff for reporting.


#### USER-VISIBLE CHANGES

    *   The startup banner has been shortened to one line.

    *   data.table does not support POSIXlt. Almost unbelievably
        POSIXlt uses 40 bytes to store a single datetime. If it worked
        before, that was unintentional. Please see ?IDateTime, or any
        other date class that uses a single atomic vector. This is
        regardless of whether the POSIXlt is a key column, or not. This
        resolves bug #1481 by documenting non support in ?data.table.


#### DEPRECATED & DEFUNCT

   *    Use of the DT() alias in j is no longer caught for backwards
        compatibility and is now fully removed. As warned in NEWS
        for v1.5.3, v1.4, and FAQs 2.6 and 2.7.


### Changes in v1.6.2

#### NEW FEATURES

   *    setkey no longer copies the whole table and should be
        faster for large tables. Each column is reordered by reference
        (in C) using one column of working memory, FR#1006. User
        defined attributes on the original table are now also
        retained (thanks to Thell Fowler for reporting).

   *    A new symbol .N is now available to j, containing the
        number of rows in the group. This may be useful when
        the column names are not known in advance, for
        convenience generally, and for efficiency.


### Changes in v1.6.1

#### NEW FEATURES

   *    j's environment is now consistently reused so
        that local variables may be set which persist
        from group to group; e.g., incrementing a group
        counter :
            DT[,list(z,groupInd<-groupInd+1),by=x]
        Thanks to Andreas Borg for reporting.

   *    A new symbol .BY is now available to j, containing 1 row
        of the current 'by' variables, type list. 'by' variables
        may also be used by name, and are now length 1 too. This
        implements FR#1313. FAQ 2.10 has been updated accordingly.
        Some examples :
            DT[,sum(x)*.BY[[1]],by=eval(byexp)]
            DT[,sum(x)*mylookuptable[J(y),z],by=y]
            DT[,list(sum(unlist(.BY)),sum(z)),by=list(x,y%%2)]

   *    i may now be type list, and works the same as when i
        is type data.table. This saves needing J() in as many
        situations and may be a little more efficient. One
        application is using .BY directly in j to join to a
        relatively small lookup table, once per group, for space
        and time efficiency. For example :
            DT[,list(GROUPDATA[.BY]$name,sum(v)),by=grp]


#### BUG FIXES

   *    A 'by' character vector of column names now
        works when there are less rows than columns; e.g.,
            DT[,sum(x),by=key(DT)]  where nrow(DT)==1.
        Many thanks to Andreas Borg for report, proposed
        fix and tests.

   *    Zero length columns in j no longer cause a crash in
        some circumstances. Empty columns are filled with NA
        to match the length of the longest column in j.
        Thanks to Johann Hibschman for bug report #1431.

   *    unique.data.table now calls the same internal code
        (in C) that grouping calls. This fixes a bug when
        unique is called directly by user, and, NA exist
        in the key (which might be quite rare). Thanks to
        Damian Betebenner for bug report. unique should also
        now be faster.

   *    Variables in calling scope can now be used in j when
        i is logical or integer, fixing bug #1421. Thanks
        to Alexander Peterhansl for reporting.


#### USER-VISIBLE CHANGES

    *   ?data.table now documents that logical i is not quite
        the same as i in [.data.frame. NA are treated as FALSE,
        and DT[NA] returns 1 row of NA, unlike [.data.frame.
        Three points have been added to FAQ 2.17. Thanks to
        Johann Hibschman for highlighting.

    *   Startup banner now uses packageStartupMessage() so the
        banner can be suppressed by those annoyed by banners,
        whilst still being helpful to new users.



### Changes in v1.6

#### NEW FEATURES

   *    data.table now plays nicely with S4 classes. Slots can be
        defined to be S4 objects, S4 classes can inherit from data.table,
        and S4 function dispatch works on data.table objects. See the
        tests in inst/tests/test-S4.R, and from the R prompt:
        ?"data.table-class"

   *    merge.data.table now works more like merge.data.frame:
        (i) suffixes are consistent with merge.data.frame; existing users
        may set options(datatable.pre.suffixes=TRUE) for backwards
        compatibility.
        (ii) support for 'by' argument added (FR #1315).
        However, X[Y] syntax is preferred; some users never use merge.


#### BUG FIXES

   *    by=key(DT) now works when the number of rows is not
        divisible by the number of groups (#1298, an odd bug).
        Thanks to Steve Lianoglou for reporting.

   *    Combining i and by where i is logical or integer subset now
        works, fixing bug #1294. Thanks to Johann Hibschman for
        contributing a new test.

   *    Variable scope inside [[...]] now works without a workaround
        required. This can be useful for looking up which function
        to call based on the data e.g. DT[,fns[[fn]](colA),by=ID].
        Thanks to Damian Betebenner for reporting.

   *    Column names in self joins such as DT[DT] are no longer
        duplicated, fixing bug #1340. Thanks to Andreas Borg for
        reporting.


#### USER-VISIBLE CHANGES

   *    Additions and updates to FAQ vignette. Thanks to Dennis
        Murphy for his thorough proof reading.

   *    Welcome to Steve Lianoglou who joins the project
        contributing S4-ization, testing using testthat, and more.

   *    IDateTime is now linked from ?data.table. data.table users
        unaware of IDateTime, please do take a look. Tom added
        IDateTime in v1.5 (see below).


### Changes in v1.5.3

#### NEW FEATURES

   *    .SD no longer includes 'by' columns, FR#978. This resolves
        the long standing annoyance of duplicated 'by' columns
        when the j expression returns a subset of rows from .SD.
        For example, the following query no longer contains
        a redundant 'colA.1' duplicate.
            DT[,.SD[2],by=colA] #  2nd row of each group
        Any existing code that uses .SD may require simple
        changes to remove workarounds.

   *    'by' may now be a character vector of column names.
        This allows syntax such as DT[,sum(x),by=key(DT)].

   *    X[Y] now includes Y's non-join columns, as most users
        naturally expect, FR#746. Please do use j in one step
        (i.e. X[Y,j]) since that merges just the columns j uses and
        is much more efficient than X[Y][,j] or merge(X,Y)[,j].

   *    The 'Join Inherited Scope' feature is back on, FR#1095. This
        is consistent with X[Y] including Y's non-join columns, enabling
        natural progression from X[Y] to X[Y,j]. j sees columns in X
        first then Y.
        If the same column name exists in both X and Y, the data in
        Y can be accessed via a prefix "i." (not yet implemented).

   *    Ad hoc by now coerces double to integer (provided they are
        all.equal) and character to factor, FR#1051, as setkey
        already does.

#### USER-VISIBLE CHANGES

   *    The default for mult is now "all", as planned and
        prior notice given in FAQ 2.2.

   *    ?[.data.table has been merged into ?data.table and updated,
        simplified, corrected and formatted.

#### DEPRECATED & DEFUNCT

   *    The DT() alias is now fully deprecated, as warned
        in NEWS for v1.4, and FAQs 2.6 and 2.7.


### Changes in v1.5.2

#### NEW FEATURES

   *    'by' now works when DT contains list() columns i.e.
        where each value in a column may itself be vector
        or where each value is a different type. FR#1092.

   *    The result from merge() is now keyed. FR#1244.


#### BUG FIXES

    *   eval of parse()-ed expressions now works without
        needing quote() in the expression, bug #1243. Thanks
        to Joseph Voelkel for reporting.

    *   the result from the first group alone may be bigger
        than the table itself, bug #1245. Thanks to
        Steve Lianoglou for reporting.

    *   merge on a data.table with a single key'd column only
        and all=TRUE now works, bug #1241. Thanks to
        Joseph Voelkel for reporting.

    *   merge()-ing by a column called "x" now works, bug
        #1229 related to variable scope. Thanks to Steve
        Lianoglou for reporting.


### Changes in v1.5.1

#### BUG FIXES

    *   Fixed inheritance for other packages importing or depending
        on data.table, bugs #1093 and #1132. Thanks to Koert Kuipers
        for reporting.

    *   data.table queries can now be used at the debugger() prompt,
        fixing bug #1131 related to inheritance from data.frame.


### Changes in v1.5

#### NEW FEATURES

    *   data.table now *inherits* from data.frame, for functions and
        packages which _only_ accept data.frame, saving time and
        memory of conversion. A data.table is a data.frame too;
        is.data.frame() now returns TRUE.

    *   Integer-based date and time-of-day classes have been
        introduced. This allows dates and times to be used as keys
        more easily. See as.IDate, as.ITime, and IDateTime.
        Conversions to and from POSIXct, Date, and chron are
        supported.

    *   [<-.data.table and $<-.data.table were revised to check for
        changes to the key-ed columns. [<-.data.table also now allows
        data.table-style indexing for i. Both of these changes may
        introduce incompatibilities for existing code.

    *   Logical columns are now allowed in keys and in 'by', as are expressions
        that evaluate to logical. Thanks to David Winsemius for highlighting.


#### BUG FIXES

    *   DT[,5] now returns 5 as FAQ 1.1 says, for consistency
        with DT[,c(5)] and DT[,5+0]. DT[,"region"] now returns
        "region" as FAQ 1.2 says. Thanks to Harish V for reporting.

    *   When a quote()-ed expression q is passed to 'by' using
        by=eval(q), the group column names now come from the list
        in the expression rather than the name 'q' (bug #974) and,
        multiple items work (bug #975). Thanks to Harish V for
        reporting.

    *   quote()-ed i and j expressions receive similar fixes, bugs
        #977 and #1058. Thanks to Harish V and Branson Owen for
        reporting.

    *   Multiple errors (grammar, format and spelling) in intro.Rnw
        and faqs.Rnw corrected by Dennis Murphy. Thank you.

    *   Memory is now reallocated in rare cases when the up front
        allocate for the result of grouping is insufficient. Bug
        #952 raised by Georg V, and also reported by Harish. Thank
        you.

    *   A function call foo(arg=sum(b)) now finds b in DT when foo
        contains DT[,eval(substitute(arg)),by=a], fixing bug #1026.
        Thanks to Harish V for reporting.

    *   If DT contains column 'a' then DT[J(unique(a))] now finds
        'a', fixing bug #1005. Thanks to Branson Owen for reporting.

    *   'by' on no data (for example when 'i' returns no rows) now
        works, fixing bug #709.

    *   'by without by' now heeds nomatch=NA, fixing bug #1015.
        Thanks to Harish V for reporting.

    *   DT[NA] now returns 1 row of NA rather than the whole table
        via standard NA logical recycling. A single NA logical is
        a special case and is now replaced by NA_integer_. Thanks
        to Branson Owen for highlighting the issue.

    *   NROW removed from data.table, since the is.data.frame() in
        base::NROW now returns TRUE due to inheritance. Fixes bug
        #1039 reported by Bradley Buchsbaum. Thank you.

    *   setkey() now coerces character to factor and double to
        integer (provided they are all.equal), fixing bug #953.
        Thanks to Steve Lianoglou for reporting.

    *   'by' now accepts lists from the calling scope without the
        work around of wrapping with as.list() or {}, fixing bug
        #1060. Thanks to Johann Hibschman for reporting.


#### NOTES

    *   The package uses the 'default' option of base::getOption,
        and is therefore dependent on R 2.10.0. Updated DESCRIPTION
        file accordingly. Thanks to Christian Hudon for reporting.


### Changes in v1.4.1


#### NEW FEATURES

    *   Vignettes tidied up.


#### BUG FIXES

    *   Out of order levels in key columns are now sorted by
        setkey. Thanks to Steve Lianoglou for reporting.




### Changes in v1.4


#### NEW FEATURES

    *   'by' faster. Memory is allocated first for the result, then
    populated directly by the result of j for each group. Can be 10
    or more times faster than tapply() and aggregate(), see
    timings vignette.

    *   j should now be a list(), not DT(), of expressions. Use of
    j=DT(...) is caught internally and replaced with j=list(...).

    *   'by' may be a list() of expressions. A single column name
    is automatically list()-ed for convenience. 'by' may still be
    a comma separated character string, as before.
        DT[,sum(x),by=region]                     # new
        DT[,sum(x),by=list(region,month(date))]   # new
        DT[,sum(x),by="region"]                   # old, ok too
        DT[,sum(x),by="region,month(date)"]       # old, ok too

    *   key() and key<- added. More R-style alternatives to getkey()
    and setkey().

    *   haskey() added. Returns TRUE if a table has a key.

    *   radix sorting is now column by column where possible, was
    previously all or nothing. Helps with keys of many columns.

    *   Added format method.

    *   22 tests added to test.data.table(), now 149.

    *   Three vignettes added : FAQ, Intro & Timings


#### DEPRECATED & DEFUNCT

    *   The DT alias is removed. Use 'data.table' instead to create
    objects. See 2nd new feature above.

    *   RUnit framework removed.
    test.data.table() is called from examples in .Rd so 'R CMD check'
    will run it. Simpler. An eval(body(test.data.table))
    is also in the .Rd, to catch namespace issues.

    *   Dependency on package 'ref' removed.

    *   Arguments removed:  simplify, incbycols and byretn.
    Grouping is simpler now, these are superfluous.


#### BUG FIXES

    *   Column classes are now retained by subset and grouping.

    *   tail no longer fails when a column 'x' exists.


#### KNOWN PROBLEMS

    *   Minor : Join Inherited Scope not working, contrary
        to the documentation.


#### NOTES

    *   v1.4 was essentially the branch at rev 44, reintegrated
    at rev 78.




### Changes in v1.3


#### NEW FEATURES

    *   Radix sorting added. Speeds up setkey and add-hoc 'by'
    by factor of 10 or more.

    *   Merge method added, much faster than base::merge method
    of data.frame.

    *   'by' faster. Logic moved from R into C. Memory is
    allocated for the largest group only, then re-used.

    *   The Sub Data is accessible as a whole by j using object
    .SD. This should only be used in rare circumstances. See FAQ.

    *   Methods added : duplicated, unique, transform, within,
    [<-, t, Math, Ops, is.na, na.omit, summary

    *   Column name rules improved e.g. dots now allowed.

    *   as.data.frame.data.table rownames improved.

    *   29 tests added to test.data.table(), now 127.


#### USER-VISIBLE CHANGES

    *   Default of mb changed, now tables(mb=TRUE)


#### DEPRECATED & DEFUNCT

    *   ... removed in [.data.table.
    j may not be a function, so this is now superfluous.


#### BUG FIXES

    *   Incorrect version warning with R 2.10+ fixed.

    *   j enclosure raised one level. This fixes some bugs
    where the j expression previously saw internal variable
    names. It also speeds up grouping a little.


#### NOTES

    *   v1.3 was not released to CRAN. R-Forge repository only.



### v1.2 released to CRAN in Aug 2008

<|MERGE_RESOLUTION|>--- conflicted
+++ resolved
@@ -6,16 +6,6 @@
 #### NEW FEATURES
 
 1. `fread()`:
-<<<<<<< HEAD
-    * Various efficiency savings and simplification at C level including parallelization. A 9GB 2 column integer csv input down from 50s to 12s cold load on a 4 core laptop with 16GB RAM and SSD. Run `echo 3 >/proc/sys/vm/drop_caches` first to measure cold load time. Subsequent repeated load time (hot) down from 40s to 6s.
-    * Now memory maps lazily; e.g. `nrow=10` now takes 0.01s from cold, down from 12s for a 9GB file. Large files close to your RAM limit may work more reliably too. The progress meter will commence sooner and more consistently.
-    * If the file does not exist, the current working directory is now included in the error message; useful in logs files.
-    * The increased sample size in v1.9.8 (1000 rows at 10 jump points, including the middle and very end as always) greatly improved column type guessing. Accordingly, mid-read type bumping is removed. In the event of an out-of-sample field's type being different to the guess, fread will report the first such value from all such columns and be helpful in suggesting how to set `colClasses` in a single rerun. This change is to ensure accuracy too as a mid-read bump from integer to character was always unable to know that a previously read integer `1` actually came from a character field `0001`, which it used to warn about.
-    * Quoting rules are more robust and flexible. See point 10 on the wiki page [here](https://github.com/Rdatatable/data.table/wiki/Convenience-features-of-fread#10-automatic-quote-escape-method-detection-including-no-escape).
-    * The ability to position `autostart` anywhere inside one of multiple tables in a single file is removed with warning. It used to search upwards from that line to find the start of the table based on a consistent number of columns. People appear to be using `skip="string"` or `skip=nrow` to find the header row exactly, which is retained and simpler. It was too difficult to retain search-upwards-autostart together with skipping blank lines, filling incomplete rows and parallelization. Varying format and height messy header info above the column names are still auto detected and auto skipped.
-    * Many thanks to @yaakovfeldman, Guillermo Ponce and more to add for testing before release to CRAN: [#2070](https://github.com/Rdatatable/data.table/issues/2070), [#2073](https://github.com/Rdatatable/data.table/issues/2073)
-    * Detect BOM mark in GB-18030 and UTF-16 encodings, in verbose mode print a message about BOM detection. 
-=======
     * Efficiency savings at C level including **parallelization**; e.g. a 9GB 2 column integer csv input is **50s down to 12s** to cold load on a 4 core laptop with 16GB RAM and SSD. Run `echo 3 >/proc/sys/vm/drop_caches` first to measure cold load time. Subsequent load time (after file has been cached by OS on the first run) **40s down to 6s**.
     * Memory maps lazily; e.g. `nrow=10` is **12s down to 0.01s** from cold for the 9GB file. Large files close to your RAM limit may work more reliably too. The progress meter will commence sooner and more consistently.
     * `fread` has always jumped to the middle and to the end of the file for a much improved column type guess. This sample size is unchanged: 1,000 rows at 10 jump points. But it now **automatically rereads any columns with out-of-sample type exceptions** so you don't have to use `colClasses` yourself.
@@ -24,7 +14,7 @@
     * Numeric data that has been quoted is now detected and read as numeric.
     * The ability to position `autostart` anywhere inside one of multiple tables in a single file is removed with warning. It used to search upwards from that line to find the start of the table based on a consistent number of columns. People appear to be using `skip="string"` or `skip=nrow` to find the header row exactly, which is retained and simpler. It was too difficult to retain search-upwards-autostart together with skipping blank lines, filling incomplete rows and parallelization. Varying format and height messy header info above the column names is still auto detected and auto skipped.
     * Many thanks to @yaakovfeldman, Guillermo Ponce, Arun Srinivasan, Hugh Parsonage and more to add for testing before release to CRAN: [#2070](https://github.com/Rdatatable/data.table/issues/2070), [#2073](https://github.com/Rdatatable/data.table/issues/2073), [#2087](https://github.com/Rdatatable/data.table/issues/2087), [#2091](https://github.com/Rdatatable/data.table/issues/2091), [#2107](https://github.com/Rdatatable/data.table/issues/2107)
->>>>>>> 6019cfbf
+    * Detect BOM mark in GB-18030 and UTF-16 encodings, in verbose mode print a message about BOM detection. 
 
 #### BUG FIXES
 
