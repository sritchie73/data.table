
# This file should be clean of non-ASCII characters; e.g. CRAN Solaris
# Use:  grep --color='auto' -P -n "[\x80-\xFF]" tests.Rraw

if (!exists("test.data.table",.GlobalEnv,inherits=FALSE)) {
    require(data.table)   # in dev the package should not be loaded
    options(warn=0)  # use require() so it warns but doesn't halt if not available
    require(plyr)
    require(ggplot2)
    require(hexbin)
    require(nlme)
    require(xts)
    require(bit64)
    require(gdata)
    require(GenomicRanges)
    require(caret)
    require(knitr)
    require(plm)
    # reshape2 ahead of reshape ...
    try(detach(package:reshape2),silent=TRUE)
    try(detach(package:reshape),silent=TRUE)
    library(reshape2, pos="package:base", logical.return=TRUE)
    library(reshape, pos="package:base", logical.return=TRUE)
    .devtesting=FALSE
} else {
    # Matt has suppressMessages(require(bit64)) in .Rprofile
    if ("package:reshape2" %in% search()) {
      detach(package:reshape2)
      library(reshape2, pos="package:base", logical.return=TRUE)
    }
    if ("package:reshape" %in% search()) {
      detach(package:reshape)
      library(reshape, pos="package:base", logical.return=TRUE)
    }
    .devtesting=TRUE
}
options(warn=2)

nfail = ntest = lastnum = 0
whichfail = NULL

.timingtests = FALSE
started.at = Sys.time()
oldbwb = options(datatable.old.bywithoutby=FALSE)  # in case user set it, or set in dev

if (!.devtesting) {
    test = data.table:::test
    compactprint = data.table:::compactprint
    is.sorted = data.table:::is.sorted
    forderv = data.table:::forderv
    forder = data.table:::forder
    null.data.table = data.table:::null.data.table
    ordernumtol = data.table:::ordernumtol   # TO DO: deprecated, remove
    iradixorder = data.table:::iradixorder   # TO DO: deprecated, remove
    dradixorder = data.table:::dradixorder   # TO DO: deprecated, remove
    uniqlist = data.table:::uniqlist
    uniqlengths = data.table:::uniqlengths
    setrev = data.table:::setrev
    setreordervec = data.table:::setreordervec
    selfrefok = data.table:::selfrefok
    setattr = data.table::setattr     # so as not to use bit::setattr
    .R.listCopiesNamed = data.table:::.R.listCopiesNamed
    .R.assignNamesCopiesAll = data.table:::.R.assignNamesCopiesAll
    .R.subassignCopiesOthers = data.table:::.R.subassignCopiesOthers
    .R.subassignCopiesVecsxp = data.table:::.R.subassignCopiesVecsxp
    setdiff_ = data.table:::setdiff_
    frankv = data.table:::frankv
    is_na = data.table:::is_na
    shallow = data.table:::shallow # until exported
    chmatch2 = data.table:::chmatch2
    which_ = data.table:::which_
    shift = data.table:::shift
    any_na = data.table:::any_na
    replace_dot = data.table:::replace_dot
    isReallyReal = data.table:::isReallyReal
}

TESTDT = data.table(a=as.integer(c(1,3,4,4,4,4,7)), b=as.integer(c(5,5,6,6,9,9,2)), v=1:7)
setkey(TESTDT,a,b)
# i.e.       a b v
#       [1,] 1 5 1
#       [2,] 3 5 2
#       [3,] 4 6 3
#       [4,] 4 6 4
#       [5,] 4 9 5
#       [6,] 4 9 6
#       [7,] 7 2 7
INT = function(...) { as.integer(c(...)) }
##########################

test(1, TESTDT[SJ(4,6),v,mult="first"], 3L)
test(2, TESTDT[SJ(4,6),v,mult="last"], 4L)
test(3, TESTDT[SJ(c(4,4,4),c(6,6,7)),v,mult="last",roll=TRUE], INT(4,4,4))
test(4, TESTDT[SJ(c(4,4,4),c(9,9,10)),v,mult="last",roll=TRUE], INT(6,6,6))
test(5, TESTDT[SJ(c(4,4,4),c(6,6,7)),v,mult="last",roll=TRUE,rollends=FALSE], INT(4,4,4))
test(6, TESTDT[SJ(c(4,4,4),c(9,9,10)),v,mult="last",roll=TRUE,rollends=FALSE], INT(6,6,NA))
test(7, TESTDT[SJ(c(4,4,4),c(9,9,10)),v,mult="first",roll=TRUE,rollends=FALSE], INT(5,5,NA))
test(8, TESTDT[SJ(c(-9,1,4,4,8),c(1,4,4,10,1)),v], INT(NA,NA,NA,NA,NA))
test(9, TESTDT[SJ(c(-9,1,4,4,8),c(1,4,4,10,1)),v,roll=TRUE], INT(NA,NA,NA,6,NA))
test(10, TESTDT[SJ(c(-9,1,4,4,8),c(1,4,4,10,1)),v,roll=TRUE,rollends=FALSE], INT(NA,NA,NA,NA,NA))
test(11, TESTDT[SJ(c(-3,2,4,4,5,7,8)),v,mult="first"], INT(NA,NA,3,3,NA,7,NA))
test(12, TESTDT[SJ(c(-3,2,4,4,5,7,8)),v,mult="first",roll=TRUE], INT(NA,1,3,3,6,7,7))
test(13, TESTDT[SJ(c(-3,2,4,4,5,7,8)),v,mult="last"], INT(NA,NA,6,6,NA,7,NA))
test(14, TESTDT[SJ(c(-3,2,4,4,5,7,8)),v,mult="last",roll=TRUE], INT(NA,1,6,6,6,7,7))
test(15, TESTDT[SJ(c(-3,2,4,4,5,7,8)),v,mult="last",nomatch=0], INT(6,6,7))
test(16, TESTDT[SJ(c(4)),v], INT(3,4,5,6))
#test(17, suppressWarnings(TESTDT[SJ(c(4,4)),v,mult="all",incbycols=FALSE][[1]]), INT(3:6,3:6))
test(18, TESTDT[SJ(c(-3,2,4,8)),v,mult="all",nomatch=0,by=.EACHI][[2]], INT(3:6))
test(185, TESTDT[SJ(c(-3,2,4,8)),v,mult="all",nomatch=NA], INT(NA,NA,3:6,NA))
test(19, TESTDT[SJ(c(-3,2,4,8)),v,mult="all",roll=TRUE,nomatch=0], INT(1,3:6,7))
test(186, TESTDT[SJ(c(-3,2,4,8)),v,mult="all",roll=TRUE,nomatch=NA], INT(NA,1,3:6,7))
test(20, TESTDT[SJ(c(-3,2,4,8)),v,mult="all",roll=TRUE,rollends=FALSE,nomatch=0], INT(1,3:6))
test(187, TESTDT[SJ(c(-3,2,4,8)),v,mult="all",roll=TRUE,rollends=FALSE,nomatch=NA], INT(NA,1,3:6,NA))
test(21, TESTDT[SJ(c(-9,1,4,4,4,4,8),c(1,5,5,6,7,10,3)),v,mult="all",nomatch=0], INT(1,3:4))
test(188, TESTDT[SJ(c(-9,1,4,4,4,4,8),c(1,5,5,6,7,10,3)),v,mult="all",nomatch=NA, allow.cartesian=TRUE], INT(NA,1,NA,3:4,NA,NA,NA))
test(22, TESTDT[SJ(c(-9,1,4,4,4,4,8),c(1,5,5,6,7,10,3)),v,mult="all",roll=TRUE,nomatch=0], INT(1,3:4,4,6))
test(189, TESTDT[SJ(c(-9,1,4,4,4,4,8),c(1,5,5,6,7,10,3)),v,mult="all",roll=TRUE,nomatch=NA, allow.cartesian=TRUE], INT(NA,1,NA,3:4,4,6,NA))
test(23, TESTDT[SJ(c(-9,1,4,4,4,4,8),c(1,5,5,6,7,10,3)),v,mult="all",roll=TRUE,rollends=FALSE,nomatch=0], INT(1,3:4,4))
test(190, TESTDT[SJ(c(-9,1,4,4,4,4,8),c(1,5,5,6,7,10,3)),v,mult="all",roll=TRUE,rollends=FALSE,nomatch=NA,allow.cartesian=TRUE], INT(NA,1,NA,3:4,4,NA,NA))
test(24, TESTDT[SJ(c(1,NA,4,NA,NA,4,4),c(5,5,6,6,7,9,10)),v,mult="all",roll=TRUE,nomatch=0], INT(1,3:4,5:6,6))
test(191, TESTDT[SJ(c(1,NA,4,NA,NA,4,4),c(5,5,6,6,7,9,10)),v,mult="all",roll=TRUE,nomatch=NA,allow.cartesian=TRUE], INT(NA,NA,NA,1,3:4,5:6,6))
# Note that the NAs get sorted to the beginning by the SJ().

# i.e.       a b v      (same test matrix, repeating here for easier reading of the test cases below)
#       [1,] 1 5 1
#       [2,] 3 5 2
#       [3,] 4 6 3
#       [4,] 4 6 4
#       [5,] 4 9 5
#       [6,] 4 9 6
#       [7,] 7 2 7
test(25, TESTDT[SJ(4,6),v,mult="first"], 3L)
test(26, TESTDT[SJ(4,6),v,mult="last"], 4L)
test(27, TESTDT[J(c(4,4,4),c(7,6,6)),v,mult="last",roll=TRUE], INT(4,4,4))
test(28, TESTDT[J(c(4,4,4),c(10,9,9)),v,mult="last",roll=TRUE], INT(6,6,6))
test(29, TESTDT[J(c(4,4,4),c(7,6,6)),v,mult="last",roll=TRUE,rollends=FALSE], INT(4,4,4))
test(30, TESTDT[J(c(4,4,4),c(10,9,9)),v,mult="last",roll=TRUE,rollends=FALSE], INT(NA,6,6))
test(31, TESTDT[J(c(4,4,4),c(10,9,9)),v,mult="first",roll=TRUE,rollends=FALSE], INT(NA,5,5))
test(32, TESTDT[J(c(8,1,4,4,-9),c(1,4,4,10,1)),v], INT(NA,NA,NA,NA,NA))
test(33, TESTDT[J(c(8,1,4,4,-9),c(1,4,4,10,1)),v,roll=TRUE], INT(NA,NA,NA,6,NA))
test(34, TESTDT[J(c(8,1,4,4,-9),c(1,4,7,10,1)),v,roll=TRUE,rollends=FALSE], INT(NA,NA,4,NA,NA))
test(35, TESTDT[J(c(5,4,-3,8,4,7,2)),v,mult="first"], INT(NA,3,NA,NA,3,7,NA))
test(36, TESTDT[J(c(5,4,-3,8,4,7,2)),v,mult="first",roll=TRUE], INT(6,3,NA,7,3,7,1))
test(37, TESTDT[J(c(5,4,-3,8,4,7,2)),v,mult="last"], INT(NA,6,NA,NA,6,7,NA))
test(38, TESTDT[J(c(5,4,-3,8,4,7,2)),v,mult="last",roll=TRUE], INT(6,6,NA,7,6,7,1))
test(39, TESTDT[J(c(5,4,-3,8,4,7,2)),v,mult="last",nomatch=0], INT(6,6,7))
test(40, TESTDT[J(c(4)),v,mult="all"], INT(3,4,5,6))
test(41, TESTDT[J(c(4,4)),v,mult="all", allow.cartesian=TRUE], INT(3:6,3:6))
test(42, TESTDT[J(c(8,2,4,-3)),v,mult="all",nomatch=0], INT(3:6))
test(192, TESTDT[J(c(8,2,4,-3)),v,mult="all",nomatch=NA], INT(NA,NA,3:6,NA))
test(43, TESTDT[J(c(8,2,4,-3)),v,mult="all",roll=TRUE,nomatch=0], INT(7,1,3:6))
test(193, TESTDT[J(c(8,2,4,-3)),v,mult="all",roll=TRUE,nomatch=NA], INT(7,1,3:6,NA))
#test(44, suppressWarnings(TESTDT[J(c(8,4,2,-3)),v,mult="all",roll=TRUE,rollends=FALSE,incbycols=FALSE]), INT(3:6,1))
test(45, TESTDT[J(c(-9,1,4,4,4,4,8),c(1,5,5,6,7,10,3)),v,mult="all",nomatch=0], INT(1,3:4))
test(194, TESTDT[J(c(-9,1,4,4,4,4,8),c(1,5,5,6,7,10,3)),v,mult="all",nomatch=NA,allow.cartesian=TRUE], INT(NA,1,NA,3:4,NA,NA,NA))
test(46, TESTDT[J(c(-9,1,4,4,4,4,8),c(1,5,5,6,7,10,3)),v,mult="all",roll=TRUE,nomatch=0], INT(1,3:4,4,6))
test(195, TESTDT[J(c(-9,1,4,4,4,4,8),c(1,5,5,6,7,10,3)),v,mult="all",roll=TRUE,nomatch=NA,allow.cartesian=TRUE], INT(NA,1,NA,3:4,4,6,NA))
test(47, TESTDT[J(c(-9,1,4,4,4,4,8),c(1,5,5,6,7,10,3)),v,mult="all",roll=TRUE,rollends=FALSE,nomatch=0], INT(1,3:4,4))
test(196, TESTDT[J(c(-9,1,4,4,4,4,8),c(1,5,5,6,7,10,3)),v,mult="all",roll=TRUE,rollends=FALSE,nomatch=NA,allow.cartesian=TRUE], INT(NA,1,NA,3:4,4,NA,NA))
test(48, TESTDT[J(c(-9,NA,4,NA,1,4,4),c(1,5,9,6,5,9,10)),v,mult="all",roll=TRUE,nomatch=0], INT(5:6,1,5:6,6))  # this time the NAs stay where they are. Compare to test 24 above.
test(197, TESTDT[J(c(-9,NA,4,NA,1,4,4),c(1,5,9,6,5,9,10)),v,mult="all",roll=TRUE,nomatch=NA,allow.cartesian=TRUE], INT(NA,NA,5:6,NA,1,5:6,6))
test(49, TESTDT[J(c(4,1,0,5,3,7,NA,4,1),c(6,5,1,10,5,2,1,6,NA)),v,nomatch=0], INT(3,4,1,2,7,3,4))
test(198, TESTDT[J(c(4,1,0,5,3,7,NA,4,1),c(6,5,1,10,5,2,1,6,NA)),v,nomatch=NA,allow.cartesian=TRUE], INT(3,4,1,NA,NA,2,7,NA,3,4,NA))
test(50, TESTDT[J(c(4,1,0,5,3,7,NA,4,1),c(6,5,1,10,5,2,1,6,NA)),v,mult="last",nomatch=0], INT(4,1,2,7,4))
test(199, TESTDT[J(c(4,1,0,5,3,7,NA,4,1),c(6,5,1,10,5,2,1,6,NA)),v,mult="last",nomatch=NA], INT(4,1,NA,NA,2,7,NA,4,NA))

TESTDT[, a:=letters[a]]
setkey(TESTDT,a,b)
# i.e.       a b v
#       [1,] a 5 1
#       [2,] c 5 2
#       [3,] d 6 3
#       [4,] d 6 4
#       [5,] d 9 5
#       [6,] d 9 6
#       [7,] g 2 7
test(51, TESTDT[SJ(c("d","d","e","g"),c(6,7,1,2)),v,mult="all",roll=TRUE,nomatch=0], INT(3:4,4,7))
test(200, TESTDT[SJ(c("d","d","e","g"),c(6,7,1,2)),v,mult="all",roll=TRUE,nomatch=NA], INT(3:4,4,NA,7))
test(52, TESTDT[J(c("g","d","e","d"),c(6,6,1,2)),v,mult="all",roll=TRUE,nomatch=0], INT(7,3:4))
test(201, TESTDT[J(c("g","d","e","d"),c(6,6,1,2)),v,mult="all",roll=TRUE,nomatch=NA], INT(7,3:4,NA,NA))

TESTDT[, b:=letters[b]]
setkey(TESTDT,a,b)
# i.e.
#         a b v
#    [1,] a e 1
#    [2,] c e 2
#    [3,] d f 3
#    [4,] d f 4
#    [5,] d i 5
#    [6,] d i 6
#    [7,] g b 7
test(53, TESTDT[SJ(c("d","d","e","g"),c("f","g","a","b")),v,mult="last"], INT(4,NA,NA,7))
test(54, TESTDT[J(c("g","d","e","d"),c("b","g","a","f")),v,mult="last"], INT(7,NA,NA,4))  # this tests (d,g) ok even though there is an NA in last match in the roll.
test(55, TESTDT[SJ(c("d","d","e","g"),c("f","g","a","b")),v,mult="first"], INT(3,NA,NA,7))
test(56, TESTDT[J(c("g","d","e","d"),c("b","g","a","f")),v,mult="first"], INT(7,NA,NA,3))
test(57, TESTDT[J(c("g","d","d","d","e","d"),c("b","g","k","b","a","f")),v,roll=TRUE], INT(7,4,6,NA,NA,3,4))
# test 58 removed. Tested this failed (rolling join on factors) pre character columns, now works.
test(59, TESTDT[J(c("g","d","d","d","e","d"),c("b","g","k","b","a","f")),v,roll=TRUE,rollends=FALSE], INT(7,4,NA,NA,NA,3,4))
# test 60 removed. Tested this failed (rolling join on factors) pre character columns, now works.

# Tests 61-66 were testing sortedmatch which is now replaced by chmatch for characters, and removed
# for integers until needed.

# Test 67 removed. No longer use factors so debate/problem avoided.
# [.factor and c.factor are no longer present in data.table, not even hidden away
# X = factor(letters[1:10])
# test(67, levels(X[4:6]), letters[4:6])

test(68, "TESTDT" %in% tables(silent=TRUE)[,NAME])  # NAME is returned as a column in which we look for the string
test(69, "TESTDT" %in% tables(silent=TRUE)[,as.character(NAME)]) # an old test (from when NAME was factor) but no harm in keeping it
test(69.1, names(tables(silent=TRUE)), c("NAME","NROW","NCOL","MB","COLS","KEY"))
test(69.2, names(tables(silent=TRUE,mb=FALSE)), c("NAME","NROW","NCOL","COLS","KEY"))

a = "d"
# Variable Twister.  a in this scope has same name as a inside DT scope.
# Aug 2010 : As a result of bug 1005, and consistency with 'j' and 'by' we now allow self joins (test 183) in 'i'.
test(70, TESTDT[eval(J(a)),v,by=.EACHI], data.table(a="d",v=3:6,key="a"))   # the eval() enabled you to use the 'a' in the calling scope, not 'a' in the TESTDT.  TO DO: document this.
test(71, TESTDT[eval(SJ(a)),v,by=.EACHI], data.table(a="d",v=3:6,key="a"))
test(72, TESTDT[eval(CJ(a)),v,by=.EACHI], data.table(a="d",v=3:6,key="a"))

test(73, TESTDT[,v], 1:7)
test(74, TESTDT[,3], 3)
test(74.5, TESTDT[,3L], 3L)
test(75, TESTDT[,"v"], "v")
test(76, TESTDT[,2:3], 2:3)  # See ?[.data.table that with=FALSE is required for the likely intended result
test(77, TESTDT[,2:3,with=FALSE], data.table(b=c("e","e","f","f","i","i","b"),v=1:7))
test(78, TESTDT[,c("b","v"),with=FALSE], data.table(b=c("e","e","f","f","i","i","b"),v=1:7))
colsVar = c("b","v")
test(79, TESTDT[,colsVar], colsVar)
test(80, TESTDT[,colsVar,with=FALSE], data.table(b=c("e","e","f","f","i","i","b"),v=1:7))

# works in test.data.table, but not eval(body(test.data.table)) when in R CMD check ... test(81, TESTDT[1:2,c(a,b)], factor(c("a","c","e","e")))
# It is expected the above to be common source of confusion. c(a,b) is evaluated within
# the frame of TESTDT, and c() creates one vector, not 2 column subset as in data.frame's.
# If 2 columns were required use list(a,b).  c() can be useful too, but is different.

test(82, TESTDT[,c("a","b")], c("a","b"))
test(83, TESTDT[,list("a","b")], data.table(V1="a",V2="b"))
test(83.1, TESTDT[,list("sum(a),sum(b)")], data.table("sum(a),sum(b)"))
test(83.2, TESTDT[,list("sum(a),sum(b)"),by=a], {tt=data.table(a=c("a","c","d","g"),V1="sum(a),sum(b)",key="a");tt$V1=as.character(tt$V1);tt})
test(84, TESTDT[1:2,list(a,b)], data.table(a=c("a","c"), b=c("e","e"), key = 'a,b'))
# test(85, TESTDT[1:2,DT(a,b)], data.table(a=c("a","c"), b=c("e","e")))  #DT() now deprecated

test(86, TESTDT[,sum(v),by="b"], data.table(b=c("e","f","i","b"),V1=INT(3,7,11,7)))  # TESTDT is key'd by a,b, so correct that grouping by b should not be key'd in the result by default
test(87, TESTDT[,list(MySum=sum(v)),by="b"], data.table(b=c("e","f","i","b"),MySum=INT(3,7,11,7)))
test(88, TESTDT[,list(MySum=sum(v),Sq=v*v),by="b"][1:3], data.table(b=c("e","e","f"),MySum=INT(3,3,7),Sq=INT(1,4,9))) # silent repetition of MySum to match the v*v vector
# Test 89 dropped. Simplify argument no longer exists. by is now fast and always returns a data.table  ... test(89, TESTDT[,sum(v),by="b",simplify=FALSE], list(7L,3L,7L,11L))

# Test 88.5 contributed by Johann Hibschman (for bug fix #1294) :
test(88.5, TESTDT[a=="d",list(MySum=sum(v)),by=list(b)], data.table(b=c("f","i"), MySum=INT(7,11), key="b"))

setkey(TESTDT,b)
test(90, TESTDT[J(c("f","i")),sum(v),by=.EACHI], data.table(b=c("f","i"),V1=c(7L,11L),key="b"))
test(90.5, TESTDT[J(c("i","f")),sum(v),by=.EACHI], data.table(b=c("i","f"),V1=c(11L,7L)))  # test not keyed
test(91, TESTDT[SJ(c("f","i")),sum(v),by=.EACHI], data.table(b=c("f","i"),V1=c(7L,11L),key="b"))
# Test 92 dropped same reason as 89 ... test(TESTDT[92, J(c("f","i")),sum(v),mult="all",simplify=FALSE], list(7L,11L))

test(93, TESTDT[c("f","i"), which=TRUE], 4:7)
test(94, TESTDT[c("i","f"), mult="last", which=TRUE], INT(7,5))

test(95, TESTDT["f",v], 3:4)
test(96, TESTDT["f",v,by=.EACHI], data.table(b="f",v=3:4,key="b"))
test(97, TESTDT[c("f","i","b"),list(GroupSum=sum(v)),by=.EACHI], data.table(b=c("f","i","b"), GroupSum=c(7L,11L,7L)))
# that line above doesn't create a key on the result so that the order fib is preserved.
test(98, TESTDT[SJ(c("f","i","b")),list(GroupSum=sum(v)),by=.EACHI], data.table(b=c("b","f","i"), GroupSum=c(7L,7L,11L), key="b"))
# line above is the way to group, sort by group and setkey on the result by group.

dt <- data.table(A = rep(1:3, each=4), B = rep(11:14, each=3), C = rep(21:22, 6), key = "A,B")
test(99, unique(dt), data.table(dt[c(1L, 4L, 5L, 7L, 9L, 10L)], key="A,B"))

# test [<- for column assignment
dt1 <- dt2 <- dt
test(100, {dt1[,"A"] <- 3L; dt1}, {dt2$A <- 3L; dt2})

# test transform and within
test(101, within(dt, {D <- B^2}), transform(dt, D = B^2))
test(102, within(dt, {A <- B^2}), transform(dt, A = B^2))

# test .SD object
test(103, dt[, sum(.SD$B), by = "A"], dt[, sum(B), by = "A"])
test(104, dt[, transform(.SD, D = min(B)), by = "A"], dt[, list(B,C,D=min(B)), by = "A"])

# test numeric and comparison operations on a data table
test(105, all(dt + dt > dt))
test(106, all(dt + dt > 1))
test(107, dt + dt, dt * 2L)

# test a few other generics:
test(108, dt, data.table(t(t(dt)),key="A,B"))
test(109, all(!is.na(dt)))
dt2 <- dt
dt2$A[1] <- NA   # removes key
test(110, sum(is.na(dt2)), 1L)
test(111, {setkey(dt,NULL);dt}, na.omit(dt))
test(112, dt2[2:nrow(dt2),A], na.omit(dt2)$A)

# test [<- assignment:
dt2[is.na(dt2)] <- 1L
test(113, {setkey(dt,NULL);dt}, dt2)   # key should be dropped because we assigned to a key column
# want to discourage this going forward (inefficient to create RHS like this)
# dt2[, c("A", "B")] <- dt1[, c("A", "B"), with = FALSE]
# test(114, dt1, dt2)
## doesn't work, yet:
##     dt2[rep(TRUE, nrow(dt)), c("A", "B")] <- dt1[, c("A", "B"), with = FALSE]
##     dt2[rep(TRUE, nrow(dt)), c("A")] <- dt1[, c("A"), with = FALSE]
##     test(dt, dt2))  stop("Test 112 failed")

# test the alternate form of setkey:
dt1 = copy(dt)
dt2 = copy(dt)
setkeyv(dt1, "A")
setkey(dt2, A)
test(115, dt1, dt2)

# Test dogroups works correctly for character/factor columns
test(116, TESTDT[,a[1],by="b"], data.table(b=c("b","e","f","i"), V1=c("g","a","d","d"), key="b"))
test(117, TESTDT[,list(a[1],v[1]),by="b"], data.table(b=c("b","e","f","i"), V1=c("g","a","d","d"), V2=INT(7,1,3,5), key="b"))

# We no longer check i for out of bounds, for consistency with data.frame and e.g. cbind(DT[w],DT[w+1]). NA rows should be returned for i>nrow
test(118, TESTDT[8], data.table(a=as.character(NA), b=as.character(NA), v=as.integer(NA), key="b"))
test(119, TESTDT[6:9], data.table(a=c("d","d",NA,NA), b=c("i","i",NA,NA), v=c(5L,6L,NA,NA)))

n=10000
grp1=sample(1:50,n,replace=TRUE)
grp2=sample(1:50,n,replace=TRUE)
dt=data.table(x=rnorm(n),y=rnorm(n),grp1=grp1,grp2=grp2)
tt = system.time(ans <- dt[,list(.Internal(mean(x)),.Internal(mean(y))),by="grp1,grp2"])
# test(120, tt[1] < 0.5)   # actually takes more like 0.068 << 0.5, but the micro EC2 instance can be slow sometimes.
# TO DO: incorporate performance testing into R CMD check (using testthat?), that somehow copes with running on slow machines.
i = sample(nrow(ans),1)
test(121, all.equal(ans[i,c(V1,V2)], dt[grp1==ans[i,grp1] & grp2==ans[i,grp2], c(mean(x),mean(y))]))
# To DO: add a data.frame aggregate method here and check data.table is faster

# Tests of 0 and 1 row tables
TESTDT = data.table(NULL)
test(122, TESTDT[1], TESTDT)
test(123, TESTDT[0], TESTDT)
test(124, TESTDT[1:10], TESTDT)
test(125, TESTDT["k"], error="x must be keyed")
# test 126 no longer needed now that test() has 'error' argument

TESTDT = data.table(a=3L,v=2L,key="a")  # testing 1-row table
test(127, TESTDT[J(3)], TESTDT)
test(128, TESTDT[J(4)], data.table(a=4L,v=NA_integer_,key="a"))   # see tests 206-207 too re the [NA]
test(129, TESTDT[J(4),roll=TRUE], data.table(a=4L,v=2L,key="a"))  # the i values are in the result now (which make more sense for rolling joins, the x.a can still be accessed if need be)
test(130, TESTDT[J(4),roll=TRUE,rollends=FALSE], data.table(a=4L,v=NA_integer_,key="a"))
test(131, TESTDT[J(-4),roll=TRUE], data.table(a=-4L,v=NA_integer_,key="a"))

test(132, ncol(TESTDT[0]), 2L)
test(133, TESTDT[0][J(3)], data.table(a=3L,v=NA_integer_,key="a")) # These need to retain key for consistency (edge cases of larger sorted i)

# tests on data table names, make.names is now FALSE by default from v1.8.0
x = 2L; `1x` = 4L
dt = data.table(a.1 = 1L, b_1 = 2L, "1b" = 3L, `a 1` = 4L, x, `1x`, 2*x)
test(134, names(dt), c("a.1", "b_1", "1b", "a 1", "x", "V6", "V7"))
dt = data.table(a.1 = 1L, b_1 = 2L, "1b" = 3L, `a 1` = 4L, x, `1x`, 2*x, check.names=TRUE)
test(134.5, names(dt), c("a.1", "b_1", "X1b", "a.1.1", "x", "V6", "V7"))

dt = data.table(a.1 = 1L, b_1 = 2L, "1b" = 3L, `a 1` = 4L, x, `1x`, 2*x, check.names = FALSE)
test(135, names(dt), c("a.1", "b_1", "1b", "a 1", "x", "V6", "V7")) # the last two terms differ from data.frame()

test(136, dt[,b_1, by="a.1"], data.table(a.1=1L,"b_1"=2L))
test(137, dt[,`a 1`, by="a.1"], data.table(a.1=1L,"a 1"=4L, check.names=FALSE))
test(138, dt[,a.1, by="`a 1`"], data.table(`a 1`=4L,a.1=1L, check.names=FALSE))

# tests with NA's in factors
dt = data.table(a = c(NA, letters[1:5]), b = 1:6)
test(139, dt[,sum(b), by="a"], data.table(a = c(NA, letters[1:5]), V1 = 1:6))

# tests to make sure rbind and grouping keep classes
dt = data.table(a = rep(as.Date("2010-01-01"), 4), b = rep("a",4))
test(140, rbind(dt,dt), data.table(a = rep(as.Date("2010-01-01"), 8), b = rep("a",8)))
test(141, dt[,list(a=a), by="b"], dt[,2:1, with = FALSE])

dt$a <- structure(as.integer(dt$a), class = "Date")
test(142, dt[,list(b=b), by="a"], dt)

dt = data.table(x=1:5,y=6:10)
test(143, tail(dt), dt)  # tail was failing if a column name was called x.

dt <- data.table(a = rep(1:3, each = 4), b = LETTERS[1:4], b2 = LETTERS[1:4])
test(144, dt[, .SD[3,], by=b], data.table(b=LETTERS[1:4],a=3L,b2=LETTERS[1:4]))

DT = data.table(x=rep(c("a","b"),c(2,3)),y=1:5)
xx = capture.output(ans <- DT[,{print(x);sum(y)},by=x,verbose=FALSE])
test(145, xx, c("[1] \"a\"","[1] \"b\""))
test(146, ans, data.table(x=c("a","b"),V1=c(3L,12L)))

test(147, DT[,MySum=sum(v)], error="unused argument")  # user meant DT[,list(MySum=sum(v))]. FR#204 done.

dt = data.table(a=c(1L,4L,5L), b=1:3, key="a")
test(148, dt[CJ(2:3),roll=TRUE], data.table(a=c(2L,3L),b=c(1L,1L),key="a"))
test(149, dt[J(2:3),roll=TRUE], data.table(a=c(2L,3L),b=c(1L,1L)))  # in future this will detect the subset is ordered and retain the key

# 150:158 test out of order factor levels in key columns (now allowed from v1.8.0)
dt = data.table(x=factor(c("c","b","a"),levels=c("b","a","c")),y=1:3)
setkey(dt,x)
test(150.1, dt["b",y,verbose=TRUE], output="Coercing character column i.'V1' to factor") # changed i.V1 to i.x as per FR #2693
test(150.2, dt["b",y], 2L)
# from Tom's post :
a = data.table(a=rep(1:5, 2), b=factor(letters[rep(1:5, each =2)], levels=letters[5:1]), key="b")
test(151.1, a[J("b"),a,verbose=TRUE], output="Coercing character column i.'V1' to factor") # message back to `i.V1` now. 'b' still accessible to satisfy FR #2693, checked on next line 
test(151.2, a[J("b"),a], 3:4)
# stretch tests further, two out of order levels, one gets key'd the other not :
a = data.table(x=factor(letters[rep(1:5, each =2)], levels=letters[5:1]),
               y=factor(letters[rep(c(6,9,7,10,8), each =2)], levels=letters[10:6]),
               z=1:10)
test(152, is.sorted(levels(a$x)), FALSE)
test(153, is.sorted(levels(a$y)), FALSE)
test(154, a[,sum(z),by=x][1,paste(x,V1)], "a 3")  # ad hoc by doesn't sort the groups so 'a' (5th level) should be first
setkey(a,x)    # 'e' (level 1) should come first now.
test(155, is.sorted(levels(a$x)), FALSE)
test(156, is.sorted(levels(a$y)), FALSE)
test(157, a[,sum(z),by=x][1,paste(x,V1)], "e 19")  # 1st level is now first
test(158, a[,sum(z),by=y][1,paste(y,V1)], "h 19")  # not 'f'
test(158.5, a[,sum(z),keyby=y][1,paste(y,V1)], "j 15")  # not 'f' either


# tests of by expression variables
DT = data.table( a=1:5, b=11:50, d=c("A","B","C","D"), f=1:5, grp=1:5 )
f = quote( list(d) )
test(159, DT[,mean(b),by=eval(f)], DT[,mean(b),by=list(d)])  # column f doesn't get in the way of expression f
foo = function( grp ) {
   DT[,mean(b),by=eval(grp)]
}
test(160, foo(quote(list(d))), DT[,mean(b),by=list(d)])
test(161, foo(quote(list(d,a))), DT[,mean(b),by=list(d,a)])
test(162, foo(quote(list(f))), DT[,mean(b),by=list(f)])
test(163, foo(quote(list(grp))), DT[,mean(b),by=list(grp)])  # grp local variable in foo doesn't conflict with column grp
test(164, foo(f), DT[,mean(b),by=d])

# checks that data.table inherits methods from data.frame in base ok
test(165, subset(DT,a>2), DT[a>2])
test(166, suppressWarnings(split(DT,DT$grp)[[2]]), DT[grp==2])

if ("package:ggplot2" %in% search()) {
    test(167,names(print(ggplot(DT,aes(b,f))+geom_point())),c("data","panel","plot"))
    # The names() is a stronger test that it has actually plotted, but also because test() sees the invisible result
    test(167.1,DT[,print(ggplot(.SD,aes(b,f))+geom_point()),by=list(grp%%2L)],data.table(grp=integer()))  # %%2 because there are 5 groups in DT data at this stage, just need 2 to test
    # New test reported by C Neff on 11 Oct 2011
    if ("package:hexbin" %in% search())
       test(167.2, names(print(ggplot(DT) + geom_hex(aes(b, f)) + facet_wrap(~grp))), c("data","panel","plot"))
    else
       cat("Test 167.2 not run. If required call library(hexbin) first.\n")

    # Test plotting ITime with ggplot2 which seems to require an as.data.frame method for ITime, #1713
    datetimes = c("2011 NOV18 09:29:16", "2011 NOV18 10:42:40", "2011 NOV18 23:47:12",
              "2011 NOV19 01:06:01", "2011 NOV19 11:35:34", "2011 NOV19 11:51:09")
    DT = IDateTime(strptime(datetimes,"%Y %b%d %H:%M:%S"))
    test(168, print(DT[,qplot(idate,itime)])$ranges, print(qplot(DT$idate,DT$itime))$ranges)
    test(168.1, print(DT[,qplot(idate,as.POSIXct(itime,tzone=""))])$ranges, print(qplot(idate,as.POSIXct(itime,tzone=""),data=DT))$ranges)

    try(graphics.off(),silent=TRUE)
    #try(graphics.off(),silent=TRUE) # R CMD check doesn't like graphics it seems, even when inside try()
} else {
    cat("Tests 167-168 not run. If required call library(ggplot2) first.\n")
    # ggplot takes a long time so we don't include these by default
    # From examples, the library(ggplot2) is done first, so that 'R CMD check' does include tests 167-168
}

# test of . in formula, using inheritance
DT = data.table(y=1:100,x=101:200,y=201:300,grp=1:5)
test(169,DT[,as.list(lm(y~0+.,.SD)$coef),by=grp][2,x]-2<1e-10, TRUE)

DT <- data.table( a=1:4, d=c("A","B","C","D") )
g <- quote( list( d ) )
test(170, DT[,list(d)], DT[,eval(g)])

DT = data.table(A=c(25L,85L,25L,25L,85L), B=c("a","a","b","c","c"), C=c(2,65,9,82,823))
test(171.1, DT[B=="b"][A==85], output="Empty data.table (0 rows) of 3 cols: A,B,C")
test(171.2, DT[B=="b"][A==85,C], numeric())
test(171.3, DT[ , data.table( A, C )[ A==25, C ] + data.table( A, C )[ A==85, C ], by=B ], data.table(B=c("a","c"),V1=c(67,905)))
test(172, DT[ , list(3,data.table( A, C )[ A==25, C ] + data.table( A, C )[ A==85, C ]), by=B ], data.table(B=c("a","b","c"),V1=3,V2=c(67,NA,905)))

# Test growing result in memory. Usually the guess is good though.
# This example returns no rows for first group so guess for up-front allocate needs a reallocate
DT = data.table(A=c(1L,1L,2L,2L,3L,3L), B=1:6)
test(173, DT[,B[B>3],by=A][,V1], c(4L,5L,6L))

# Example taken from Harish post to datatable-help on 11 July
DT <- data.table(
     A=c("a","a","b","b","d","c","a","d"),
     B=c("x1","x2","x2","x1","x2","x1","x1","x2"),
     C=c(5,2,3,4,9,5,1,9)
     )
test(174, DT[,C[C-min(C)<3],by=list(A,B)][,V1], c(1,2,3,4,9,9,5))
test(175, DT[,C[C-min(C)<5],by=list(A,B)][,V1], c(5,1,2,3,4,9,9,5))

# Tests of data.table sub-assignments: $<-.data.table & [<-.data.table
DT = data.table(a = c("A", "Z"), b = 1:10, key = "a")
DT[J("A"),2] <- 100L  # without L generates nice warning :-)
DT[J("A"),"b"] <- 1:5
DT[1:3,"b"] <- 33L
test(176, DT,  data.table(a = rep(c("A", "Z"), each = 5),
                          b = as.integer(c(rep(33, 3), 4:5, seq(2, 10, by = 2))),
                          key = "a"))
DT[J("A"),"a"] <- "Z"
test(177, DT, data.table(a="Z", b=as.integer(c(rep(33, 3), 4:5, seq(2, 10, by = 2)))))  # i.e. key dropped and column a still factor

DT <- data.table(a = c("A", "Z"), b = 1:10, key = "a")
DT$b[1:5] <- 1:5
DT$b[1:3] <- 33
test(178, DT,  data.table(a = rep(c("A", "Z"), each = 5),
                          b = c(rep(33, 3), 4:5, seq(2, 10, by = 2)),
                          key = "a"))
DT$a <- 10:1
test(179, key(DT), NULL )

# Test logical in a key
DT = data.table(a=rep(1:3,each=2),b=c(TRUE,FALSE),v=1:6)
setkey(DT,a,b)
test(180, DT[J(2,FALSE),v], 4L)
test(181, DT[,sum(v),by=b][,V1], c(12L,9L))

# Test fix for bug 1026 reported by Harish V
# this test needed a unique var name to generate error 'object 'b' not found'.
# Otherwise it finds 'b' in local scope.
setnames(DT,2,"buniquename314")
bar = function( data, fcn ) {
    q = substitute( fcn )
    xx = data[,eval(q),by=a]
    yy = data[,eval(substitute(fcn)),by=a]
    identical(xx,yy)
}
test(182, bar( DT, sum(buniquename314) ), TRUE)

# Test bug 1005 reported by Branson Owen
DT = data.table(A = c("o", "x"), B = 1:10, key = "A")
test(183, DT[J(unique(A)), B], DT$B)

# Test bug 709 which returned an error here. And return type now empty table, #1945 in 1.8.1.
xx = data.table(a=1:5,b=6:10)
test(184, xx[a>6,sum(b),by=a], data.table(a=integer(),V1=integer()))

# Tests of bug 1015 highlight by Harish
# See thread "'by without by' now heeds nomatch=NA"
# Tests 185-201 were added in above next to originals
x <- data.table(a=c("a","b","d","e"),b=c("A","A","B","B"),d=c(1,2,3,4), key="a,b")
y <- data.table(g=c("a","b","c","d"),h=c("A","A","A","A"))
test(202, x[y], x[y,mult="all"])
test(203, x[y,d], c(1,2,NA,NA))
test(204, x[y,list(d)]$d, x[y,d])
test(205, x[y,list(d),mult="all"][,d], c(1,2,NA,NA))

# Test [NA] returns one NA row. NA is type *logical* so prior to
# change in v1.5, NA would get silently recycled and the whole table would
# be returned all NA (rarely useful and often confusing, but consistent
# with data.frame).
TESTDT = data.table(a=1:3,v=1:3,key="a")
test(206, TESTDT[NA], data.table(a=NA_integer_,v=NA_integer_,key="a"))  # NA are now allowed in keys, so retains key
setkey(TESTDT,NULL)
test(207, TESTDT[NA], data.table(a=NA_integer_,v=NA_integer_))

# With inheritance, NROW and NCOL in base work nicely. No need for them in data.table.
test(208, NROW(TESTDT), 3L)
test(209, nrow(TESTDT), 3L)
test(210, NCOL(TESTDT), 2L)
test(211, ncol(TESTDT), 2L)

# Test infinite recursion error is trapped when a pre-1.5 data.table
# is used with 1.5 (bug #1008)
DT = data.table(a=1:6,key="a")
test(212, DT[J(3)]$a, 3L) # correct class c("data.table","data.frame")
class(DT) = "data.table"  # incorrect class, but as from 1.8.1 it works. By accident when moving from colnames() to names(), it was dimnames() doing the check, but rather than add a check that identical(class(DT),c("data.frame","data.table")) at the top of [.data.table, we'll leave it flexible to user (user might not want to inherit from data.frame for some reason).
test(213, DT[J(3)]$a, 3L)

# setkey now auto coerces double and character for convenience, and
# to solve bug #953
DF = data.frame(a=LETTERS[1:10], b=1:10, stringsAsFactors=FALSE)
DT = data.table(DF)
setkey(DT,a)    # used to complain about character
test(215, DT["C",b], 3L)
DT = data.table(DF,key="a")
test(216, DT["C",b], 3L)
DT = data.table(a=c(1,2,3),v=1:3,key="a")
test(217, DT[J(2),v], 2L)
DT = data.table(a=c(1,2.1,3),v=1:3,key="a")
test(218, DT[J(2.1),v], 2L)

# tests of quote()-ed expressions in i. Bug #1058
DT = data.table(a=1:5,b=6:10,key="a")
q = quote(a>3)
test(220, DT[eval(q),b], 9:10)
test(221, DT[eval(parse(text="a>4")),b], 10L)
test(222, DT[eval(parse(text="J(2)")),b], 7L)

# lists in calling scope should be ok as single names passed to by, bug #1060
DT = data.table(a=1:2,b=rnorm(10))
byfact = DT[,a]   # vector, ok before fix but check anyway
test(223, DT[,mean(b),by=byfact], DT[,mean(b),by=list(byfact)])
byfact = DT[,list(a)]  # this caused next line to fail before fix
test(224, DT[,mean(b),by=byfact], DT[,mean(b),by=as.list(byfact)])
test(225, DT[,mean(b),by=byfact], DT[,mean(b),by={byfact}])

# tests for building expressions via parse, bug #1243
dt1key<-data.table(A1=1:100,onekey=rep(1:2,each=50))
setkey(dt1key,onekey)
ASumExpr<-parse(text="quote(sum(A1))") # no need for quote but we test it anyway because that was work around when test 227 failed
ASumExprNoQ<-parse(text="sum(A1)")
ans = dt1key[,sum(A1),by=onekey]
test(226,ans,dt1key[,eval(eval(ASumExpr)),by=onekey])
test(227,ans,dt1key[,eval(ASumExprNoQ),by=onekey])

# test for uncommon grouping pattern on 1-row data.table, bug #1245
DT = data.table(a=1L,b=2L)
test(228,DT[,list(1:2),by=a],data.table(a=c(1L,1L),V1=1:2))

# special case j=.SD, bug #1247
DT = data.table(a=rep(1:2,each=2),b=1:4)
test(229,DT[,.SD,by=a],DT)
setkey(DT,a)
test(229.1,DT[,.SD,by=key(DT)],DT)

# merge bug with column 'x', bug #1229
d1 <- data.table(x=c(1,3,8),y1=rnorm(3), key="x")
d2 <- data.table(x=c(3,8,10),y2=rnorm(3), key="x")
ans1=merge(d1, d2, by="x")
ans2=cbind(d1[2:3],y2=d2[1:2]$y2);setkey(ans2,x)
test(230, ans1, ans2)

# one column merge, bug #1241
DT = data.table(a=rep(1:2,each=3),b=1:6,key="a")
y = data.table(a=c(0,1),bb=c(10,11),key="a")
test(231,merge(y,DT),data.table(a=1L,bb=11,b=1:3,key="a"))
test(232,merge(y,DT,all=TRUE),data.table(a=rep(c(0L,1L,2L),c(1,3,3)),bb=rep(c(10,11,NA_real_),c(1,3,3)),b=c(NA_integer_,1:6),key="a"))
y = data.table(a=c(0,1),key="a") # y with only a key column
test(233,merge(y,DT),data.table(a=1L,b=1:3,key="a"))
test(234,merge(y,DT,all=TRUE),data.table(a=rep(c(0L,1L,2L),c(1,3,3)),b=c(NA_integer_,1:6),key="a"))

# 'by' when DT contains list columns
DT = data.table(a=c(1,1,2,3,3),key="a")
DT$b=list(1:2,1:3,1:4,1:5,1:6)
test(235,DT[,mean(unlist(b)),by=a],data.table(a=c(1,2,3),V1=c(1.8,2.5,mean(c(1:5,1:6))),key="a"))
test(236,DT[,sapply(b,mean),by=a],data.table(a=c(1,1,2,3,3),V1=c(1.5,2.0,2.5,3.0,3.5),key="a"))

# when i is a single name, it no longer evaluates within data.table scope
DT = data.table(a=1:5,b=rnorm(5),key="a")
a = list(4)
test(237,DT[a],DT[J(4)])

# repeat earlier test with xkey instead of x. xkey is internal to merge; the bigger problem Tom mentioned.
d1 <- data.table(xkey=c(1,3,8),y1=rnorm(3), key="xkey")
d2 <- data.table(xkey=c(3,8,10),y2=rnorm(3), key="xkey")
ans2=cbind(d1[2:3],y2=d2[1:2]$y2);setkey(ans2,xkey)
test(238, merge(d1, d2, by="xkey"), ans2)

# Join Inherited Scope, and X[Y] including Y's non-join columns
X=data.table(a=rep(1:3,c(3,3,2)),foo=1:8,key="a")
Y=data.table(a=2:3,bar=6:7)
test(239, X[Y,sum(foo),by=.EACHI], data.table(a=2:3,V1=c(15L,15L),key="a"))
test(240, X[Y,sum(foo*bar),by=.EACHI], data.table(a=2:3,V1=c(90L,105L),key="a"))
test(241, X[Y], data.table(a=rep(2:3,3:2),foo=4:8,bar=rep(6:7,3:2),key="a"))
test(242, X[Y,list(foo,bar),by=.EACHI][,sum(foo*bar)], 195L)
test(243, X[Y][,sum(foo*bar)], 195L)
# not sure about these yet :
# test(244, X[Y,sum(foo*bar),mult="first"], data.table(a=2:3,V1=c(24L,49L)))
# test(245, X[Y,sum(foo*bar),mult="last"], data.table(a=2:3,V1=c(36L,56L)))

# joining to less than all X's key colums (in examples but can't see formal test)
X=data.table(a=rep(LETTERS[1:2],2:3),b=1:5,v=10:14,key="a,b")
test(246.1, X["A"], X[1:2])   # checks that X[1:2] retains key, too
test(246.2, key(X["A"]), c("a","b"))
test(247, X["C"]$v, NA_integer_)
test(248, nrow(X["C",nomatch=0]), 0L)

x=data.table( a=c("a","b","c"), b=1:3, key="a" )
y=data.table( a=c("b","d","e"), d=c(8,9,10) )
test(249, x[y], data.table(a=c("b","d","e"),b=c(2L,NA,NA),d=c(8,9,10)))  # keeps i join cols
test(250, x[y,mult="first"], data.table(a=c("b","d","e"),b=c(2L,NA,NA),d=c(8,9,10))) # same

x=data.table( a=c("a","b","b","c"), b=1:4, key="a" )
y=data.table(a=c("b","d","b"), d=c(8,9,10))
test(251, x[y, allow.cartesian=TRUE], data.table(a=c("b","b","d","b","b"),b=c(2:3,NA,2:3),d=c(8,8,9,10,10)))

# auto coerce float to int in ad hoc by (just like setkey), FR#1051
DT = data.table(a=INT(1,1,1,2,2),v=1:5)
test(252, DT[,sum(v),by=a], data.table(a=1:2,V1=c(6L,9L)))

# check that by retains factor columns, since character is now default
DT = data.table(a=factor(c("A","A","A","B","B")),v=1:5)
test(253, DT[,sum(v),by=a], data.table(a=factor(c("A","B")),V1=c(6L,9L)))

# fix for bug #1298 with by=key(DT) and divisibility error.
DT=data.table(a=c(1,1,1,2,2),b=1:5,key="a")
test(254, DT[,sum(b),by=key(DT)]$V1, c(6L,9L))

# for for bug #1294 (combining scanning i and by)
# also see test 88.5 contributed by Johann Hibschman above.
DT = data.table(a=1:12,b=1:2,c=1:4)
test(255, DT[a>5,sum(c),by=b]$V1, c(12L, 7L))

# fix for bug #1301 (all.vars() doesn't appear to find fn in fns[[fn]] usage)
DT = data.table(a=1:6,b=1:2,c=letters[1:2],d=1:6)
fns = list(a=max,b=min)
test(256, DT[,fns[[b[1]]](d),by=c]$V1, c(5L,2L))
test(257, DT[,fns[[c[1]]](d),by=c]$V1, c(5L,2L))
fns=c(max,min)

DT = data.table(ID=1:10, SCORE_1=1:10, SCORE_2=11:20, SCORE_3=30:21, fn=c(rep(1, 5), rep(2, 5)))
test(258, DT[,fns[[fn]](SCORE_1,SCORE_2,SCORE_3),by=ID]$V1, c(30:26,6:10))
test(259, DT[,as.list(fns[[fn]](SCORE_1,SCORE_2,SCORE_3)),by=ID]$V1, c(30:26,6:10))
test(260, DT[,list(fns[[fn]](SCORE_1,SCORE_2,SCORE_3)),by=ID]$V1, c(30:26,6:10))

# fix for bug #1340 - Duplicate column names in self-joins (but print ok)
DT <- data.table(id=1:4, x1=c("a","a","b","c"), x2=c(1L,2L,3L,3L), key="x1")
test(261, DT[DT, allow.cartesian=TRUE][id < i.id]$i.x2, 2L)

# "<-" within j now assigns in the same environment for 1st group, as the rest
# Thanks to Andeas Borg for highlighting on 11 May

dt <- data.table(x=c(0,0,1,0,1,1), y=c(0,1,0,1,0,1), z=1:6)
groupInd = 0
test(262, dt[,list(z,groupInd<-groupInd+1),by=list(x,y)]$V2, c(1,2,2,3,3,4))
test(263, groupInd, 0)
test(264, dt[,list(z,groupInd<<-groupInd+1),by=list(x,y)]$V2, c(1,2,2,3,3,4))
test(265, groupInd, 4)

# Tests for passing 'by' expressions that evaluate to character column
# names in the edge case of 1 row; the character 'by' vector could
# feasibly be intended to be grouping values. Bug 1404; thanks to Andreas Borg
# for the detailed report, suggested fix and tests.

DT = data.frame(x=1,y="a",stringsAsFactors=FALSE)
DT = as.data.table(DT)
test(266,class(DT$y),"character") # just to check we setup the test correctly
test(267,DT[,sum(x),by=y]$V1,1)
test(268,DT[,sum(x),by="y"]$V1,1)
colvars="y"
test(269,DT[,sum(x),by=colvars]$V1,1)
setkey(DT,y)
test(270,DT[,sum(x),by=key(DT)]$V1,1)

DT = data.table(x=1,y=2)
setkeyv(DT,names(DT))
test(271, DT[,length(x),by=key(DT)]$V1, 1L)

DT = data.table(x=c(1,2,1), y=c(2,3,2), z=1:3)
setkeyv(DT,names(DT))
test(272, DT[,sum(z),by=key(DT)]$V1, c(1L,3L,2L))


# Tests for .BY and implicit .BY
# .BY is a single row, and by variables are now, too. FAQ 2.10 has been changed accordingly.
DT = data.table(a=1:6,b=1:2)
test(273, DT[,sum(a)*b,by=b]$V1, c(9L,24L))
test(274, DT[,sum(a)*.BY[[1]],by=b], data.table(b=1:2,V1=c(9L,24L)))
test(275, DT[,sum(a)*bcalc,by=list(bcalc=b+1L)], data.table(bcalc=2:3,V1=c(18L,36L)))
test(276, DT[,sapply(.SD,sum)*b,by=b], data.table(b=1:2,V1=c(9L,24L)))  # .SD should no longer include b, unlike v1.6 and before
test(277, DT[,sapply(.SD,sum)*bcalc,by=list(bcalc=b+1L)], data.table(bcalc=2:3,V1=c(18L,36L)))  # cols used in by expressions are excluded from .SD, but can still be used in j (by name only and may vary within the group e.g. DT[,max(diff(date)),by=month(date)]
test(278, DT[,sum(a*b),by=list(bcalc=b+1L)], data.table(bcalc=2:3,V1=c(9L,24L)))


# Test x==y where either column contain NA.
DT = data.table(x=c(1,2,NA,3,4),y=c(0,2,3,NA,4),z=1:5)
test(279, DT[x==y,sum(z)], 7L)
# In data.frame the equivalent is :
# > DF = as.data.frame(DT)
# > DF[DF$x==DF$y,]
#       x  y  z
# 2     2  2  2
# NA   NA NA NA
# NA.1 NA NA NA
# 5     4  4  5
# > DF[!is.na(DF$x) & !is.na(DF$y) & DF$x==DF$y,]
#   x y z
# 2 2 2 2
# 5 4 4 5


# Test that 0 length columns are expanded with NA to match non-0 length columns, bug fix #1431
DT = data.table(pool = c(1L, 1L, 2L), bal = c(10, 20, 30))
test(280, DT[, list(bal[0], bal[1]), by=pool], data.table(pool=1:2, V1=NA_real_, V2=c(10,30)))
test(281, DT[, list(bal[1], bal[0]), by=pool], data.table(pool=1:2, V1=c(10,30), V2=NA_real_))
# Test 2nd group too (the 1st is special) ...
test(282, DT[, list(bal[ifelse(pool==1,1,0)], bal[1]), by=pool], data.table(pool=1:2, V1=c(10,NA), V2=c(10,30)))

# More tests based on Andreas Borg's post of 11 May 2011.
DT = data.table(x=INT(0,0,1,0,1,1), y=INT(1,1,0,1,1,1), z=1:6)
ans = data.table(x=c(0L,1L,1L),y=c(1L,0L,1L),V1=c(1L,1L,2L),V2=c(7L,3L,11L))
test(283, DT[,list(sum(x[1], y[1]),sum(z)), by=list(x,y)], ans)
test(284, DT[,list(sum(unlist(.BY)),sum(z)),by=list(x,y)], ans)
groupCols = c("x", "y")
test(285, DT[,list(sum(unlist(.BY)),sum(z)),by=groupCols], ans)
groupExpr = quote(list(x,y))
test(286, DT[,list(sum(unlist(.BY)),sum(z)),by=groupExpr], ans)

# Bug fix from Damian B on 25 June 2011 :
DT = data.table(X=c(NA,1,2,3), Y=c(NA,2,1,3))
setkeyv(DT,c("X","Y"))
test(287, unique(DT), DT)

# Bug fix #1421: using vars in calling scope in j when i is logical or integer.
DT = data.table(A=c("a","b","b"),B=c(4,5,NA))
myvar = 6
test(288, DT[A=="b",B*myvar], c(30,NA))

# Test new feature in 1.6.1 that i can be plain list (such as .BY)
DT = data.table(grp=c("a","a","a","a","b","b","b"),v=1:7)
mysinglelookup = data.table(grp=c("a","b"),s=c(42,84),grpname=c("California","New York"),key="grp")
setkey(mysinglelookup,grp)
test(289, DT[,sum(v*mysinglelookup[.BY]$s),by=grp], data.table(grp=c("a","b"),V1=c(420,1512)))
# In v1.6.2 we will change so that single name j returns a vector, regardless of grouping
test(290, DT[,list(mysinglelookup[.BY]$grpname,sum(v)),by=grp], data.table(grp=c("a","b"),V1=c("California","New York"),V2=c(10L,18L)))

# Test user defined attributes are retained, see comment in FR#1006
DT = data.table(a=as.numeric(1:2),b=3:4)
setattr(DT,"myuserattr",42)
setkey(DT,a)   # a is numeric so a change of type to integer occurs, too, via := which checks selfref is ok
test(291, attr(DT,"myuserattr"), 42)

# Test new .N symbol
DT = data.table(a=INT(1,1,1,1,2,2,2),b=INT(3,3,3,4,4,4,4))
test(292, DT[,.N,by=list(a,b)], data.table(a=c(1L,1L,2L),b=c(3L,4L,4L),N=c(3L,1L,3L)))
test(293, DT[,list(a+b,.N),by=list(a,b)],  data.table(a=c(1L,1L,2L),b=c(3L,4L,4L),V1=4:6,N=c(3L,1L,3L)))

# Test that setkey and := syntax really are by reference, even within functions. You
# really do need to take a copy first to a new name; force(x) isn't enough.

DT = data.table(a=1:3,b=4:6)
f = function(x){ force(x)
                 setkey(x) }
f(DT)
test(294,key(DT),c("a","b"))  # The setkey didn't copy to a local variable. Need to copy first to local variable (with a new name) if required.

f = function(x){ force(x)
                 x[,a:=42L] }
f(DT)
test(295,DT,data.table(a=42L,b=4:6))  # := was by reference (fast) and dropped the key, too, because assigned to key column

DT = data.table(a=1:3,b=4:6)
f = function(x){ x = copy(x)
                 setkey(x) }
f(DT)
test(295.1,key(DT),NULL)
setkey(DT,a)
f = function(x){ x = copy(x)
                 x[,b:=10:12][J(2),b] }   # test copy retains key
test(295.2,f(DT),11L)
test(295.3,DT,data.table(a=1:3,b=4:6,key="a"))  # The := was on the local copy



# new feature added 1.6.3, that key can be vector.
test(296,data.table(a=1:3,b=4:6,key="a,b"),data.table(a=1:3,b=4:6,key=c("a","b")))

# test .SDcols (not speed, just operation)
DT = data.table(grp=1:3,A1=1:9,A2=10:18,A3=19:27,B1=101:109,B2=110:118,B3=119:127,key="grp")
test(297,DT[,list(A1=sum(A1),A2=sum(A2),A3=sum(A3)),by=grp], DT[,lapply(.SD,sum),by=grp,.SDcols=2:4])

DT = data.table(a=1:3,b=4:6)
test(298, {DT$b<-NULL;DT}, data.table(a=1:3))  # delete column
test(299, DT$c <- as.character(DT$c), error="zero length")  # to simulate RHS which could (due to user error) be non NULL but zero length. This copies DT too, so the next test checks that a subsequent := detects and fixes that.
test(299.1, DT[,c:=42L], data.table(a=1:3,c=42L), warning="Invalid .internal.selfref detected and fixed")
test(299.2, truelength(DT)>length(DT))   # the := over-allocated, by 100 by default, but user may have changed default so just check '>'
# FR #2551 - old 299.3 and 299.5 are changed to include length(RHS) > 1 to issue the warning
test(299.3, DT[2:3,c:=c(42, 42)], data.table(a=1:3,c=42L), warning="Coerced 'double' RHS to 'integer' to match the column's type.*length 3 (nrows of entire table)")
# FR #2551 - length(RHS) = 1 - no warning for type conversion
test(299.7, DT[2,c:=42], data.table(a=1:3,c=42L))
# also see tests 302 and 303.  (Ok, new test file for fast assign would be tidier).
test(299.4, DT[,c:=rep(FALSE,nrow(DT))], data.table(a=1:3,c=FALSE))  # replace c column with logical
test(299.5, DT[2:3,c:=c(42,0)], data.table(a=1:3,c=c(FALSE,TRUE,FALSE)), warning="Coerced 'double' RHS to 'logical' to match the column's type.*length 3 (nrows of entire table)")
# FR #2551 is now changed to fit in / fix bug #5442. Stricter warnings are in place now. Check tests 1294.1-34 below.
test(299.8, DT[2,c:=42], data.table(a=1:3,c=c(FALSE,TRUE,FALSE)), warning="Coerced 'double' RHS to 'logical' to match")
test(299.9, DT[2,c:=42L], data.table(a=1:3,c=c(FALSE,TRUE,FALSE)), warning="Coerced 'integer' RHS to 'logical' to match")
test(299.6, DT[2:3,c:=c(0L, 0L)], data.table(a=1:3,c=FALSE), warning="Coerced 'integer' RHS to 'logical' to match the column's type.*length 3 (nrows of entire table)")


# Test bug fix #1468, combining i and by.
DT = data.table(a=1:3,b=1:9,v=1:9,key="a,b")
test(300, DT[J(1),sum(v),by=b], data.table(b=c(1L,4L,7L),V1=c(1L,4L,7L),key="b"))
test(300.1, DT[J(1:2),sum(v),by=b], data.table(b=c(1L,4L,7L,2L,5L,8L),V1=c(1L,4L,7L,2L,5L,8L)))

# Test ad hoc by of more than 100,000 levels, see 2nd part of bug #1387 (100,000 from the limit of base::sort.list radix)
# This does need to be this large, like this in CRAN checks, because sort.list(method="radix") has this limit, which
# this tests. But it's well under 10 seconds.
DT = data.table(A=1:10,B=rnorm(10),C=factor(paste("a",1:100010,sep="")))
test(301, nrow(DT[,sum(B),by=C])==100010)
DT = data.table(A=1:10,B=rnorm(10),C=paste("a",1:100010,sep=""))
test(301.1, nrow(DT[,sum(B),by=C])==100010)

# Test fast assign
DT = data.table(a=c(1L,2L,2L,3L),b=4:7,key="a")
DT[2,b:=42L]  # needs to be on its own line to test DT symbol is changed by reference
test(302, DT, data.table(a=c(1L,2L,2L,3L),b=c(4L,42L,6L,7L),key="a"))
DT[J(2),b:=84L]
test(303, DT, data.table(a=c(1L,2L,2L,3L),b=c(4L,84L,84L,7L),key="a"))

# Test key is dropped when non-dt-aware packages reorder rows of data.table (for example)
if ("package:plyr" %in% search()) {
    DT = data.table(a=1:10,b=1:2,key="a")
    test(304, arrange(DT,b), data.table(a=INT(1,3,5,7,9,2,4,6,8,10),b=INT(1,1,1,1,1,2,2,2,2,2)))  # testing no key here, too
} else {
    cat("Test 304 not run. If required call library(plyr) first.\n")
}

# Test that changing colnames keep key in sync.
# TO DO: will have to do this for secondary keys, too, when implemented.
DT = data.table(x=1:10,y=1:10,key="x")
setnames(DT,c("a","b"))
test(305, key(DT), "a")
setnames(DT,"a","R")
test(306, key(DT), "R")

setnames(DT,"b","S")
test(307, key(DT), "R")
setnames(DT,c("a","b"))
test(308, key(DT), "a")
setnames(DT,1,"R")
test(309, key(DT), "R")

# Test :=NULL
DT = data.table(x=1:5,y=6:10,z=11:15,key="y")
test(310, DT[,x:=NULL], data.table(y=6:10,z=11:15,key="y"))  # delete first
test(311, DT[,y:=NULL], data.table(z=11:15))    # deleting key column also removes key
test(312, DT[,z:=NULL], data.table(NULL))      # deleting all
test(313, DT[,a:=1:3], error="") # cannot := a new column to NULL data.table, currently. Must use data.table()
DT = data.table(a=20:22)
test(314, {DT[,b:=23:25];DT[,c:=26:28]}, data.table(a=20:22,b=23:25,c=26:28))   # add in series
test(315, DT[,c:=NULL], data.table(a=20:22,b=23:25))   # delete last
test(316, DT[,c:=NULL], data.table(a=20:22,b=23:25), warning="Adding new column 'c' then assigning NULL")


# Test adding, removing and updating columns via [<- in one step
DT = data.table(a=1:6,b=1:6,c=1:6)
DT[,c("a","c","d","e")] <- list(NULL,11:16,42L,21:26)
test(317, DT, data.table(b=1:6,c=11:16,d=42L,e=21:26))

# Other assignments (covers DT[x==2, y:=5] too, #1502)
DT[e<24,"b"] <- 99L
test(318, DT, data.table(b=c(99L,99L,99L,4L,5L,6L),c=11:16,d=42L,e=21:26))
test(319, DT[b!=99L,b:=99L], data.table(b=99L,c=11:16,d=42L,e=21:26))

# previous within functionality restored, #1498
DT = data.table(a=1:10)
test(320, within(DT, {b <- 1:10; c <- a + b})[,list(a,b,c)], data.table(a=1:10,b=1:10,c=as.integer(seq(2,20,length=10))))
# not sure why within makes columns in order a,c,b, but it seems to be a data.frame thing, too.
test(321, transform(DT,b=42L,e=a), data.table(a=1:10,b=42L,e=1:10))
DT = data.table(a=1:5, b=1:5)
test(322, within(DT, rm(b)), data.table(a=1:5))

# check that cbind dispatches on first argument as expected
test(323, cbind(DT,DT), data.table(a=1:5,b=1:5,a=1:5,b=1:5))   # no check.names as from v1.8.0 (now we have :=, cbind is used far less anyway)
test(324, cbind(DT,data.frame(c=1:5)), data.table(a=1:5,b=1:5,c=1:5))
test(325, rbind(DT,DT), data.table(a=c(1:5,1:5),b=1:5))
test(326, rbind(DT,data.frame(a=6:10,b=6:10)), data.table(a=1:10,b=1:10))

# test removing multiple columns, and non-existing ones, #1510
DT = data.table(a=1:5, b=6:10, c=11:15)
test(327, within(DT,rm(a,b)), data.table(c=11:15))
test(328, within(DT,rm(b,c)), data.table(a=1:5))
test(329, within(DT,rm(b,a)), data.table(c=11:15))
test(330, within(DT,rm(b,c,d)), data.table(a=1:5), warning="object 'd' not found")
DT[,c("b","a")]=NULL
test(332, DT, data.table(c=11:15))
test(333, within(DT,rm(c)), data.table(NULL))
DT = data.table(a=1:5, b=6:10, c=11:15)
DT[,2:1]=NULL
test(334, DT, data.table(c=11:15))
test(335, DT[,2:1]<-NULL, error="Attempt to assign to column")

DT = data.table(a=1:2, b=1:6)
test(336, DT[,z:=a/b], data.table(a=1:2,b=1:6,z=(1:2)/(1:6)))
test(337, DT[3:4,z:=a*b], data.table(a=1:2,b=1:6,z=c(1,1,3,8,1/5,2/6)), warning="Coerced 'integer' RHS to 'double' to match the colum")


# test eval of LHS of := (using with=FALSE gives a warning here from v1.9.3)
DT = data.table(a=1:3, b=4:6)
test(338, DT[,2:=42L], data.table(a=1:3,b=42L))
test(339, DT[,2:1:=list(10:12,3L)], data.table(a=3L,b=10:12))
test(340, DT[,"a":=7:9], data.table(a=7:9,b=10:12))
test(341, DT[,c("a","b"):=1:3], data.table(a=1:3,b=1:3))
mycols = "a"
test(342, DT[,(mycols):=NULL], data.table(b=1:3))
mynewcol = "newname"
test(343, DT[,(mynewcol):=21L], data.table(b=1:3,newname=21L))
mycols = 1:2
test(344, DT[,(mycols):=NULL], data.table(NULL))


# It seems that the .Internal rbind of two data.frame coerces IDate to numeric. Tried defining
# "[<-.IDate" as per Tom's suggestion, and c.IDate to no avail (maybe because the .Internal code
# in bind.c doesn't look up package methods?). Anyway, as from 1.8.1, double are allowed in keys, so
# these still work but for a different reason than before 1.8.1: the results are IDate stored as double,
# rather than before when is worked because by and setkey coerced double to integer.
DF = data.frame(x=as.IDate(c("2010-01-01","2010-01-02")), y=1:6)
DT = as.data.table(rbind(DF,DF))
test(345, DT[,sum(y),by=x], {.x=as.IDate(c("2010-01-01","2010-01-02"));mode(.x)="double";data.table(x=.x,V1=c(18L,24L))})
test(346, setkey(DT,x)[J(as.IDate("2010-01-02"))], {.x=as.IDate(rep("2010-01-02",6L));mode(.x)="double";data.table(x=.x,y=rep(c(2L,4L,6L),2),key="x")})

# Test that invalid keys are reset, without user needing to remove key using key(DT)=NULL first
DT = data.table(a=letters[1:3],b=letters[6:4],key="a")
attr(DT,"sorted")="b"  # user can go under the hood
test(347, setkey(DT,b), data.table(a=letters[3:1],b=letters[4:6],key="b"),
          warning="Already keyed by this key but had invalid row order, key rebuilt")

# Test .N==0 with nomatch=NA|0, # tests for #963 added as well
DT = data.table(a=1:2,b=1:6,key="a")
test(349, DT[J(2:3),.N,nomatch=NA,by=.EACHI]$N, c(3L,0L))
test(350, DT[J(2:3),.N,nomatch=0], c(3L))
# Test first .N==0 with nomatch=NA|0
test(350.1, DT[J(2:3),.N], c(4L))
test(350.2, DT[J(4),.N], 1L)
test(350.3, DT[J(4),.N,nomatch=0L], 0L)
test(350.4, DT[J(4:5),.N,nomatch=0L], 0L)
test(350.5, DT[J(0:4),.N,by=.EACHI]$N, c(0L,3L,3L,0L,0L))
test(350.6, DT[c(0,0,0), .N], 0L)

# Test recycling list() on RHS of :=
DT = data.table(a=1:3,b=4:6,c=7:9,d=10:12)
test(351, DT[,c("a","b"):=list(13:15)], data.table(a=13:15,b=13:15,c=7:9,d=10:12))
test(352, DT[,letters[1:4]:=list(1L,NULL)], data.table(a=c(1L,1L,1L),c=c(1L,1L,1L)))

# Test assigning new levels into factor columns
DT = data.table(f=factor(c("a","b")),x=1:4)
test(353, DT[2,f:="c"], data.table(f=factor(c("a","c","a","b")),x=1:4))
test(354, DT[3,f:=factor("foo")], data.table(f=factor(c("a","c","foo","b")),x=1:4))

# Test growVector logic when adding levels  (don't need to grow levels for character cols)
newlevels = as.character(as.hexmode(1:2000))
DT = data.table(f=factor("000"),x=1:2010)
test(355, DT[11:2010,f:=newlevels], data.table(f=factor(c(rep("000",10),newlevels)),x=1:2010))

DT = data.table(f=c("a","b"),x=1:4)
# Test coercing factor to character column
test(355.5, DT[3,f:=factor("foo")], data.table(f=c("a","b","foo","b"),x=1:4))
test(355.6, DT[4,f:=factor("bar"),verbose=TRUE], data.table(f=c("a","b","foo","bar"),x=1:4), output="Coerced factor to character to match the column")


# See datatable-help post and NEWS item for 1.6.7
DT = data.table(X=factor(letters[1:10]), Y=1:10)
DT$X = "Something Different"
test(356, DT, data.table(X=factor("Something Different",levels=c(letters[1:10],"Something Different")), Y=1:10))

DT = data.table(X=letters[1:10], Y=1:10)
DT$X = "Something Different"
test(356.5, DT, data.table(X="Something Different", Y=1:10))

# Bug fix 1570
DT = data.table(x=1:5,y=1:5)
test(357, DT[x==0, y:=5L], data.table(x=1:5,y=1:5))
test(358, DT[FALSE, y:=5L], data.table(x=1:5,y=1:5))

# Bug fix 1599
DT = data.table(a=1:2,b=1:6)
test(359, DT[,sum(b),by=NULL], data.table(V1=21L))
test(360, DT[,sum(b),by=character(0)], data.table(V1=21L))

# Bug fix 1576 : NULL j results in 'inconsistent types' error
DT = data.table(a=1:3,b=1:9)
ans = data.table(a=c(1L,3L),V1=c(12L,18L))
test(361, DT[,if (a==2) NULL else sum(b),by=a], ans)
test(362, DT[,if (a==2) data.table(NULL) else sum(b),by=a], ans)
test(363, DT[,if (a==2) as.list(NULL) else sum(b),by=a], ans)
test(364, DT[,if (a==2) integer(0) else sum(b),by=a], ans)

# Test that data.table() can create list() columns directly
# NB: test 235 above ('by' when DT contains list columns) created the list column in two steps, no longer necessary
DT = data.table(a=1:2,b=list("h",7:8))
test(365, DT[1,b], list("h"))   # should it be a special case for 1-item results to unlist? Don't think so: in keeping with no drop=TRUE principle
test(366, DT[2,b], list(7:8))
DT = data.table(a=1:4,b=list("h",7:8),c=list(matrix(1:12,3),data.table(a=letters[1:3],b=list(1:2,3.4,"k"),key="a")))
test(367, DT[3,b], list("h"))
test(368, DT[4,b], list(7:8))
test(369, DT[3,c[[1]][2,3]], 8L)
test(370, DT[4,c[[1]]["b",b]][[1]], 3.4)

# Test returning a list() column via grouping
DT = data.table(x=INT(1,1,2,2,2),y=1:5)
test(371, DT[,list(list(unique(y))),by=x], data.table(x=1:2,V1=list(1:2,3:5)))

# Test matrix i is an error
test(372, DT[matrix(1:2,ncol=2)], error="i is invalid type (matrix)")

# Tests from bug fix #1593
DT = data.table(x=letters[1:2], y=1:4)
DT[x == "a", ]$y <- 0L
test(373, DT, data.table(x=letters[1:2], y=c(0L,2L,0L,4L)))
DT = data.table(x=letters[1:2], y=1:4, key="x")
DT["a", ]$y <- 0L
test(374, DT, data.table(x=letters[1:2], y=c(0L,2L,0L,4L), key="x"))
DT = data.table(x=letters[1:2], y=1:4)
DT[c(1,3), ]$y <- 0L
test(375, DT, data.table(x=letters[1:2], y=c(0L,2L,0L,4L)))

# Test unique on unsorted tables (and tolerance on numeric columns, too)
DT = data.table(a=c(2,1,2),b=c(1,2,1))
test(376, unique(DT), data.table(a=c(2,1),b=c(1,2)))
# From the SO thread :
M = matrix(sample(2, 120, replace = TRUE), ncol = 3)
DF = as.data.frame(M)
DT = as.data.table(M)
test(377, as.data.table(unique(DF)), unique(DT))

# Test compatibility with sqldf. sqldf() does a do.call("rbind" with empty input,
# so this tests ..1 when NULL (which was insufficiently list(...)[[1]] in 1.6.6).
# We now test this directly rather than using sqldf, because we couldn't get 'R CMD check'
# past "(converted from warning) closing unused connection 3 (/tmp/RtmpYllyW2/file55822c52)"
test(378, cbind(), NULL)
test(379, rbind(), NULL)

DT = data.table(a=rep(1:3,1:3),b=1:6)
test(380, DT[,{.SD$b[1]=10L;.SD}, by=a], error="locked binding")  # .SD locked for 1st group
test(381, DT[,{if (a==2) {.SD$b[1]=10L;.SD} else .SD}, by=a], error="locked binding") # .SD locked in 2nd group onwards too

# test that direct := is trapped, but := within a copy of .SD is allowed (FAQ 4.5). See also tests 556-557.
test(382, DT[,b:=.N*2L,by=a], data.table(a=rep(1:3,1:3),b=rep(2L*(1:3),1:3)))
test(383, DT[,{z=10L;b:=z},by=a], error=":= and `:=`(...) are defined for use in j, once only and in particular ways")
test(384, DT[,{mySD=copy(.SD);mySD[1,b:=99L];mySD},by=a], data.table(a=rep(1:3,1:3),b=c(99L,99L,4L,99L,6L,6L)))

# somehow missed testing := on logical subset with mixed TRUE/FALSE, reported by Muhammad Waliji
DT = data.table(x=1:2, y=1:6)
test(385, DT[x==1, y := x], data.table(x=1:2,y=c(1L,2L,1L,4L,1L,6L)))
test(386, DT[c(FALSE,TRUE),y:=99L], data.table(x=1:2,y=c(1L,99L,1L,99L,1L,99L)))

# test that column names have the appearance of being local in j (can assign to them ok), bug #1624
DT = data.table(name=c(rep('a', 3), rep('b', 2), rep('c', 5)), flag=FALSE)
test(387, DT[,{flag[1]<-TRUE;list(flag=flag)}, by=name], DT[c(1,4,6),flag:=TRUE])
DT = data.table(score=1:10, name=c(rep('a', 4), rep('b',2), rep('c', 3), 'd'))
test(388, DT[,{ans = score[1]
               score[1] <- -score[1]
               ans
               },by=name],
           data.table(name=letters[1:4],V1=c(1L,5L,7L,10L)))

# Tests 389-394 (character grouping and sorting) now at the start of this file, so that any
# errors elsewhere show up in the last 13 lines displayed by CRAN checks.

# Test unique.data.table for numeric columns within tolerance, for consistency with
# with unique.data.frame which does this using paste.
DT = data.table(a=tan(pi*(1/4 + 1:10)),b=42L)
# tan(...) from example in ?all.equal.
test(395, all.equal(DT$a, rep(1,10)))
test(396, length(unique(DT$a))>1)  # 10 unique values on all CRAN machines (as of Nov 2011) other than mac (5 unique)
test(397, unique(DT), DT[1])  # before v1.7.2 unique would return all 10 rows. For stability within tolerance, data.table has it's own modified numeric sort.
test(398, duplicated(DT), c(FALSE,rep(TRUE,9)))

DT = data.table(a=c(3.142, 4.2, 4.2, 3.142, 1.223, 1.223), b=rep(1,6))
test(399, unique(DT), DT[c(1,2,5)])
test(400, duplicated(DT), c(FALSE,FALSE,TRUE,TRUE,FALSE,TRUE))

DT[c(2,4,5),a:=NA]
test(401, unique(DT), DT[c(1,2,3,6)])
test(402, duplicated(DT), c(FALSE,FALSE,FALSE,TRUE,TRUE,FALSE))

# Test NULL columns next to non-NULL, #1633
DT = data.table(a=1:3,b=4:6)
test(403, DT[,list(3,if(a==2)NULL else b),by=a], data.table(a=1:3,V1=3,V2=c(4L,NA_integer_,6L)))
test(404, DT[,list(3,if(a==1)NULL else b),by=a], error="Please use a typed empty vector instead.*such as integer.*or numeric")
test(405, DT[,list(3,if(a==1)numeric() else b),by=a], error="Column 2 of result for group.*integer.*double.*types must be consistent for each group")
test(406, DT[,list(3,if(a==1)integer() else b),by=a], data.table(a=1:3,V1=3,V2=c(NA_integer_,5:6)))

# Test that first column can be list, #1640
test(407, data.table(list(1:2,3:5)), as.data.table(list(list(1:2,3:5))))

# With over-allocation, null data.table has truelength 100. Replaced the calls to structure() in the
# code to new null.data.table(), so test internal function. User may have changed default, so this
# doesn't test "100" explicitly.
test(408, null.data.table(), data.table(NULL))
test(408.5, data.table(), data.table(NULL))

# Test that adding a column using := is fully by reference rather than a shallow copy, #1646
DT = data.table(1:2,3:4)  # list vector truelength 100
DT2 = DT
DT2[,y:=10L]
test(409, DT, DT2)
test(410, DT, data.table(1:2,3:4,y=10L))
DT2[1,V1:=99L]
test(411, DT, DT2)
test(412, DT, data.table(c(99L,2L),3:4,y=10L))

# Test that cbind dispatched to data.table() and retains keys
DT = data.table(x=c("a","b"),y=1:4,key="x")
test(413.1, key(cbind(DT,DT)), NULL)  # key dropped because name "x" ambiguous
DT1 = data.table(z = c(1,2), w = 1:4, key = "z")
test(413.2, key(cbind(DT,DT1)), c("x", "z"))
test(413.3, key(cbind(colA=10:13, DT)), "x")   # data.table() dispatched even though 1st argument isn't data.table
test(413.4, key(cbind(colA=10:17, DT)), NULL)  # DT recycled so key is dropped
test(413.5, key(cbind(colA=1, DT)), "x")       # DT not recycled so key retained
test(414.1, key(cbind(DT,as.data.frame(DT1))), "x")

test(414.2, cbind(as.data.frame(DT),DT1), data.frame(DT,DT1))
# cbind(DF,...) should return a data.frame for consistency with base. Package treemap (at least) depends
# on this in the return() in treepalette().
# Use data.table(DF,DT) if a data.table result is required.
 

# Test friendly error when := is used in wrong place
test(415, x:=1, error="defined for use in j, once only and in particular ways")

# Somehow never tested that X[Y] is error if X is unkeyed.
DT = data.table(a=1:3,b=4:6)
test(416, DT[J(2)], error="x must be keyed")

# Test shallow copy warning from := adding a column, and (TO DO) only when X is NAMED.
DT = data.table(a=1:3,b=4:6)
test(417, alloc.col(DT,3), DT, warning="Attempt to reduce allocation from.*to 3 ignored. Can only increase allocation via shallow copy")
old = getOption("datatable.alloccol")   # search for "r-devel" note in this file why not in one step here
options(datatable.alloccol=3L)
DT = data.table(a=1:3,b=4:6)
options(datatable.alloccol=old)
DT2 = DT
test(418, length(DT)==2 && truelength(DT)==3)
DT[,c:=7L]   # uses final slot
test(419, DT, DT2)
test(420, length(DT)==3 && truelength(DT)==3 && length(DT2)==3 && truelength(DT2)==3)
test(421, DT[,d:=8L,verbose=TRUE], output="Growing vector of column pointers from")
test(422, length(DT)==4)
test(423, truelength(DT)>=4)  # with default alloccol, new tl will be 103. But user might have set that higher and then be running test.data.table(), or user might have set alloccol to just ncol(DT)+1. Hence just >=4.

# Test crash bug fixed, #1656, introduced with the 1.7.0 feature
DT <- data.table(a = factor(c("A", "Z")), b = 1:4)
DT[1,1] <- "Z"
test(424, DT, data.table(a=factor(c("Z","Z","A","Z")),b=1:4))
test(425, DT[1,1] <- 1, 1, warning="Coerced 'double' RHS to 'integer'")
test(426, DT, data.table(a=factor(c("A","Z")),b=1:4))
DT[1,1] <- 2L
test(427, DT, data.table(a=factor(c("Z","Z","A","Z")),b=1:4))
DT[1,a:="A"]
test(428, DT, data.table(a=factor(c("A","Z","A","Z")),b=1:4))
DT[1,a:=2L]
test(429, DT, data.table(a=factor(c("Z","Z","A","Z")),b=1:4))
test(430, DT[1,1]<- 3L, NA_integer_, warning="RHS contains 3 which is outside the levels range.*1,2.*of column 1, NAs generated")
test(431, DT[1,1:=4L], data.table(a=factor(c(NA,"Z","A","Z")),b=1:4), warning="RHS contains 4 which is outside the levels range.*1,2.*of column 1, NAs generated")

# simple realloc test
if (is.null(getOption("datatable.alloccol"))) {
    DT = data.table(a=1:3,b=4:6)
    test(432, truelength(DT), 100L)
    alloc.col(DT,200)
    test(433, truelength(DT), 200L)
    DT = alloc.col(DT,300)  # superfluous in this example, but shouldn't fail
    test(434, truelength(DT), 300L)
    DT2 = alloc.col(DT,400)
    test(435, truelength(DT), 400L)
    test(436, truelength(DT2), 400L)
}

# test that alloc.col assigns to wherever object is
DT = data.table(a=1:3,b=4:6)
f = function() {
    alloc.col(DT,200)  # DT isn't local so (via inherits=TRUE) it finds in frame above
    invisible()
}
f()
test(437, truelength(DT), 200L)

# quick test that [<- over allocates (again) after the copy of length via *tmp*
DT = data.table(a=1:3,b=4:6)
tl = truelength(DT)
DT$foo = 7L
test(438, truelength(DT), tl)
DT[,"bar"] = 8L
test(439, truelength(DT), tl)
test(440, DT, data.table(a=1:3,b=4:6,foo=7L,bar=8L))

# Test rbind works by colname now, for consistency with base, FR#1634
DT = data.table(a=1:3,b=4:6)
test(441, rbind(DT,list(a=4L,b=7L)), data.table(a=1:4,b=4:7))
test(442, rbind(DT,data.frame(a=4L,b=7L)), data.table(a=1:4,b=4:7))
test(443, rbind(DT,data.table(a=4L,b=7L)), data.table(a=1:4,b=4:7))
test(444, rbind(DT,list(b=7L,a=4L)), data.table(a=1:4,b=4:7)) # rbind should by default check row names. Don't warn here. Add clear documentation instead.
test(445, rbind(DT,data.frame(b=7L,a=4L)), data.table(a=1:4,b=4:7))
test(446, rbind(DT,data.table(b=7L,a=4L)), data.table(a=1:4,b=4:7))
test(450, rbind(DT,list(c=4L,a=7L)), error="This could be because the items in the list may not ")
test(451, rbind(DT,data.frame(c=4L,a=7L)), error="This could be because the items in the list may not ")
test(452, rbind(DT,data.table(c=4L,a=7L)), error="This could be because the items in the list may not ")
test(453, rbind(DT,list(4L,7L)), data.table(a=1:4,b=4:7))

# Test new use.names argument in 1.8.0
test(453.1, rbind(DT,list(FOO=4L,BAR=7L),use.names=FALSE), data.table(a=1:4,b=4:7))
test(453.2, rbind(DT,data.table(b=4:5,a=7:8), use.names=FALSE), data.table(a=1:5,b=4:8))

# Test the linked reported bug, #1645
A1 = data.table(b='hello', a='foo', key='a')
A2 = data.table(a=c('foo', 'bar'), key='a')
test(454, merge(A1, A2, all.y=TRUE, by='a'), data.table(a=c("bar","foo"),b=c(NA,"hello"),key="a"))
A1 = data.table(a='foo', b='hello', key='a')
test(455, merge(A1, A2, all.y=TRUE, by='a'), data.table(a=c("bar","foo"),b=c(NA,"hello"),key="a"))

# Test mixing nomatch=0 and mult="last", bug #1661
DT = data.table(id=c(1L, 2L, 2L, 3L), val=1:4, key="id")
test(456, DT[J(c(1,2,4)), mult="last", nomatch=0], data.table(id=1:2,val=c(1L,3L),key="id"))

# Test join inherited scope respexts nomatch=0, #1663
DT2 = data.table(id=c(1L,2L,4L), val2=c(11,12,14),key="id")
test(457, DT[DT2, list(val, val2), nomatch=0, by=.EACHI], data.table(id=c(1L,2L,2L),val=1:3,val2=c(11,12,12),key="id"))

# Test bysameorder edge cases, #1631
DT = data.table(a=1:3,v=4:9,key="a")
test(458, DT[,sum(v),by=list(a%%2L)], data.table(a=c(1L,0L),V1=c(26L,13L)))
test(459, DT[, list(sum(v)), list(ifelse(a == 2, NA, 1L))], data.table(ifelse=c(1L,NA_integer_),V1=c(26L,13L)))
test(460, DT[, list(sum(v)), list(ifelse(a == 2, 1, NA))], data.table(ifelse=c(NA_real_,1),V1=c(26L,13L)))
test(461, DT[,sum(v),by=a], data.table(a=1:3,V1=c(11L,13L,15L),key="a"))

# Test loading from file (which resets tl to 0 in R 2.14.0+, and unitialized random number in 2.13.2-)
f = tempfile()
save(list="DT",file=f)
load(f)
test(462, DT[,foo:=10L], data.table(a=1:3,v=4:9,foo=10L,key="a"))
unlink(f)

# Test CJ problems with v1.7.4, #1689
test(463, all(sapply(CJ(1:2,1:3),length)==6L))
DT = data.table(x=1:4,y=1:2,cnt=1L,key="x,y")
test(464, DT[CJ(1:4,1:4)]$cnt, INT(1,rep(NA,4),1,NA,NA,1,rep(NA,4),1,NA,NA))
test(465, DT[CJ(1:4,1:4), sum(cnt>0), by=.EACHI]$y, rep(1:4,4))
f1 = factor(c("READING","MATHEMATICS"))
f2 = factor(c("2010_2011","2009_2010","2008_2009"), levels=paste(2006:2010,2007:2011,sep="_"))
test(466, all(sapply(CJ(f1, f2),length)==6L))

# Test list(.SD,newcol=..) gives error with guidance
DT = data.table(a=1:2,v=3:6)
test(467, DT[,list(newcol=7L,.SD),by=a], error="Error.*use := by group instead")

# Test empty list column
DT = data.table(a=1:3,b=4:6)
test(468, DT[,foo:=list()], data.table(a=1:3,b=4:6,foo=list()))
# Test plonk list
test(469, DT[,bar:=list(1,"a",3.14)], data.table(a=1:3,b=4:6,foo=list(),bar=list(1,"a",3.14)))
# Test plonk list variable (to catch deparse treating j=list() specially)
x = list(2,"b",2.718)
test(470, DT[,baz:=x], data.table(a=1:3,b=4:6,foo=list(),bar=list(1,"a",3.14),baz=list(2,"b",2.718)))
# Test recycling list
DT = data.table(a=1:4,b=5:8)
test(471, DT[,foo:=list("a",2:3)], data.table(a=1:4,b=5:8,foo=list("a",2:3,"a",2:3)))
# Test recycling singleton list
DT[,foo:=NULL]
test(472, DT[,foo:=list(list(2:3))], data.table(a=1:4,b=5:8,foo=list(2:3,2:3,2:3,2:3)))

# Test adding new column with a recycled factor, #1691
DT = data.table(a=1:4,b=5:8)
DT[,c:=factor("a")]
test(473, DT, data.table(a=1:4,b=5:8,c=factor(c("a","a","a","a"))))
DT[,d:=factor(c("a","b"))]
test(474, DT, data.table(a=1:4,b=5:8,c=factor(c("a","a","a","a")),d=factor(c("a","b","a","b"))))

# Test scoping error introduced at 1.6.1, unique(DT) when key column is 'x'
DT=data.table(x=c("a", "a", "b", "b"), y=c("a", "a", "b", "b"), key="x")
test(475, unique(DT), data.table(x=c("a","b"),y=c("a","b"),key="x"))

# Test character and list columns in tables with many small groups
N = if (.devtesting) 1000L else 100L
DT = data.table(grp=1:(2*N),char=sample(as.hexmode(1:N),4*N,replace=TRUE),int=sample(1:N,4*N,replace=TRUE))
ans = DT[,list(p=paste(unique(char),collapse=","),
               i=list(unique(int))), by=grp]
test(476, nrow(as.matrix(ans)), 2L*N)   # The as.matrix triggers the "'getCharCE' must be called on a CHARSXP", or similar symptom of earlier corruption, before fix in dogroups.c.

# Test that plonking from calling scope works, even after removing, and column copy via := is ok too.
DT = data.table(a=1:3)
foo = 4:6
DT[,foo:=foo]
rm(foo)
gc()
DT[,foo2:=foo]
DT[2,foo:=10L]
DT[3,foo2:=11L]
gc()
test(477, DT, data.table(a=1:3,foo=c(4L,10L,6L),foo2=c(4L,5L,11L)))
test(478, DT[,foo:=foo], DT)  # does nothing, with no warning, consistent with base R `a<-a`.

# Test that recycling now works with oversized inputs and % != 0 length, both with warnings.
DT = data.table(x=1:4)
test(479, DT[, a:=5:7], data.table(x=1:4,a=c(5:7,5L)), warning="Supplied 3 items to be assigned to 4 items of column 'a' (recycled leaving remainder of 1 items)")

# Test that multiple columns can be added
DT = data.table(x=1:4)
test(481, DT[, c("foo","bar"):=list(10L,11:14)], data.table(x=1:4,foo=10L,bar=11:14))

# and combined with update and add in one step
test(482, DT[, c("foo","baz"):=list(12L,15:18)], data.table(x=1:4,foo=12L,bar=11:14,baz=15:18))

# Test that errors in := do not leave DT in bad state, #1711
DT = data.table(x=1:4)
test(483, DT[,c("foo","bar"):=list(20L,numeric())], error="RHS of assignment to new column.*bar.*is zero length but not empty list")
test(484, DT, data.table(x=1:4))  # i.e. DT as it was before, without foo being added as it did in v1.7.7-

# Test i's key longer than x's
d1 <- data.table(a=1:2, b=11:14, key="a,b")
d2 <- data.table(A=0:1, B=1:4, key="A")
test(485, d2[d1, allow.cartesian=TRUE], data.table(A=INT(1,1,1,1,2,2),B=INT(2,4,2,4,NA,NA),b=INT(11,11,13,13,12,14),key="A"))
test(486, d2[d1,sum(B),by=.EACHI], data.table(A=INT(1,1,2,2),V1=INT(6,6,NA,NA),key="A"))  # no allow.cartesian needed due to by-without-by

if ("package:reshape" %in% search()) {
    DT <- data.table(ID=rep(1:3, each=3), TIME=rep(1:3, 3), X=1:9)
    test(487, data.table(reshape(DT, idvar="ID", timevar="TIME", direction="wide")),
              data.table(ID=1:3,X.1=INT(1,4,7),X.2=INT(2,5,8),X.3=INT(3,6,9)))
    # The data.table() around reshape is to drop reshape's attributes.
    DT <- data.table(ID=rep(1:3, each=3), TIME=rep(1:3, 3), X=1:9, Y=10:18)
    test(488, data.table(reshape(DT, idvar="ID", timevar="TIME", direction="wide")),
              data.table(ID=1:3,X.1=INT(1,4,7),Y.1=INT(10,13,16),X.2=INT(2,5,8),Y.2=INT(11,14,17),X.3=INT(3,6,9),Y.3=INT(12,15,18)))
} else {
    cat("Tests 487 and 488 not run. If required call library(reshape) first.\n")
}

# Test warnings for names<- and colnames<-,  but only warnings when caller is data.table aware.
DT = data.table(a=1:3,b=4:6)
test(489, names(DT)[1]<-"A", "A", warning=if (base::getRversion()>="3.1.0") NULL else "Please upgrade")
test(490, names(DT), c("A","b"))
test(491, colnames(DT)[2]<-"B", "B", warning=if (base::getRversion()>="3.1.0") NULL else "Please upgrade")
test(492, names(DT), c("A","B"))

# Check setnames out of bounds errors
test(493, setnames(DT,"foo","bar"), error="not found.*foo")
test(494, setnames(DT,3,"bar"), error="outside range.*3")

# Test new function setcolorder()
DT = data.table(a=1:2,b=3:4,c=5:6)
test(495, setcolorder(DT,c(2,1,3)), data.table(b=3:4,a=1:2,c=5:6))
test(496, setcolorder(DT,c(2,1,3)), data.table(a=1:2,b=3:4,c=5:6))
test(497, setcolorder(DT,c("c","a","b")), data.table(c=5:6,a=1:2,b=3:4))
test(498, setcolorder(DT,"a"), error="neworder is length")
test(498.1, setcolorder(DT,c("d","a","b")), error="Names in neworder not found in x: d")


# test first group listens to nomatch when j uses join inherited scope.
x <- data.table(x=c(1,3,8),x1=10:12, key="x")
y <- data.table(x=c(3,8,10),y1=10:12, key="x")
test(499, y[x,x1,nomatch=0,by=.EACHI], data.table(x=c(3,8),x1=11:12, key="x"))
test(500, y[x,x1,nomatch=NA,by=.EACHI], data.table(x=c(1,3,8),x1=10:12, key="x"))

# Test merge bug of unkeyed tables introduced in 1.6.8 and 1.6.9 reported by Eric, and ...
dt1 <- data.table(l = factor(c("a","b","a","b")))
dt2 <- data.table(l = factor(c("a","b")), L = factor(c("A","B")))
test(501, setkey(merge(dt1,dt2,by="l"),NULL), as.data.table(merge(as.data.frame(dt1), as.data.frame(dt2), by="l")))

dt1 <- data.table(l = c("a","b","a","b"))
dt2 <- data.table(l = c("a","b"), L = c("A","B"))
test(501.5, setkey(merge(dt1,dt2,by="l"),NULL), as.data.table(merge(as.data.frame(dt1), as.data.frame(dt2), by="l")))

# ... similar example from DM
dtA = data.table(i = 1:8, j = rep(1:2, 4), k = rep(1:4, 2), A = 10:17)
dtB = data.table(j = rep(1:2, 2), k = 1:4, B = 18:21)
test(502, merge(dtA, dtB, by = c("j","k"), all.x = TRUE),
          data.table(j=rep(1:2,each=4), k=rep(INT(1,3,2,4),each=2), i=INT(1,5,3,7,2,6,4,8),
                     A=INT(10,14,12,16,11,15,13,17), B=rep(INT(18,20,19,21),each=2), key="j,k"))
test(503, dtA$i, 1:8)  # check that merge didn't change the order of dtA by reference
test(504, dtB$k, 1:4)  # or dtB

# Test new i. JIS prefix in 1.7.10
DT = data.table(a=1:2,b=1:4,key="a")
test(505, DT[J(a=1,b=6),sum(i.b*b),by=.EACHI]$V1, 24)  # 24 now 'double' because i.b is 'double'

# Test := after a key<-
DT = data.table(a=3:1,b=4:6)
test(506, key(DT)<-"a", "a", warning="can copy the whole table")
test(508, DT, data.table(a=1:3,b=6:4,key="a"))
test(509, DT[,b:=10L], data.table(a=1:3,b=10L,key="a"))
test(510, DT[,c:=11L], data.table(a=1:3,b=10L,c=11L,key="a"))  # Used to be warning about invalid .internal.selfref detected and fixed. As from v1.8.3 data.table() returns a NAMED==0 object, and key<- appears not to copy that. But within functions, key<- would still copy. TO DO: add tests....
#test(511,)

# Test new functons chmatch and %chin%
y=letters
x=c(sample(letters,12),"foo","bar")
test(512, chmatch(x,y), match(x,y))
test(513, chmatch(x,y,nomatch=0), match(x,y,nomatch=0))
test(514, x %chin% y, x %in% y)

# Test new function set() in v1.8.0
DT = data.table(a=1:3,b=4:6)
test(515, set(DT,2,1,3), data.table(a=c(1L,3L,3L),b=4:6), warning="Coerced i")
test(516, set(DT,"2",1,3), error="i is type 'character'")
test(517, set(DT,2L,1,3), DT, warning="Coerced j")
# FR #2551 implemented - removed warning from 518
# test(518, set(DT,2L,1L,3), DT, warning="Coerced 'double' RHS to 'integer'")
test(518, set(DT,2L,1L,3), DT)
test(519, set(DT,2L,1L,3L), data.table(a=INT(1,3,3),b=4:6))
test(520, set(DT,2L,"a",2L), data.table(a=1:3,b=4:6))
test(521, set(DT,2:3,"b",7:8), data.table(a=1:3,b=INT(4,7,8)))
test(522, set(DT,2L,"foo",7L), data.table(a=1:3,b=INT(4,7,8), foo=INT(NA,7,NA))) # error="foo.*is not a column name[.] Cannot add columns with set.*use := instead")
test(523, set(DT,2L,c("a","a"),list(9L,10L)), error="Can't assign to the same column twice in the same query (duplicates detected).")
test(523.1, set(DT,2L,"a",10L), data.table(a=INT(1,10,3),b=INT(4,7,8), foo=INT(NA,7,NA)))
setkey(DT,b)
test(524, set(DT,2L,"a",2L), data.table(a=1:3, b=INT(4,7,8), foo=INT(NA,7,NA), key="b"))
test(525, set(DT,1L,"b",6L), data.table(a=1:3, b=6:8, foo=INT(NA,7,NA)))
test(525.1, set(DT,j="b",value=9:11), data.table(a=1:3, b=9:11, foo=INT(NA,7,NA))) # plonk syntax via missing i (fixed in 1.8.1)
test(525.2, set(DT,NULL,"b",12:14), data.table(a=1:3, b=12:14, foo=INT(NA,7,NA)))  # plonk syntax via NULL i

# NEW ADDITIONAL TESTS FOR set() - bug #2077 - for using set to add columns by reference
DT1 <- data.table(x = 1, y = 1:10, fac = sample(LETTERS[1:3], 10, replace = TRUE)) # from SO
DT2 <- copy(DT1)
mul=c(5.3,2.8)
for (j in seq_along(mul)) set(DT1, i=NULL, j=paste("dot", j, sep=""), mul[j]*DT1[[j]])
DT2[, `:=`(dot1=5.3*x, dot2=2.8*y)]
test(1096.1, DT1, DT2)
set(DT1, i=NULL, j="dot2", value=NULL) # remove "dot2"
test(1096.2, DT1, DT2[, list(x,y,fac, dot1)])
DT2[, dot2 := NULL][5:9, `:=`(bla1 = 0L, x = 3L, bla2 = 2L)]
set(DT1, i=5:9, j=c("bla1", "x", "bla2"), value=list(0L, 3L, 2L))
test(1096.3, DT1, DT2) # more testing with many columns including existing columns
test(1096.4, set(DT1, i=NULL, j=7L, value=5L), error="Item 1 of column numbers in j is 7 which is outside range.*1.*6.*Use column names instead in j to add new columns.")

# Test that data.frame incompability is fixed, came to light in Feb 2012
DT = data.table(name=c('a','b','c'), value=1:3)
test(526, base::droplevels(DT[ name != 'a' ]), data.table(name=c('b','c'),value=2:3))   # base:: because we'll implement a fast droplevels, too.

if ("package:nlme" %in% search()) {
    # commented out to be consistent with base R, as #1078 and #1128 are more common cases..
    # until we can find a workaround for this, I'm commenting this one..
    # Search for "Fix for #1078" for the tests..
    # test(527, {x=Orthodont;tt=lme(distance ~ age, data=x); tt[["data"]]=NULL; tt},
    #           {x=as.data.table(Orthodont);tt=lme(distance ~ age, data=x);tt[["data"]]=NULL;tt})
    test(528, {x=iris;tt=groupedData( Sepal.Length ~ Sepal.Width | Species, data=x);attr(tt,"class")=NULL;attr(tt,"FUN")=NULL;tt},
              {x=as.data.table(iris);tt=groupedData( Sepal.Length ~ Sepal.Width | Species, data=x);attr(tt,"class")=NULL;attr(tt,"FUN")=NULL;attr(tt,".internal.selfref")=NULL;tt})
}

# Speed test of chmatch vs match.
# sortedmatch was 40 times slower and the wrong approach, removed in v1.8.0.
# Example from Tom in Jan 2011 who first found and raised the issue with sortedmatch.
if (.timingtests) {
  cat("Running 30sec (max) test ...");flush.console()
  n = 1e6
  a = as.character(as.hexmode(sample(n,replace=TRUE)))
  b = as.character(as.hexmode(sample(n,replace=TRUE)))
  test(529, system.time(ans1<-match(a,b))["user.self"] > system.time(ans2<-chmatch(a,b))["user.self"])
  test(530, ans1, ans2)
  # sorting a and b no longer makes a difference since both match and chmatch work via hash in some way or another
  cat("done\n")
}

# Test that .set_row_names() is maintained on .SD for each group
DT = data.table(a=INT(1,1,2,2,2,3,3,3,3),b=1:9)
test(531, DT[,length(rownames(.SD)),by=a], data.table(a=1:3,V1=2:4))

# Test column names with spaces, bug#1880, and check.names default is now FALSE, too
# Thanks to Yang Zhang for the tests.
DT = data.table("a b"=INT(1,1,2,2,2),c=1:5)
test(532, DT[,sum(c),by="a b"], data.table("a b"=1:2,V1=c(3L,12L)))
test(533, names(data.table('a b'=1)[, list('c d'=`a b`)]), "c d")
test(534, names(transform(data.table('a b'=1), `c d`=`a b`)), c("a b","c d"))

# Test keyby, new in v1.8.0
DT = data.table(a=INT(1,3,1,2,3,2),b=1:2,c=1:3,v=1:6)
test(535, DT[,sum(v),by=a, keyby=a], error="not both")
test(536, DT[,sum(v),by=a], data.table(a=c(1L,3L,2L),V1=c(4L,7L,10L)))  # retains appearance order
ans = data.table(a=1:3,V1=c(4L,10L,7L),key="a")
test(537, DT[,sum(v),keyby=a], ans)
test(538, DT[,sum(v),keyby="a"], ans)
var="a"
test(539, DT[,sum(v),keyby=eval(var)], ans)
a=quote(a%%2L)
test(540, DT[,sum(v),by=eval(a)], data.table(a=1:0,V1=c(11L,10L)))
test(541, DT[,sum(v),keyby=eval(a)], data.table(a=0:1,V1=c(10L,11L),key="a"))

test(542, DT[,sum(v),keyby=c("a","b","c")]$V1, INT(1,3,4,6,5,2))
test(543, DT[,sum(v),keyby="a,b,c"]$V1, INT(1,3,4,6,5,2))
test(544, DT[,sum(v),keyby=c("a","b,c")], error="but one or more items include a comma")

# Test single expressions passed to by, FR#1743 in v1.8.0
DT = data.table(a=1:4,date=as.IDate("2012-02-28")+0:3,v=5:8)
test(545, DT[,sum(v),by=a%%2L], data.table(a=1:0,V1=c(12L,14L)))
test(546, DT[,sum(v),by=month(date)], data.table(month=2:3,V1=c(11L,15L)))

# Test that factor levels no longer need to be sorted, and that 'ordered' class is retained.
# Posted by Allan Engelhardt ...
x = factor(LETTERS[1:3], levels=rev(LETTERS), ordered=TRUE)
DT = data.table(A=x,B=x,v=1:3, key="A")
test(547,is.ordered(DT$A) && is.ordered(DT$B))
test(548.1, DT["A",v,verbose=TRUE], output="Coercing character column i.'V1' to factor to match type of x.'A'") # msg back to i.V1 after a change to i.A for FR #2693. That still works, just differently which no longer overwrites names(i)
test(548.2, DT["A",v],1L)
# Posted by Damian Betebenner ...
set.seed(123)
my.course.sample = sample(1:5, 10, replace=TRUE)
Y = factor(my.course.sample, levels=1:5, labels=c("Basic Math", "Calculus", "Geometry", "Algebra I", "Algebra II"))
DT = data.table(ID=1:10, COURSE=Y)
test(549, DT[,sum(ID),by=COURSE]$V1, INT(1,2,29,17,6))
setkey(DT, COURSE)
test(550, DT[,sum(ID),by=key(DT)]$V1, INT(6,1,29,2,17))

# Another test of DT[i] syntax from datatable-unaware packages, #1794 from ilprincipe.
DF = structure(list(sample = structure(c(1L, 1L, 1L, 1L, 1L, 1L, 1L, 1L, 2L, 2L, 2L, 2L, 2L, 2L, 2L, 2L), .Label = c("panel.1yr", "panel.2yr", "panel.3yr", "panel.inc", "pre.inc", "pre.prev", "post.inc", "post.prev"), class = "factor"), base = c(2003, 2003, 2003, 2003, 2003, 2003, 2003, 2003, 2002, 2002, 2002, 2002, 2002, 2002, 2002, 2002), ref = structure(c(1L, 1L, 1L, 1L, 1L, 1L, 1L, 1L, 1L, 1L, 1L, 1L, 1L, 1L, 1L, 1L), .Label = c("2004", "2002-2004", "2001", "2000", "2009", "2008"), class = "factor"), var = structure(c(1L, 1L, 1L, 1L, 1L, 1L, 1L, 1L, 1L, 1L, 1L, 1L, 1L, 1L, 1L, 1L), .Label = c("distance", "time"), class = "factor"), treated = c(0, 0, 0, 0, 1, 1, 1, 1, 0, 0, 0, 0, 1, 1, 1, 1), distance = c(10000, 30000, 50000, 1e+05, 10000, 30000, 50000, 1e+05, 10000, 30000, 50000, 1e+05, 10000, 30000, 50000, 1e+05), all = c(602L, 6357L, 8528L, 9272L, 435L, 2438L, 3456L, 6360L, 245L, 2693L, 3699L, 4084L, 187L, 983L, 1400L, 2660L), di.recip = c(5L, 39L, 57L, 62L, 4L, 16L, 22L, 45L, 2L, 25L, 36L, 37L, 1L, 11L, 16L, 35L), irr = c(0.00830564784053156, 0.00613496932515337, 0.00668386491557223, 0.00668679896462468, 0.00919540229885057, 0.00656275635767022, 0.00636574074074074, 0.00707547169811321, 0.00816326530612245, 0.00928332714444857, 0.0097323600973236, 0.00905974534769833, 0.0053475935828877, 0.0111902339776195, 0.0114285714285714, 0.0131578947368421)), .Names = c("sample", "base", "ref", "var", "treated", "distance", "all", "di.recip", "irr"), row.names = c(NA, 16L), class = "data.frame")
DT = as.data.table(DF)
test(551, nrow(reshape(DT, v.names = c("all", "di.recip", "irr"),
              timevar = "treated", idvar = c("sample", "var", "distance"),
              direction = "wide" )), 8L)

# Test bug report #1275 from S Bagley :
DT = data.table(a=c("1","1"), b=c(2,2))
test(552, is.character(DT$a))
test(553, unique(DT), data.table(a="1",b=2))

# Test bug #1726 from Ivan Zhang.
DT = data.table(V1=c('a', 'b', 'a'), V2 = c('hello', 'ello', 'llo'))
test(554, nrow(DT[V1=='a' & V2 %like% 'll']), 2L)
test(555, nrow(DT[V1=='a' & V2 %like% 'ello']), 1L)

# Test can't := to .SD, #1727
DT = data.table(x = 1:5, y = rnorm(5))
test(556, DT[,.SD[,z:=rnorm(1)],by=x], error="[.]SD is locked.*reserved for possible future use")
f = function(.SD) .SD[,z:=rnorm(1)]
test(557, DT[, f(.SD), by=x], error="[.]SD is locked.*reserved for possible future use")

# Test printing on nested data.table, bug #1803
DT = data.table(x=letters[1:3],y=list(1:10,letters[1:4],data.table(a=1:3,b=4:6)))
test(558, capture.output(print(DT)),
          c("   x            y","1: a 1,2,3,4,5,6,","2: b      a,b,c,d","3: c <data.table>"))
test(559, setkey(DT,x)["a",y][[1]], 1:10)   # y is symbol representing list column, specially detected in dogroups

# Test renaming of .N to N
DT = data.table(a=INT(1,1,2,2,2),b=INT(1,2,2,2,1))
test(560.1, DT[,.N,a][,.N], 2L)
test(560.2, DT[,.N,a][,N], 2:3)
test(561, DT[,.N,a][,N], 2:3)
test(562, DT[,list(.N),a][,N], 2:3)
test(563, DT[,.N,a][,unique(.N),a]$V1, c(1L,1L))
test(564, DT[,.N,a][,unique(N),a]$V1, 2:3)
test(565, DT[,.N,a][N>2], data.table(a=2L, N=3L))
test(566, DT[,list(.N=.N),a][.N>2], data.table(a=2L,.N=3L))
test(567, DT[,.N,list(a,b)][,N,by=a]$N, c(1L,1L,2L,1L))
test(568, DT[,.N,list(a,b)][,unique(N),by=a]$V1, c(1L,2L,1L))
test(569, DT[,list(.N=.N),list(a,b)][,.N,a], error="The column '.N' can't be grouped because")
test(570, DT[,list(.N=.N),list(a,b)][,unique(.N),a], error="The column '.N' can't be grouped because")

# Test spaces in by="..." format, datatable-help on 31 March
DT = data.table("a "=1:2, "b"=3:4," b"=5:6, v=1:6)
test(571, DT[,sum(v),by="b, b"], data.table("b"=3:4, " b"=5:6, V1=c(9L,12L)))
test(572, DT[,sum(v),by="a , b"], data.table("a "=1:2, " b"=5:6, V1=c(9L,12L)))
test(573, DT[,sum(v),by="b, a"], error="object ' a' not found")

# Test base::unname, used by melt, and only supported by data.table for DF compatibility for non-dtaware packages
DT = data.table(a=1:3, b=4:6)
test(574, dim(unname(DT)), 3:2)

# Test that CJ retains explicit names (useful if used independently)
test(575, CJ(x=c(1L,2L), y=c("a","b")), data.table(x=c(1L,1L,2L,2L),y=c("a","b","a","b"),key="x,y"))
test(576, CJ(c(1L,2L), y=c("a","b")), data.table(V1=c(1L,1L,2L,2L),y=c("a","b","a","b"),key="V1,y"))
test(577, CJ(x=c(1L,2L), c("a","b")), data.table(x=c(1L,1L,2L,2L),V2=c("a","b","a","b"),key="x,V2"))

# Test factor to character join when factor contains unused and reverse order levels :
X = data.table(a=LETTERS[1:4],v=1:4,key="a")
Y = data.table(a=factor(c("D","B"),levels=rev(LETTERS)),key="a")
test(578, X[Y,verbose=TRUE], output="Coercing factor column i.'a' to character to match type of x.'a'")
test(579, X[Y], data.table(a=c("D","B"), v=c(4L,2L)))

# Test that logical i in set() returns helpful error
DT = data.table(a=1:3,b=4:6)
test(580, set(DT,a<3,"b",0L), error="simply wrap with which(), and take the which() outside the loop if possible for efficiency")

# Test by on empty tables (and when i returns no rows), #1945
DT = data.table(a=1:3,v=1:6)
test(581, DT[a<1,sum(v),by=a], data.table(a=integer(),V1=integer()))
test(582, DT[a<1,sum(v),by=list(a)], data.table(a=integer(),V1=integer()))
test(583, DT[a<1], DT[0])
test(584, DT[a<1], output="Empty data.table (0 rows) of 2 cols: a,v")
test(585, DT[a<1,list(v)], output="Empty data.table (0 rows) of 1 col: v")
test(586, data.table(a=integer(),V1=integer()), output="Empty data.table (0 rows) of 2 cols: a,V1")

# Test that .N is available in by on empty table, also in #1945
test(587, DT[a<1,list(sum(v),.N),by=a], data.table(a=integer(),V1=integer(),N=integer()))

# Realised that DT[NULL] returned an error.
test(588, DT[NULL], data.table(NULL))

# Test that .N, .SD and .BY are available when by is missing and when by is 0 length
DT = data.table(x=rep(1:3,each=3), y=c(1,3,6), v=1:9)
test(589, DT[,sapply(.SD,sum)*.N], c(x=162, y=270, v=405))
test(590, DT[,sapply(.SD,sum)*.N,by=NULL], data.table(V1=c(162,270,405)))
test(591, DT[,sapply(.SD,sum)*.N,by=character()], data.table(V1=c(162,270,405)))
test(592, DT[,sapply(.SD,sum)*.N,by=""], data.table(V1=c(162,270,405)))
test(593, DT[,lapply(.SD,sum)], data.table(x=18L, y=30, v=45L))    # bug fix #2263 in v1.8.3: now data.table result for consistency
test(594, DT[,lapply(.SD,sum),by=NULL], data.table(x=18L, y=30, v=45L))
test(595, DT[,lapply(.SD,sum),by=character()], data.table(x=18L, y=30, v=45L))
test(596, DT[,lapply(.SD,sum),by=""], data.table(x=18L, y=30, v=45L))

# Test keys of two numeric columns, bug#2004
DT = data.table(x=0.0,y=c(0.0,0.1,0.0,0.2,0.0))
test(597, unique(DT), DT[c(1,2,4)])
test(598, DT[,list(count=.N),by=c("x","y")], data.table(x=0.0,y=c(0.0,0.1,0.2),count=c(3L,1L,1L)))

# And that numeric NAs sort stably to the beginning. Whether NAs are allowed in keys, another issue but
# ordernumtol needs to deal with NA anyway for add hoc by and unique.
DT = data.table( c(1.34, 1.34, 1.34,   NA, 2.22, 2.22, 1.34, NA,  NA, 1.34, 0.999), c(75.1,   NA, 75.1, 75.1,  2.3,  2.4,  2.5, NA, 1.1,   NA, 7.9 ))
test(599, DT[c(8,9,4,11,2,10,7,1,3,5,6)], setkey(setkey(DT),NULL))

set.seed(1)
DT = data.table(x=rep(c(1,2), each=10), y=rnorm(20))
setkey(DT, x, y)
test(600, is.sorted(DT$x))
test(601, !is.sorted(DT$y))
test(602, base::order(DT$x,DT$y), 1:20)

# Test that as.list.data.table no longer copies via unclass, so speeding up sapply(DT,class) and lapply(.SD,...) etc, #2000
N = if (.devtesting) 1e6 else 1e4
DT = data.table(a=1:N,b=1:N,c=1:N,d=1:N)   # 15MB in dev testing, but test with N=1e7
if (.devtesting) test(603, system.time(sapply(DT,class))["user.self"] < 0.1)

# Tests on loopability, i.e. that overhead of [.data.table isn't huge, as in speed example in example(":=")
# These are just to catch slow down regressions where instead of 1s it takes 40s
if (.devtesting) {  # TO DO: find more robust way to turn these on for CRAN checks
test(604, system.time(for (i in 1:1000) nrow(DT))["user.self"] < 0.5)
test(605, system.time(for (i in 1:1000) ncol(DT))["user.self"] < 0.5)
test(606, system.time(for (i in 1:1000) length(DT[[1L]]))["user.self"] < 0.5) # much faster than nrow, TO DO: replace internally
}
# TO DO: move to stress test script off CRAN ... 
# DT = as.data.table(matrix(1L,nrow=100000,ncol=100))
# test(607, system.time(for (i in 1:1000) DT[i,V1:=i])["user.self"] < 10)  # 10 to be very wide margin for CRAN
# test(608, DT[1:1000,V1], 1:1000)

# Crash bug of chorder(character()), #2026
test(609, chorder(character()), base::order(character()))
test(610, chorder(""), base::order(""))
# Extra tests of chorder and chgroup
x = sample(LETTERS)
test(610.1, chorder(x), base::order(x))
test(610.2, chgroup(x), seq_along(x))
x = sample(LETTERS,1000,replace=TRUE)
test(610.3, chorder(x), base::order(x))
test(610.4, unique(x[chgroup(x)]), unique(x))

# := by group
DT = data.table(a=1:3,b=(1:9)/10)
test(611, DT[,v:=sum(b),by=a], data.table(a=1:3,b=(1:9)/10,v=c(1.2,1.5,1.8)))
setkey(DT,a)
test(612, DT[,v:=min(b),by=a], data.table(a=1:3,b=(1:9)/10,v=(1:3)/10,key="a"))
# Assign to subset ok (NA initialized in the other items) ok :
test(613, DT[J(2),w:=8.3]$w, rep(c(NA,8.3,NA),each=3))
test(614, DT[J(3),x:=9L]$x, rep(c(NA_integer_,NA_integer_,9L),each=3))
test(615, DT[J(2),z:=list(list(c(10L,11L)))]$z, rep(list(NULL, 10:11, NULL),each=3))
# Combining := by group with i
test(616, DT[a>1,p:=sum(b)]$p, rep(c(NA,3.3),c(3,6)))
test(617, DT[a>1,q:=sum(b),by=a]$q, rep(c(NA,1.5,1.8),each=3))

# Empty i clause, #2034. Thanks to Chris for testing, tests from him.
test(618, copy(DT)[a>3,r:=sum(b)], DT)
test(619, copy(DT)[J(-1),r:=sum(b)], DT)
test(620, copy(DT)[J(-1),r:=sum(b),nomatch=0], DT)
DT = data.table(x=letters, key="x")
test(621, copy(DT)[J("bb"), x:="foo"], DT)  # when no update, key should be retained
test(622, copy(DT)[J("bb"), x:="foo",nomatch=0], DT)

set.seed(2)
DT = data.table(a=rnorm(5)*10, b=1:5)
test(623, DT[,s:=sum(b),by=round(a)%%2]$s, c(10L,5L,5L,10L,10L))

# Tests on POSIXct attributes

DT = data.table(a=c(1,1,2,2,2))
test(624, attributes(DT[,as.POSIXct("2011-12-13 18:50",tz="EST"),by=a][[2]]), list(class=c("POSIXct","POSIXt"),tzone="EST"))

DT = data.table(x = rnorm(5))
DT$time1 <- Sys.time()         # recycle via *tmp*
DT$time2 <- rep(Sys.time(), 5) # plonk via *tmp*
DT[,time3:=Sys.time()]         # recycle
DT[,time4:=rep(Sys.time(),5)]  # plonk
test(625, all(sapply(DT,is,"POSIXct")[-1]))

# unique on ITime doesn't lose attributes, #1719
t = as.ITime(strptime(c("09:10:00","09:11:00","09:11:00","09:12:00"),"%H:%M:%S"))
test(626, unique(t), t[c(1,2,4)])
test(627, class(unique(t)), "ITime")

# Test recycling list() rbind - with recent C-level changes, this seems not possible (like rbindlist)
# old test commented.
# test(628, rbind(data.table(a=1:3,b=5:7,c=list(1:2,1:3,1:4)), list(4L,8L,as.list(1:3))),
#           data.table(a=c(1:3,rep(4L,3L)),b=c(5:7,rep(8L,3L)),c=list(1:2,1:3,1:4,1L,2L,3L)))
test(628, rbind(data.table(a=1:3,b=5:7,c=list(1:2,1:3,1:4)), list(4L,8L,as.list(1:3))), error = "inconsistent with first column of that item which is length")
# Test switch in .rbind.data.table for factor columns
test(628.5, rbind(data.table(a=1:3,b=factor(letters[1:3]),c=factor("foo")), list(4L,factor("d"),factor("bar"))),
          data.table(a=1:4,b=factor(letters[1:4]),c=factor(c(rep("foo",3),"bar"), levels = c("foo", "bar"))))

# Test merge with common names and all.y=TRUE, #2011
DT1 = data.table(a=c(1,3,4,5), total=c(2,1,3,1), key="a")
DT2 = data.table(a=c(2,3,5), total=c(5,1,2), key="a")
# 629+630 worked before anyway.  631+632 test the bug fix.
adf=as.data.frame
adt=as.data.table

test(629, merge(DT1,DT2), data.table(a=c(3,5),total.x=c(1,1),total.y=c(1,2),key="a"))
test(629.1, merge(DT1,DT2), setkey(adt(merge(adf(DT1),adf(DT2),by="a")),a))

test(630, merge(DT1,DT2,all.x=TRUE), data.table(a=c(1,3,4,5),total.x=c(2,1,3,1),total.y=c(NA,1,NA,2),key="a"))
test(630.1, merge(DT1,DT2,all.x=TRUE), setkey(adt(merge(adf(DT1),adf(DT2),by="a",all.x=TRUE)),a))

test(631, merge(DT1,DT2,all.y=TRUE), data.table(a=c(2,3,5),total.x=c(NA,1,1),total.y=c(5,1,2),key="a"))
test(631.1, merge(DT1,DT2,all.y=TRUE), setkey(adt(merge(adf(DT1),adf(DT2),by="a",all.y=TRUE)),a))

test(632, merge(DT1,DT2,all=TRUE), data.table(a=c(1,2,3,4,5),total.x=c(2,NA,1,3,1),total.y=c(NA,5,1,NA,2),key="a"))
test(632.1, merge(DT1,DT2,all=TRUE), setkey(adt(merge(adf(DT1),adf(DT2),by="a",all=TRUE)),a))

# Test that unsettting datatable.alloccol is caught, #2014
old = getOption("datatable.alloccol")
options(datatable.alloccol=NULL)  # the return value here seems to be TRUE rather than the old expression TO DO: follow up with r-devel
test(633, data.table(a=1:3), error="n must be integer length 1")
options(datatable.alloccol=old)

# Test that with=FALSE by number isn't messed up by dup column names, #2025
DT = data.table(a=1:3,a=4:6)
test(634, DT[,2:=200L], data.table(a=1:3,a=200L))

# Test names when not all items are named, #2029
DT = data.table(x=1:3,y=1:3)
test(635, names(DT[,list(x,y,a=y)]), c("x","y","a"))
test(636, names(DT[,list(x,a=y)]), c("x","a"))

# Test := by key, and that := to the key by key unsets the key. Make it non-trivial in size too.
set.seed(1)
DT = data.table(a=sample(1:100,1e6,replace=TRUE),b=sample(1:1000,1e6,replace=TRUE),key="a")
test(637, DT[,m:=sum(b),by=a][1:3], data.table(a=1L,b=c(156L,808L,848L),m=DT[J(1),sum(b)],key="a"))
test(638, key(DT[J(43L),a:=99L]), NULL)
setkey(DT,a)
test(639, key(DT[,a:=99L,by=a]), NULL)

# Test printing is right aligned without quotes etc, and rownames are repeated ok for more than 20 rows
DT=data.table(a=8:10,b=c("xy","x","xyz"),c=c(1.1,22.1,0))
test(640, capture.output(print(DT)), c("    a   b    c","1:  8  xy  1.1","2:  9   x 22.1","3: 10 xyz  0.0"))
DT=data.table(a=letters,b=1:26)
test(641, tail(capture.output(print(DT[1:20])),2), c("19: s 19","20: t 20"))
test(642, tail(capture.output(print(DT[1:21])),2), c("21: u 21","    a  b"))
DT=data.table(a=as.character(as.hexmode(1:500)), b=1:500)
test(643, capture.output(print(DT)), c("       a   b","  1: 001   1","  2: 002   2","  3: 003   3","  4: 004   4","  5: 005   5"," ---        ","496: 1f0 496","497: 1f1 497","498: 1f2 498","499: 1f3 499","500: 1f4 500"))

# Test inconsistent length of columns error.
DT = list(a=3:1,b=4:3)
setattr(DT,"class",c("data.table","data.frame"))
test(644, setkey(DT,a), error="Column 2 is length 2 which differs from length of column 1 (3)")
test(645, setkey(DT,b), error="Column 2 is length 2 which differs from length of column 1 (3)")

# Test faster mean.  Example from (now not needed as much) data.table wiki point 3.
# Example is a lot of very small groups.
set.seed(100)
n=1e4  # small n so as not to overload daily CRAN checks.
DT=data.table(grp1=sample(1:750, n, replace=TRUE),
              grp2=sample(1:750, n, replace=TRUE),
              x=rnorm(n),
              y=rnorm(n))
DT[c(2,5),x:=NA]  # seed chosen to get a group of size 2 and 3 in the first 5 to easily inspect.
DT[c(3,4),y:=NA]
tt1 = system.time(ans1<-DT[,list(mean(x),mean(y)),by=list(grp1,grp2)])    # 1.1s
tt2 = system.time(ans2<-DT[,list(.Internal(mean(x)),.Internal(mean(y))),by=list(grp1,grp2)])  # 1.1s
basemean = base::mean  # to isolate time of `::` itself
tt3 = system.time(ans3<-DT[,list(basemean(x),basemean(y)),by=list(grp1,grp2)])   # 11s
test(646, ans1, ans2)
test(647, ans1, ans3)
test(648, any(is.na(ans1$V1)) && !any(is.nan(ans1$V1)))
if (.devtesting) test(649, tt1["user.self"] < 10*tt2["user.self"])   # should be same speed, but *10 as large margin
if (.devtesting) test(650, tt1["user.self"] < tt3["user.self"]/2)   # 10 times faster, but test 2 times faster as large margin

tt1 = system.time(ans1<-DT[,list(mean(x,na.rm=TRUE),mean(y,na.rm=TRUE)),by=list(grp1,grp2)])   # 2.0s
tt2 = system.time(ans2<-DT[,list(mean.default(x,na.rm=TRUE),mean.default(y,na.rm=TRUE)),by=list(grp1,grp2)])  # 5.0s
test(651, ans1, ans2)
test(652, any(is.nan(ans1$V1)))
if (.devtesting) test(653, tt1["user.self"] < tt2["user.self"])

# See FR#2067. Here we're just testing the optimization of mean and lapply, should be comparable to above
tt2 = system.time(ans2<-DT[,lapply(.SD,mean,na.rm=TRUE),by=list(grp1,grp2)])
setnames(ans2,"x","V1")
setnames(ans2,"y","V2")
test(654, ans1, ans2)
test(655, abs(tt1["user.self"] - tt2["user.self"])<2.0)  # unoptimized tt2 takes 30 seconds rather than 2. The difference between tt1 and tt2 is under 0.2 seconds usually, so 2.0 is very large margin for error to ensure it's not 30secs.

test(656, DT[,mean(x),by=grp1,verbose=TRUE], output="GForce optimized j to.*gmean")
test(657, DT[,list(mean(x)),by=grp1,verbose=TRUE], output="GForce optimized j to.*gmean")
test(658, DT[,list(mean(x),mean(y)),by=grp1,verbose=TRUE], output="GForce optimized j to.*gmean")
tt = capture.output(DT[,list(mean(x),mean(y)),by=list(grp1,grp2),verbose=TRUE])
test(659, !length(grep("Wrote less rows", tt)))  # first group is one row with this seed. Ensure we treat this as aggregate case rather than allocate too many rows.

# Test .N for logical i subset
DT = data.table(a=1:10, b=rnorm(10))
test(660, DT[a==8L, .N], 1L)

# Test that growing is sensible in worst case
DT = data.table(a=rep(1:10,1:10),b=rnorm(55))
tt = capture.output(DT[,sum(b)*b,by=a,verbose=TRUE])
test(661, length(grep("growing from",tt))<3)  # was 6 when we simply grew enough for latest result

# Test that adding a new logical column is supported, #2094
DT=data.table(a=1:3)
test(662, DT[,newcol:=NA], data.table(a=1:3,newcol=NA))
test(663, sapply(DT,class), c(a="integer",newcol="logical"))

# Test that setting names in the presence of dups is ok, #2103
DT = data.table(a=1:3, b=2:4, a=3:5)
test(664, setnames(DT, c('d','e','f')), data.table(d=1:3,e=2:4,f=3:5))

# Test by=c(...) in combination with i subset, #2078
DT = data.table(a=1:3,b=1:6,key="a")
test(665, DT[a<3,sum(b),by=c("a"),verbose=TRUE], DT[a<3,sum(b),by="a"], output="i clause present and columns used in by detected")
test(666, DT[a<3,sum(b),by=key(DT),verbose=TRUE], DT[a<3,sum(b),by=a], output="i clause present and columns used in by detected")
test(667, DT[a<3,sum(b),by=paste("a")], error='Otherwise, by=eval(paste("a")) should work')
test(668, DT[a<3,sum(b),by=eval(paste("a"))], DT[a<3,sum(b),by=a])
test(669, DT[a<3,sum(b),by=c(2)], error="must evaluate to 'character'")

# Test := keyby does key, #2065
DT = data.table(x=1:2, y=1:6)
ans = data.table(x=rep(1:2,each=3),y=c(1L,3L,5L,2L,4L,6L),z=rep(c(9L,12L),each=3),key="x")
test(670, DT[,z:=sum(y),keyby=x], ans)
DT = data.table(x=1:2, y=1:6)
test(671, DT[,z:=sum(y),keyby="x"], ans)
DT = data.table(x=1:2, y=1:6)
test(672, DT[,z:=sum(y),keyby=x%%2], data.table(x=1:2,y=1:6,z=c(9L,12L)), warning=":= keyby not straightforward character column names or list() of column names, treating as a by")
DT = data.table(x=1:2, y=1:6)
test(673, DT[,z:=sum(y),by=x%%2], data.table(x=1:2,y=1:6,z=c(9L,12L)))
DT = data.table(x=1:2, y=1:6)
test(674, DT[x>1,z:=sum(y),keyby=x], error="When i is present, keyby := on a subset of rows doesn't make sense. Either change keyby to by, or remove i")

# Test new .()
DT = data.table(x=1:2, y=1:6, key="x")
test(675, DT[.(1L)], DT[1:3])

# Test new rbindlist
l = list(data.table(a=1:2, b=7:8),
         data.table(a=3:4, 9:10),
         data.table(5:6, 11:12),
         data.table(b=13:14),
         list(15:16,17L),
         list(c(18,19),20:21))
test(676, rbindlist(l[1:3]), data.table(a=1:6,b=7:12))
test(677, rbindlist(l[c(10,1,10,2,10)]), data.table(a=1:4,b=7:10))  # NULL items ignored
test(678, rbindlist(l[c(1,4)]), error="Item 2 has 1 columns, inconsistent with item 1 which has 2")
test(679, rbindlist(l[c(1:2,5)]), error="Column 2 of item 3 is length 1, inconsistent with first column of that item which is length 2.")
test(680, rbindlist(l[c(2,6)]), data.table(a=c(3,4,18,19), V2=c(9:10,20:21)))  # coerces 18 and 19 to numeric (with eddi's changes in commit 1012 - highest type is preserved now) --- Caught and changed by Arun on 26th Jan 2014 (in commit 1099).
### ----> Therefore this TO DO may not be necessary here anymore (added by Arun 26th Jan 2014) ---> # TO DO when options(datatable.pedantic=TRUE): test(680.5, rbindlist(l[c(2,6)]), warning="Column 1 of item 2 is type 'double', inconsistent with column 1 of item 1's type ('integer')")
test(681, rbindlist(list(data.table(a=letters[1:2],b=c(1.2,1.3),c=1:2), list("c",1.4,3L), NULL, list(letters[4:6],c(1.5,1.6,1.7),4:6))), data.table(a=letters[1:6], b=seq(1.2,1.7,by=0.1), c=1:6))
test(682, rbindlist(NULL), data.table(NULL))
test(683, rbindlist(list()), data.table(NULL))
test(684, rbindlist(list(NULL)), data.table(NULL))
test(685, rbindlist(list(data.table(NULL))), data.table(NULL))

# Test merge when no overlap of data in by columns when all=TRUE, #2114
DF1=data.frame(foo=letters[1:5], bar=1:5, stringsAsFactors=FALSE)
DF2=data.frame(foo=letters[6:10], baz=6:10, stringsAsFactors=FALSE)
DT1=as.data.table(DF1)
DT2=as.data.table(DF2)
test(686, merge(DF1, DF2, by="foo", all=TRUE), as.data.frame(merge(DT1,DT2,by="foo",all=TRUE)))
DF1=data.frame(foo=letters[1:5], bar=1:5, stringsAsFactors=TRUE)
DF2=data.frame(foo=letters[6:10], baz=6:10, stringsAsFactors=TRUE)
DT1=as.data.table(DF1)
DT2=as.data.table(DF2)
test(687, merge(DF1, DF2, by="foo", all=TRUE), as.data.frame(merge(DT1,DT2,by="foo",all=TRUE)))

# And a more basic test that #2114 revealed that factor to factor join was leaving NA in the i
# factor columns, caught in 1.8.1 beta before release to CRAN.
DT = data.table(a=factor(letters[1:4]), b=5:8, key="a")
test(688, DT[J(factor("b"))], data.table(a=factor("b"), b=6L, key="a"))

# Test removing a column followed by adding a new column using := by group, #2117
DT = data.table(a=1:3,b=4:6)
DT[,b:=NULL]
test(689, DT[,b:=.N,by=a], data.table(a=1:3, b=1L))
test(690, DT[,c:=2,by=a], data.table(a=1:3, b=1L, c=2))

# Test combining i with by, with particular out of order circumstances, #2118
set.seed(1)
DT=data.table(a=sample(1:5,20,replace=TRUE),b=1:4,c=1:10)
test(691, DT[a>2,sum(c),by=b], DT[a>2][,sum(c),by=b])
test(692, DT[a>2,sum(c),by=b%%2L], data.table(b=1:0,V1=c(34L,42L)))
test(693, DT[a>2,sum(c),by=(b+1)%%2], data.table(b=c(0,1),V1=c(34L,42L)))
setkey(DT,b)
test(694, DT[a>2,sum(c),by=b], DT[a>2][,sum(c),by=b])
test(695, DT[a>2,sum(c),by=b%%2L], data.table(b=1:0,V1=c(34L,42L)))
test(696, DT[a>2,sum(c),by=(b+1)%%2], data.table(b=c(0,1),V1=c(34L,42L)))

# Test subset and %chin% crash with non-character input, #2131
test(697, 4 %chin% letters, error="type")
test(698, 4L %chin% letters, error="type")
test(699, "a" %chin% 4, error="type")
DT = data.table(aa=1:6,bb=7:12)
test(700, subset(DT,select="aa"), DT[,list(aa)])
test(701, subset(DT,select=aa), DT[,list(aa)])
test(702, subset(DT,select=c(aa)), DT[,list(aa)])
setkey(DT,aa)
test(703, subset(DT,select="aa"), data.table(aa=1:6,key="aa"))
test(704, subset(DT,select=aa), data.table(aa=1:6,key="aa"))
test(705, subset(DT,select=c(aa)), data.table(aa=1:6,key="aa"))

# Test rbinding of logical columns, #2133
DT1 = data.table(A=1:3,B=letters[1:3],C=c(TRUE,TRUE,FALSE))
DT2 = data.table(A=4:5,B=letters[4:5],C=c(TRUE,FALSE))
test(706, rbind(DT1,DT2), data.table(A=1:5, B=letters[1:5], C=c(TRUE,TRUE,FALSE,TRUE,FALSE)))
test(707, rbindlist(list(DT1,DT2)), rbind(DT1,DT2))

# Test non ascii characters when passed as character by, #2134
# *****
# TO DO: reinstate. Temporarily removed to pass CRAN's Mac using C locale (R-Forge's Mac is ok)
# *****

# Test := adding column after a setnames of all column names (which [,list(x)] does), #2146
DT = data.table(x=1:5)[,list(x)]
test(713, DT[,y:=5], data.table(x=1:5,y=5))
setnames(DT,c("A","B"))
test(714, DT[,z:=6:10], data.table(A=1:5,B=5,z=6:10))

# Test J alias is now removed outside DT[...] from v1.8.7 (to resolve rJava::J conflict)
test(715, J(a=1:3,b=4), data.table(a=1:3,b=4), error="could not find function.*J")

# Test get in j
DT = data.table(a=1:3,b=4:6)
test(716, DT[,get("b")], 4:6)   # TO DO: add warning about inefficiency when datatable.pedantic=TRUE
test(717, DT[,get("b"),verbose=TRUE], output="ansvars being set to all columns")

# Test that j can be a logical index when `with=FALSE` (#1797)
DT = data.table(a=1:10, b=rnorm(10), c=letters[1:10])
test(718, DT[, c(FALSE, TRUE, FALSE), with=FALSE], DT[, 2, with=FALSE])
test(719, nrow(DT[, c(FALSE, FALSE, FALSE), with=FALSE]), 0L)

# Test combining join with missing groups with group by, #2162
DT = data.table(a = 1, b = 2, c = 4, key="a")
test(720, DT[list(c(5,6,7)), .N, by=b], data.table(b=NA_real_,N=3L))
test(721, DT[list(c(5,6,7))][, .N, by=b], DT[list(c(5,6,7)), .N, by=b])
test(722, DT[list(c(5,6,7)), .N, by=b, mult="first"], data.table(b=NA_real_,N=3L))
test(723, DT[list(c(5,6,7)), .N, by=b, nomatch=0], data.table(b=numeric(),N=integer(),key="b")) # Key here is correct. by is ordered (albeit empty)
test(724, DT[list(c(5,6,7)), .N, by=b, nomatch=0], DT[list(c(5,6,7)),nomatch=0][,.N,by=b])      # Splitting should always be consistent

# another test linked from #2162
DT = data.table(x=rep(c("a","b","c"),each=3), y=c(1L,3L,6L), v=1:9, key="x")
test(725, DT[c("a","b","d"),list(v)], DT[J(c("a","b","d")),"v",with=FALSE])  # unfiled bug fix for NA matches; see NEWS 1.8.3
test(726, DT[c("a", "b", "d"), sum(v), by=y, nomatch=0], data.table(y=INT(1,3,6),V1=INT(5,7,9)))
test(727, DT[c("a", "b", "d"), sum(v), by=y], data.table(y=INT(1,3,6,NA),V1=INT(5,7,9,NA)))
test(728, DT[c("a", "b", "d"), sum(v), by=y], DT[J(c("a", "b", "d"))][, sum(v), by=y])

# explicit verbose=FALSE needed here because tests are run a second time with verbose=TRUE
test(729.1, capture.output(DT[c("a", "b", "d"), print(.SD), by=.EACHI, verbose=FALSE]),
          capture.output(suppressWarnings(DT[c("a", "b", "d"), print(.SD), by=x, verbose=FALSE])))
test(729.2, capture.output(DT[c("a", "b"), print(.SD), by=y, verbose=FALSE]),   # TO DO: why doesn't last group have x=d, maybe groups=i in dogroups
            capture.output(DT[c("a", "b"),verbose=FALSE][, print(.SD), by=y, verbose=FALSE]))

test(729.3, DT[c("b","d"),.SD,by=.EACHI], data.table(x=c("b","b","b","d"),y=INT(1,3,6,NA),v=INT(4,5,6,NA)))   # no debate here
test(729.4, DT[c("b","d"),.SD, by=y], DT[c("b","d")][,.SD, by=y][4L,x:=NA_character_])   # the i groups when no match don't get carried through (would be hard to implement this and very unlikely to be useful. Just break into compound query, if needed to be used in j, to get them to carry through. TO DO: add to FAQ.

# That unnamed i gets x's join column names when j is .SD (or any named list, which verbose warns is inefficient), #2281
test(729.5, DT[c("a","b"),.SD], data.table(x=rep(c("a","b"),each=3),y=INT(1,3,6),v=1:6,key="x"))

# check := when combining join with missing groups and then group by
test(730, DT[c("b","a"),w:=sum(v),by=y]$w, INT(5,7,9,5,7,9,NA,NA,NA))  # by over a different column than was joined to
test(731, DT["d",w:=99,by=y]$w, INT(5,7,9,5,7,9,NA,NA,NA))    # do nothing for missing group, before getting as far as type error
test(732, DT["d",w:=99L,by=y]$w, INT(5,7,9,5,7,9,NA,NA,NA))   # do nothing for missing group
test(733, DT[c("c","e","b"),w:=sum(v),by=y%%2L]$w, INT(5,7,9,24,24,15,24,24,15))

# Test column type change in the 0 row case (#2274)
DT = data.table(a=1:3,b=4:6)[0]
test(734, DT[,b:=as.character(b)], data.table(a=integer(),b=character()))
test(735, DT[,c:=double()], data.table(a=integer(),b=character(),c=double()))

# Deleting multiple columns out-of-order, #2223
DT = data.table(a=1:3,b=4:6,c=7:9,d=10:12,e=13:15,f=16:18,g=19:21)
test(736, DT[,c("b","d","g","f","c"):=NULL], data.table(a=1:3,e=13:15))  # test redundant with=FALSE is ok
DT = data.table(a=1:3,b=4:6,c=7:9,d=10:12,e=13:15,f=16:18,g=19:21)
test(737, DT[,c("b","d","g","f","c"):=NULL], data.table(a=1:3,e=13:15))  # with no longer needed

# Mixing column adds and deletes in one := gave incorrect results, #2251.
DT = data.table(c1=1:2)
test(738, DT[,c("c2", "c1"):=list(c1+1L, NULL)], data.table(c2=2:3))

# `:=`(c1=v1,v2=v2,...) is now valid , #2254
DT = data.table( c1=1:3 )
test(739, DT[,`:=`(c2=4:6, c3=7:9)], data.table(c1=1:3,c2=4:6,c3=7:9))
test(740, DT[,`:=`(4:6,c3=7:9)], error="all arguments must be named")
test(741, DT[,`:=`(4:6,7:9,10:12)], error="all arguments must be named")  # test the same error message in the other branch

# that out of bounds LHS is caught, root cause of #2254
test(742, DT[,3:6:=1L], error="outside.*range")
test(743, DT[,2:3:=99L], data.table(c1=1:3,c2=99L,c3=99L))
test(744, DT[,(ncol(DT)+1):=1L], error="outside.*range")
test(745, DT[,ncol(DT):=1L], data.table(c1=1:3,c2=99L,c3=1L))

# multiple LHS with by without by, #2215
DT = data.table(a=letters[c(1:3,3L)],key="a")
test(746, DT["a",c("new1","new2"):=list(4L, 5L)],
          data.table(a=letters[c(1:3,3L)],new1=INT(4,NA,NA,NA),new2=INT(5,NA,NA,NA),key="a"))
test(747, DT[,new1:=4:6], data.table(a=letters[c(1:3,3L)],new1=INT(4L,5L,6L,4L),new2=INT(5,NA,NA,NA),key="a"), warning="recycled leaving remainder of 1 item")
suppressWarnings(DT[,new1:=4:6])
test(748, DT[c("c","b"),`:=`(new3=.N,new2=sum(new1)+1L),by=.EACHI], data.table(a=letters[c(1:3,3L)],new1=INT(4,5,6,4),new2=INT(5,6,11,11),new3=INT(NA,1,2,2),key="a"))

# and multiple LHS by group, #1710
DT = data.table(a=rep(6:8,1:3),b=1:6)
test(749, DT[,c("c","d","e"):=list(.N,sum(b),a*10L),by=a], data.table(a=rep(6:8,1:3),b=1:6,c=rep(1:3,1:3),d=INT(rep(c(1,5,15),1:3)),e=rep(6:8,1:3)*10L))
test(750, DT[a<8,`:=`(f=b+sum(d),g=.N),by=c][,6:7,with=FALSE], data.table(f=INT(2,12,13,NA,NA,NA),g=INT(1,2,2,NA,NA,NA)))

# varname holding colnames, by group, linked from #2120.
DT = data.table(a=rep(1:3,1:3),b=1:6)
colname = "newcol"
test(751, DT[,(colname):=sum(b),by=a], data.table(a=rep(1:3,1:3),b=1:6,newcol=INT(1,5,5,15,15,15)))

# Add tests for nested := in j by group, #1987
DT = data.table(a=rep(1:3,2:4),b=1:9)
test(752, DT[,head(.SD,2)[,new:=1:.N],by=a], data.table(a=rep(1:3,each=2),b=c(1:4,6:7),new=1:2))

# Test duplicate() of recycled plonking RHS, #2298
DT = data.table(a=letters[3:1],x=1:3)
test(753, setkey(DT[,c("x1","x2"):=x],a), data.table(a=letters[1:3],x=3:1,x1=3:1,x2=3:1,key="a"))
DT = data.table(a=letters[3:1],x=1:3,y=4:6)
test(754, setkey(DT[,c("x1","y1","x2","y2"):=list(x,y)],a), data.table(a=letters[1:3],x=3:1,y=6:4,x1=3:1,y1=6:4,x2=3:1,y2=6:4,key="a"))
# And non-recycling i.e. that a single column copy does copy the column
DT = data.table(a=1:3)
test(754.1, DT[,b:=a][1,a:=4L][2,b:=5L], data.table(a=INT(4,2,3),b=INT(1,5,3)))
test(754.2, DT[,b:=a][3,b:=6L], data.table(a=INT(4,2,3),b=INT(4,2,6)))
test(754.3, DT[,a:=as.character(a),verbose=TRUE], output="Direct plonk.*no copy")
RHS = as.integer(DT$a)
test(754.4, DT[,a:=RHS,verbose=TRUE], output="RHS for item 1 has been duplicated")

# Used to test warning on redundant by (#2282) but by=.EACHI has now superseded
DT = data.table(a=letters[1:3],b=rep(c("d","e"),each=3),x=1:6,key="a,b")
test(755, DT[c("b","c"),sum(x),by=.EACHI], data.table(a=c("b","c"),V1=c(7L,9L),key="a"))
test(756, DT[c("b","c"),sum(x),by=a], data.table(a=c("b","c"),V1=c(7L,9L),key="a"))
test(757, DT[list(c("b","c"),"d"),sum(x),by=a], data.table(a=c("b","c"),V1=2:3,key="a"))  # 'by' less than number of join columns

# join then by when mult=="last"|"first", #2303 (crash in dev 1.8.3 only)
DT = data.table(a=1:3,b=1:6,c=7:12,key="a")
test(758, DT[J(c(1L,1L)),sum(c),by=b,mult="last"], DT[J(c(1L,1L)),mult="last"][,sum(c),by=b])
test(759, DT[J(1L),c,by=b,mult="last"], DT[J(1L),mult="last"][,c,by=b])
test(760, DT[2:5,sum(c),by=b], DT[2:5][,sum(c),by=b])
test(761, DT[2:5,sum(c),by=b%%2], DT[2:5][,sum(c),by=b%%2])

# joining from empty i table, #2194
DT = data.table(a=1:3,b=4:6,key="a")
test(762, DT[J(integer()),b,by=.EACHI], data.table(a=integer(),b=integer(),key="a"))
test(763, DT[J(integer()),1L,by=b], data.table(b=integer(),V1=integer(),key="b"))  # ordered by is detected now (empty is ordered), otherwise a join to the result would fail just because it's empty which wouldn't be consistent with non empty case
test(764, DT[J(integer()),b,mult="last"], integer())
test(765, DT[J(2L),b,mult="last"], 5L)
test(766, DT[J(5L),b,nomatch=0,by=.EACHI], data.table(a=integer(),b=integer(),key="a"))
test(767, DT[J(5:6),b,nomatch=0,by=.EACHI], data.table(a=integer(),b=integer(),key="a"))

# Crash on by-without-by with mixed type non join i columns, #2314. Despite not being used by j they were still being assigned to .BY.
DT = data.table(iris,key="Species")
Y = data.table(date=as.POSIXct("2011-01-01"),num=as.numeric(1:26))
Y[,get("letters"):=LETTERS]
Y[,A:=1:26]
Y[,p:=factor(p)]  # coerce type to match DT$Species to save warning. Crash was related to .BY internally, not the coercion.
setkey(Y,p)
for (i in 1:10){DT[Y,Petal.Width];DT[Y];NULL}  # reliable crash in 1.8.2 (tested).
test(768, DT[Y,Petal.Width,by=.EACHI], data.table(Species=factor(LETTERS),Petal.Width=NA_real_,key="Species"))
DT = data.table(a=1:3,b=1:6,c=7:12, key="a")
test(769, DT[,.BY[[1]]==a,by=a], data.table(a=1:3,V1=TRUE,key="a"))
test(770, DT[J(2:3),.BY[[1]]==b,by=.EACHI], data.table(a=INT(2,2,3,3),V1=c(TRUE,FALSE),key="a"))

# A data.table RHS of := caused a crash, #2311.
a = data.table(first=1:6, third=c(1,1,1,3,3,4), key="first")
b = data.table(first=c(3,4,4,5,6,7,8), second=1:7, key="first")
test(771, b[,third:=a[b,third,by=.EACHI]], b, warning="Supplied 2 items.*to 7.*recycled leaving remainder of 1 item")
test(772, copy(b)[,third:=as.list(a[b,third,by=.EACHI])], b, warning="Supplied 2 items.*to 7.*recycled leaving remainder of 1 item")
test(773, b[4,third[[1]]], c(1,3,3,3,4,NA,NA))
test(774.1, b[,third:=a[b,third,mult="first"]], ans<-data.table(first=c(3,4,4,5,6,7,8), second=1:7, third=c(1,3,3,3,4,NA,NA), key="first"))
test(774.2, b[,third:=a[b,third]], ans) # mult="first" no longer needed as from v1.9.3.  It now does what was naturally expected.


# That names are dropped. (Names on the column vectors don't display. They increase size and aren't much use.)
DT = data.table(a=1:3,b=LETTERS[1:3])
map = c("A"="Foo",B="Bar",C="Baz")
DT[,b:=map[b]]
test(775, names(DT$b), NULL)

# Test that names of named vectors don't carry through, #2307.
DT = data.table(a=1:3,b=c("a"="a","b"="a","c"="b"))
test(776, names(DT$b), NULL)  # From v1.8.11, data.table() drops vector names
DT = data.table(a=1:3,b=c("a","a","b"))
setattr(DT$b, "names", c("a","b","c"))  # Force names in there to test #2307
test(777, names(DT$b), c("a","b","c"))
test(778, DT[,sum(a),by=b], data.table(b=c("a","b"),V1=c(3L,3L)))  #2307 retained names length 3 on the length 2 vector result causing it not to print.
test(779, print(DT[,sum(a),by=b]), output="   b V11: a  32: b  3$")

# Test new .GRP binding
test(780, data.table(a=1:3,b=1:6)[,i:=.GRP,by=a][,i2:=.GRP], data.table(a=1:3,b=1:6,i=rep(1:3,2),i2=1L))

# Test new .I binding
DT = data.table(a=1:4,b=1:8)
test(781, DT[,.I,by=a]$I, INT(1,5,2,6,3,7,4,8))
test(782, DT[,.I[which.max(b)],by=a], data.table(a=1:4,V1=5:8))
setkey(DT,a)
test(783, DT[,.I,by=a]$I, 1:8)
test(784, DT[,.I[which.max(b)],by=a], data.table(a=1:4,V1=INT(2,4,6,8),key="a"))
test(785, DT[J(2:4),.I,by=a%%2L], data.table(a=rep(0:1,c(4,2)),I=INT(3,4,7,8,5,6)))
test(786, DT[J(c(3,2,4)),list(.I,.GRP),by=.EACHI], data.table(a=rep(c(3L,2L,4L),each=2),I=INT(5,6,3,4,7,8),.GRP=rep(1:3,each=2L)))
test(787, DT[J(3:2),`:=`(i=.I,grp=.GRP),by=.EACHI][,list(i,grp)], data.table(i=INT(NA,NA,3:6,NA,NA),grp=INT(NA,NA,2,2,1,1,NA,NA)))

# New not-join (a.k.a. not-select, since not just for data.table i but integer, logical and character too)
DT = data.table(A=rep(1:3,each=2),B=1:6,key="A")
test(788, DT[!J(2)], data.table(A=c(1L,1L,3L,3L),B=c(1L,2L,5L,6L),key="A"))
test(789, DT[!(2:6)], DT[1])
test(790, DT[!(2:6)], DT[!2:6])   # nicer than DT[-2:6] applying - to 2 first
test(791, DT[!6], DT[1:5])
test(792, DT[!c(TRUE,FALSE)], DT[c(FALSE,TRUE)])
test(793, setkey(DT[,A:=letters[A]],A)[!c("b","c")], DT["a"])
test(794, DT[!"b"], DT[c("a","c")])
test(795, DT[!0], DT)
test(796, DT[!NULL], DT[NULL])
test(797, DT[!integer()], DT)
test(798, DT[!-1], DT[1])
test(799, DT[--1], DT[1])
myi = c("a","c")
test(800, DT[!myi], DT["b"])
test(801, DT[!"c",sum(B),by=A], data.table(A=c("a","b"),V1=c(3L,7L),key="A"))
test(802, DT[!"missing",sum(B),by=A], DT[,sum(B),by=A])
test(803, DT[!c("a","missing","b","missing2"),sum(B),by=A], DT["c",sum(B),by=.EACHI])
# Combining not-join with which
test(804, DT[!"b",which=TRUE], INT(1:2,5:6))  # row numbers in DT that don't match
# New which=NA value
test(805, DT[c("b","foo","c"),which=NA], 2L)  # row numbers in i that don't match
test(806, DT[!c("b","foo","c"),which=NA], c(1L,3L)) # row numbers in i that do match
test(807, DT[!c("b","foo","c"),nomatch=0], error="not-join.*prefix is present on i.*Please remove nomatch")
test(808, DT[c("b","foo","c"),which=TRUE,nomatch=NA], INT(3:4,NA,5:6))
test(809, DT[c("b","foo","c"),which=TRUE,nomatch=0], INT(3:4,5:6))
test(810, DT[c("b","foo","c"),which=NA,nomatch=NA], 2L)
test(811, DT[c("b","foo","c"),which=NA,nomatch=0], error="which=NA with nomatch=0 would always return an empty vector[.] Please change or remove either which or nomatch")

# New notj for column names and positions when with=FALSE, #1384
DT = data.table(a=1:3,b=4:6,c=7:9)
test(812, DT[,!"b",with=FALSE], DT[,-match("b",names(DT)),with=FALSE])
test(813, DT[,"foo",with=FALSE], error="column(s) not found: foo")
test(814, DT[,!"foo",with=FALSE], DT, warning="column(s) not removed because not found: foo")
test(815, DT[,!c("b","foo"),with=FALSE], DT[,list(a,c)], warning="column(s) not removed because not found: foo")
test(816, DT[,!2:3,with=FALSE], DT[,-(2:3),with=FALSE])  # for consistency, but ! is really for character column names
mycols = "b"
test(817, DT[,!mycols,with=FALSE], DT[,list(a,c)])
mycols = 2
test(818, DT[,!mycols,with=FALSE], DT[,list(a,c)])

# Test X[Y] slowdown, #2216
X = CJ(a=seq_len(1e3),b=seq_len(1e3))
Y = copy(X)
X[4,b:=3L]     # create a dup group, to force allLen1=FALSE
setkey(X)
test(819, system.time(X[Y,allow.cartesian=TRUE])["user.self"] < 5)
# Many minutes in 1.8.2!  Now well under 1s, but 5s for wide tolerance for CRAN. We like CRAN to tell us if any changes
# in R or elsewhere cause the 2 minute bug to return. Hence not excluded by an if(.devtesting)

test(820, system.time(X[Y,mult="first"])["user.self"] < 5)

# Optimization of lapply(,"+"), #2212
DT = data.table(a=rep(1:3,each=2L),b=1:6,c=7:12)
ans = data.table(a=rep(1:3,each=2L),b=INT(2,3,5,6,8,9),c=INT(8,9,11,12,14,15))
test(821, DT[,lapply(.SD, "+", a), by=a], ans)
test(822, DT[,lapply(.SD, `+`, a), by=a], ans)
ans = data.table(a=1:3,b=INT(4,9,14),c=INT(16,21,26))
test(823, DT[,lapply(.SD, "sum", a), by=a], ans)
test(824, DT[,lapply(.SD, sum, a), by=a], ans)
test(825, DT[,lapply(.SD, `sum`, a), by=a], ans)
DT[2,b:=NA_integer_]
test(825.1, DT[,lapply(.SD, function(x)sum(x)), by=a], data.table(a=1:3,b=INT(NA,7,11),c=INT(15,19,23)))
test(825.2, DT[,lapply(.SD,function(x,...)sum(x,...),na.rm=TRUE),by=a], data.table(a=1:3,b=INT(1,7,11),c=INT(15,19,23)))
test(825.3, DT[,lapply(.SD,sum,na.rm=TRUE),by=a], data.table(a=1:3,b=INT(1,7,11),c=INT(15,19,23)))

# Test illegal names in merge are ok and setcolorder length error, #2193i and #2090
DT1 = data.table(a=letters[1:5], "Illegal(name%)"=1:5, key="a")
DT2 = data.table(a=letters[1:5], b=6L, key="a")
test(826, merge(DT1,DT2), cbind(DT1,b=6L))
test(827, merge(DT2,DT1), cbind(DT2,"Illegal(name%)"=1:5))
a=data.table('User ID'=c(1,2,3), 'Blah Blah'=c(1,2,3), key='User ID')  #2090's test
b=data.table('User ID'=c(1,2,3), 'Yadda Yadda'=c(1,2,3), key='User ID')
test(827.1, names(a[b]), c("User ID","Blah Blah","Yadda Yadda"))

# setcolorder and merge check for dup column names, #2193(ii)
setnames(DT2,"b","a")
test(828, setcolorder(DT2,c("a","b")), error="x has some duplicated column name(s): a. Please remove or rename")
test(829, merge(DT1,DT2), error="y has some duplicated column name(s): a. Please remove or rename")
test(830, merge(DT2,DT1), error="x has some duplicated column name(s): a. Please remove or rename")

# attribs such as "comments" should be retained, #2270
DT1 <- data.table(id = seq.int(1, 10), A = LETTERS[1:10], key = "id")
comment(DT1$A) <- "first comment"     # copies, setattr would be better as on next line
DT2 <- data.table(id = seq.int(2, 10, 2), b = letters[1:5], key = "id")
setattr(DT2$b,"comment","second comment")
test(831, comment(DT1[DT2]$A), "first comment")
test(832, comment(DT2[DT1]$b), "second comment")
test(833, sapply(merge(DT1,DT2),comment), list(id=NULL, A="first comment", b="second comment"))
test(834, comment(DT1[2:3]$A), "first comment")

# Test that matrix RHS of := is caught, #2333
DT = data.table(a=1:3)
DT[,a:=scale(a)]    # 1 column matrix auto treated as vector
test(835, na.omit(DT), DT)
test(836, DT[,a:=as.integer(a)], data.table(a=INT(-1,0,1)))
test(837, DT[,a:=cbind(1,2)], data.table(a=c(1L,2L,1L)), warning="2 column matrix RHS of := will be treated as one vector")
DT = data.table(a=1:3,b=1:6)
test(838, DT[,c:=scale(b), by=a][,c:=as.integer(1000*c)], data.table(a=1:3,b=1:6,c=rep(as.integer(1000*scale(1:2)), each=3)))

# Test data.table's last(). (last is used internally in data.table, too).
test(839, last(1:10), 10L)   # If xts is loaded, this'll just test xts's last. Ok as they're consistent, for vectors.
DT = data.table(a=1:3,b=4:6)
test(840, last(DT), DT[3L])  # xts's last returns a one row data.table ok. So this test is ok too, whether or not xts is loaded.
                             # But not true when DT is a one column data.table/data.frame, see below.
if ("package:xts" %in% search()) {  # e.g. when run via R CMD check
    x = xts(1:100, Sys.Date()+1:100)
    test(841, last(x,10), x[91:100,])
    # The important thing this tests is that data.table's last() dispatches to xts's method when data.table is loaded above xts.
    # But that isn't tested by R CMD check because xts is loaded above data.table, there.
    # So to make this test relevant, in a fresh R session type: "require(xts);require(data.table);test.data.table()"
    #                                              rather than: "require(data.table);require(xts);test.data.table()"
    # Which was the main thrust of bug#2312 fixed in v1.8.3
} else {
    cat("Test 841 not run. If required call library(xts) first.\n")
    # So these won't run from R CMD check (deliberately, for now) ...
    test(842, last(list("a",1:2,89)), 89)  # xts's last returns a one item list here. Would prefer it to return the item itself.
    DT = data.table(a=1:3)
    test(842.1, last(DT), DT[3L])
    # xts's last returns a 3L atomic here for 1 column data.frame, strangely. We wish for the last row, consistently. I tried
    # providing a last.data.table method and using Enhances and Imports in DESCRIPTION with import() and S3method() in
    # NAMESPACE but nothing I tried made last.data.table available to xts's last if xts was loaded above data.table (which was
    # frustrating to test as well, see comment to test 839 above).
}

# Test L[[1L]][,:=] updates by reference, #2204
l = list(data.table(a=1:3), data.table(b=4:6))
test(843, l[[2L]][,c:=7:9], data.table(b=4:6,c=7:9))
test(844, l, list(data.table(a=1:3), data.table(b=4:6,c=7:9)))
names(l) = c("foo","bar")   # R >= 3.1 no longer copies all the contents, yay
test(845, l[["foo"]][2,d:=4], data.table(a=1:3,d=c(NA,4L,NA)),
    warning= if (!.R.assignNamesCopiesAll) NULL else "Invalid .internal.selfref detected and fixed")
l = list(data.table(a=1:3), data.table(b=4:6))
setattr(l,"names",c("foo","bar"))
test(846, l[["foo"]][2,d:=4], data.table(a=1:3,d=c(NA,4,NA)))
test(847, l, list(foo=data.table(a=1:3,d=c(NA,4,NA)), bar=data.table(b=4:6)))
old = getOption("datatable.alloccol")
options(datatable.alloccol=2L)  # the return value here seems to be TRUE rather than the old expression TO DO: follow up with r-devel
l = list(foo=data.table(a=1:3,b=4:6),bar=data.table(c=7:9,d=10:12))   # list() doesn't copy the NAMED==0 objects here
test(848, truelength(l[[1L]]), 2L)
test(849, {l[[1L]][,e:=13:15]; l[[1L]]}, data.table(a=1:3,b=4:6)[,e:=13:15])
test(850, truelength(l[[1L]]), 102L)
test(851, truelength(l[[2L]]), 2L)
l[["bar"]][,f:=16:18]
test(852, truelength(l[[2L]]), 102L)
options(datatable.alloccol=old)
# Now create the list from named objected
DT1 = data.table(a=1:3, b=4:6)
DT2 = data.table(c=7:9)
l = list(DT1, DT2)
if (!.R.listCopiesNamed) {
    # From R>=3.1, list() no longer copies NAMED inputs (a very welcome change in Rdevel, r63767)
    test(853, address(DT1) == address(l[[1L]]))
    w = NULL
} else {
    test(853, address(DT1) != address(l[[1L]]))
    w = "Invalid .internal.selfref detected and fixed.*R's list() used to copy named objects"
}
test(854, l[[1]][,d:=10:12], data.table(a=1:3,b=4:6,d=10:12), warning = w)
test(855, l[[1]], data.table(a=1:3,b=4:6,d=10:12))

# Test setnames on data.frame, #2273.
DF = data.frame(foo=1:2,bar=3:4)
setnames(DF,c("baz","qux"))
test(856, DF, data.frame(baz=1:2,qux=3:4))
test(857.1, set(DF,NULL,"quux",5:6), error="set() on a data.frame is for changing existing columns, not adding new ones")
test(857.2, set(DF,NULL,3L,5:6), error="set() on a data.frame is for changing existing columns, not adding new ones")
test(858.1, set(DF,NULL,"qux",5:6), data.frame(baz=1:2, qux=5:6))
test(858.2, set(DF,NULL,2L,7:8), data.frame(baz=1:2, qux=7:8))

# Test DT[J(data.frame())], #2265
DT = data.table(foo=c(1,2,3), bar=c(1.1,2.2,3.3), key="foo")
i = data.frame(foo=1)
test(859, DT[i], DT[J(i)])
test(860, DT[i], DT[data.table(i)])

# test no memory leak, #2191 and #2284
# These take a few seconds each, and it's important to run these on CRAN to check no leak
gc(); before = gc()["Vcells","(Mb)"]
for (i in 1:2000) { DT = data.table(1:3); rm(DT) }  # in 1.8.2 would leak 3MB
gc(); after = gc()["Vcells","(Mb)"]
test(861, after < before+0.5)   # close to 0.0 difference, but 0.5 for safe margin

gc(); before = gc()["Vcells","(Mb)"]
DF = data.frame(x=1:20, y=runif(20))
for (i in 1:2000) { DT = as.data.table(DF); rm(DT) }
gc(); after = gc()["Vcells","(Mb)"]
test(862, after < before+0.5)

gc(); before = gc()["Vcells","(Mb)"]
DT = data.table(x=1:20, y=runif(20))
for (i in 1:2000) { x <- DT[1:5,]; rm(x) }
gc(); after = gc()["Vcells","(Mb)"]
test(863, after < before+0.5)

# rbindlist should look for the first non-empty data.table - New changes (from Arun). Explanation below:
# Even if data.table is empty, as long as there are column names, they should be considered. 
# Ex: What if all data.tables are empty? What'll be the column name then?
# If there are no names, then the first non-empty set of names will be allocated. I think this is the way to do it.. TODO: Should write to Matt about it.
test(864.1, rbindlist(list(data.table(foo=logical(0),bar=logical(0)), DT<-data.table(baz=letters[1:3],qux=4:6))), setnames(DT, c("foo", "bar")))
test(864.2, rbindlist(list(list(logical(0),logical(0)), DT<-data.table(baz=letters[1:3],qux=4:6))), DT)
test(864.3, rbindlist(list(data.table(logical(0),logical(0)), DT<-data.table(baz=letters[1:3],qux=4:6))), setnames(DT, c("V1", "V2")))

# Steve's find that setnames failed for numeric 'old' when pointing to duplicated names
DT = data.table(a=1:3,b=1:3,v=1:6,w=1:6)
test(865, ans1<-DT[,{list(name1=sum(v),name2=sum(w))},by="a,b",verbose=TRUE],
          output="result of j is a named list. It's very inefficient.*removed and put back")
test(866, names(ans1), c("a","b","name1","name2"))
test(867, names(ans2<-DT[,list(name1=sum(v),name2=sum(w)),by="a,b"]), c("a","b","name1","name2"))  # list names extracted here
test(868, ans1, ans2)
# and related to setnames, too
DT = data.table(a=1:3,b=1:6,key="a")
test(869, DT[J(2,42,84),print(.SD),by=.EACHI], output="   b1: 22: 5.*Empty data.table (0 rows) of 3 cols: a,V2,V3")

# Test setnames with duplicate colnames
DT = data.table(a=1:3,b=4:6,b=7:9)
test(870, setnames(DT,"b","foo"), error="Some items of 'old' are duplicated (ambiguous) in column names: b")
test(871, setnames(DT,c("bar","bar"),c("x","y")), error="Some duplicates exist in 'old': bar")
test(872, setnames(DT,3,"c"), data.table(a=1:3,b=4:6,c=7:9))
test(873, setnames(DT,"foo","bar"), error="Items of 'old' not found in column names: foo")
test(874, setnames(DT,c(1,1),c("foo","bar")), error="Some duplicates exist in 'old': 1")
test(875, setnames(DT,"c","b"), data.table(a=1:3,b=4:6,b=7:9))
test(875.1, setnames(DT,"a","c"), data.table(c=1:3,b=4:6,b=7:9))  # 'a' isn't duplicated so not a problem as from v1.8.11
test(875.2, setnames(DT,c("c","b"), c("C","B")), error="Some items of 'old' are duplicated (ambiguous) in column names: b")  # check error msg when 2nd one in old is the problem

# Test local var problem introduced in v1.8.3
DT = data.table(a=1:3,b=1:6)
f = function() {
  localvar = 2
  print(DT[a>localvar])
  print(DT[a>localvar,sum(b)])
  print(DT[a>localvar,sum(b),by=a])  # bug fix 2368
}
test(876, f(), output="   a b1: 3 32: 3 6.*[1] 9.*   a V11: 3  9")

# segfault when assigning NA names, #2393
DT = data.table(a=1:3, b=4:6)
test(877, setnames(DT, c(NA, NA)), error="Passed a vector of type 'logical'. Needs to be type 'character'")

# test no warning when use.names explicitly set, #2385 - changed 'warning' to 'message' as we just check if usenames is missing, due to C-level changes.
# commented the message for now until confirmation with Matt.
test(878, rbind(data.table(a=1:3,b=4:6), data.table(b=7:9,a=4:6)), data.table(a=1:6,b=4:9)) #, message="Columns will be bound by name for consistency with base")
test(879, rbind(data.table(a=1:3,b=4:6), data.table(b=7:9,a=4:6), use.names=TRUE), data.table(a=1:6,b=4:9))

# Test fread()
n=110  # 110 just to be over the 100 limit for printing head, as a convenience
DT = data.table( a=sample(1:1000,n,replace=TRUE),
                 b=sample(1:1000,n,replace=TRUE)-500L,
                 c=rnorm(n),
                 d=sample(c("foo","bar","baz","qux","quux"),n,replace=TRUE),
                 e=rnorm(n),
                 f=sample(1:1000,n,replace=TRUE) )
DT[2,b:=NA_integer_]
DT[4,c:=NA_real_]
DT[3,d:=NA_character_]
DT[5,d:=""]
DT[2,e:=+Inf]
DT[3,e:=-Inf]
DT[4,e:=NaN]  # write.table writes NaN as NA, though, and all.equal considers NaN==NA. fread would read NaN as NaN if "NaN" was in file
write.table(DT,f<-tempfile(),sep=",",row.names=FALSE,quote=FALSE)
test(880, fread(f), as.data.table(read.csv(f,stringsAsFactors=FALSE)))
test(881, fread(f), DT)
DT[3,d:="NA"]
test(882, fread(f,na.strings=NULL), DT)
DT[3,d:=NA_character_]
unlink(f)
write.table(DT,f<-tempfile(),sep=",",row.names=FALSE,quote=TRUE)
test(883, fread(f), as.data.table(read.csv(f,stringsAsFactors=FALSE)))
test(884, fread(f), DT)
unlink(f)

# Test short files.
# All the unlinks and using a new file each time are to work around apparent Windows issues it seems when writing, appending
# rereading (possibly via the MapViewOfFile) the same file that has just been appended to. These apparent issues have only
# showed up on winbuilder so far, so might be in combination with the D: tempdir() there; perhaps D: is on a network drive or something.
cat("",file=f<-tempfile()); test(885, fread(f), error="empty"); unlink(f)
test(885.1, fread(""), error="empty")
test(886, fread("\n"), error="empty")
test(887, fread("  \n\t  \t  \n    \n  "), error="empty")
cat("A", file=f<-tempfile()); test(888, fread(f), data.table(A=logical())); unlink(f)
test(889, fread("A\n"), data.table(A=logical()))
cat("AB,CDE",file=f<-tempfile()); test(890, fread(f), data.table(AB=logical(),CDE=logical())); unlink(f)
test(891, fread("AB,CDE\n"), data.table(AB=logical(),CDE=logical()))
cat("3.14",file=f<-tempfile()); test(892, fread(f), data.table(V1=3.14)); unlink(f)
cat("A,3",file=f<-tempfile()); test(893, fread(f), data.table(V1="A",V2=3L)); unlink(f)
if (.Platform$OS.type=="unix") test(893.5, fread("A,B\r\n\r\n"), data.table(A=logical(),B=logical()))
for (nc in c(0,1,2)) {   # 0 means all cols here
for (nr in c(0,1,2,3,5,10,18,19,20,21,22,28,29,30,31,32,38,39,40,41,42)) {  # 30 and 40 are trigger points for auto skip
for (eol in if (.Platform$OS.type=="unix") c("\n","\r\n") else "\n") {
    headDT = head(DT,nr)[,seq_len(if (nc==0) ncol(DT) else nc),with=FALSE]
    if (nr==0) for (j in seq_len(ncol(headDT))) set(headDT,j=j,value=logical())  # when read back in empty cols are the lowest type (logical)
    f = tempfile()
    cat(names(headDT),sep=",",file=f)  # no \n at the end here
    for (i in seq_len(nr)) {
        cat(eol,file=f,append=TRUE)  # on unix we simulate windows too. on windows \n will write \r\n (and \r\n will write \r\r\n)
        write.table(headDT[i],file=f,quote=FALSE,sep=",",eol="",row.names=FALSE,col.names=FALSE,append=TRUE)
        # loop approach is to get no \n after last line
    }
    test(894+nr/100+nc/1000, fread(f), headDT)
    file.copy(f,f2<-tempfile()); unlink(f)    # again trying to work around apparent issue on Windows
    cat(eol,file=f2,append=TRUE)   # now a 'normal' file ending with \n
    test(895+nr/100+nc/1000, fread(f2), headDT)
    file.copy(f2,f3<-tempfile()); unlink(f2)
    cat(eol,file=f3,append=TRUE)   # extra \n should be ignored
    test(896+nr/100+nc/1000, fread(f3), headDT)
    unlink(f)
    unlink(f2)
    unlink(f3)
}}}
if ("package:bit64" %in% search()) {
    DT = data.table( a=sample(1:1000,n,replace=TRUE),
                     b=sample(as.integer64(2)^35 * 1:10, n, replace=TRUE),
                     c=sample(c("foo","bar","baz"),n,replace=TRUE) )
    write.table(DT,f<-tempfile(),sep=",",row.names=FALSE,quote=FALSE)
    test(897, class(DT$b), "integer64")
    test(898, fread(f), DT)
    unlink(f)

    # Test all mid read bump coercions
    DT[,a2:=as.integer64(a)][,a3:=as.double(a)][,a4:=gsub(" ","",format(a))]
    DT[,b2:=as.double(b)][,b3:=gsub(" ","",format(b))]
    DT[,r:=a/100][,r2:=gsub(" ","",format(r))]
    DT[12, a2:=as.integer64(12345678901234)]   # start on row 12 to avoid first 5, middle 5 and last 5 test rows
    DT[13, a3:=3.14]
    DT[14, a4:="123A"]
    DT[15, b2:=1234567890123.45]
    DT[16, b3:="12345678901234567890A"]  # A is needed otherwise read as double with loss of precision (TO DO: should detect and bump to STR)
    DT[17, r2:="3.14A"]
    write.table(DT,f<-tempfile(),sep=",",row.names=FALSE,quote=FALSE)
    test(899, fread(f), DT, warning="Bumped column.*to type character.*may not be lossless")
    unlink(f)
} else {
    cat("Tests 897-899 not run. If required call library(bit64) first.\n")
}

# getwd() has been set by test.data.table() to the location of this tests.Rraw file. Test files should be in the same directory.
f = "ch11b.dat"  # http://www.stats.ox.ac.uk/pub/datasets/csb/ch11b.dat
test(900, fread(f), as.data.table(read.table(f)))

f = "1206FUT.txt"    # a CRLF line ending file (DOS)
test(901, DT<-fread(f), as.data.table(read.table(f,sep="\t",header=TRUE,colClasses=as.vector(sapply(DT,class)))))

# Tests the coerce of column 23 to character on line 179 due to the 'A' for the first time :
f = "2008head.csv"
test(902, fread(f), as.data.table(read.csv(f,stringsAsFactors=FALSE)), warning="Bumped column 23 to type character.*may not be lossless")

test(903, fread("A,B\n1,3,foo,5\n2,4,barbaz,6"), data.table(1:2,3:4,c("foo","barbaz"),5:6),
          warning="Starting data input on line 2 and discarded previous non-empty line: A,B")  # invalid colnames (too short)
test(904, fread("A,B,C,D\n1,3,foo,5\n2,4,barbaz,6"), DT<-data.table(A=1:2,B=3:4,C=c("foo","barbaz"),D=5:6))  # ok
test(905, fread('A,B,C,D\n1,3,foo,5\n2,4,"barbaz",6'), DT)
test(906, fread('A,B,C,D\n1,3,foo,5\n2,4,"ba,r,baz",6'), DT[2,C:="ba,r,baz"])
test(907, fread('A,B,C,D\n1,3,foo,5\n2,4,"ba,\\"r,baz",6'), DT[2,C:='ba,\\"r,baz'])  # \" protected ok, but \ needs taking off too (TO DO)
test(908, fread("A,B,C\n1,3,\n2,4,\n"), data.table(A=1:2,B=3:4,C=NA)) # where NA is type logical

test(909, fread("
Date and Time,Open,High,Low,Close,Volume
2007/01/01 22:51:00,5683,5683,5673,5673,64
2007/01/01 22:52:00,5675,5676,5674,5674,17
2007/01/01 22:53:00,5674,5674,5673,5674,42
")$Open, c(5683L,5675L,5674L))   # , is higher than ' ' in the hierarchy of separators, so ',' is auto detected here.

# blanks when testing if header row is all character
test(910, fread("
02-FEB-2009,09:55:04:962,26022009,2500,PE,36,500,44,200,11850,1100,,2865.60
02-FEB-2009,09:55:04:987,26022009,2800,PE,108.75,200,111,50,11700,1450,,2865.60
02-FEB-2009,09:55:04:939,26022009,3100,CE,31.1,3000,36.55,200,3500,5250,,2865.60
")$V13, rep(2865.60,3))

test(911, fread("02-FEB-2009,09:55:04:962,26022009,2500,PE,36,500,44,200,11850,1100,,2865.60
02-FEB-2009,09:55:04:987,26022009,2800,PE,108.75,200,111,50,11700,1450,,2865.60
02-FEB-2009,09:55:04:939,26022009,3100,CE,31.1,3000,36.55,200,3500,5250,,2865.60")$V13, rep(2865.60,3))

# Check manually setting separator
txt = "A;B;C|D,E\n1;3;4|5,6\n2;4;6|8,10\n"
test(912, names(fread(txt)), c("A;B;C|D","E"))
test(913, fread(txt,sep=";"), data.table(A=1:2,B=3:4,"C|D,E"=c("4|5,6","6|8,10")))
test(914, fread(txt,sep="*"), data.table("A;B;C|D,E"=c("1;3;4|5,6","2;4;6|8,10")))
test(915, fread(txt,sep="\n"), data.table("A;B;C|D,E"=c("1;3;4|5,6","2;4;6|8,10"))) # like a fast readLines

# Crash bug when RHS is 0 length and := by group, fixed in 1.8.7
DT = data.table(a=1:3,b=1:6)
test(916, DT[,newcol:=logical(0),by=a], data.table(a=1:3,b=1:6,newcol=NA))

# roll join error when non last join column is factor, #2450
X = data.table(id=2001:2004, uid=c(1001,1002,1001,1001), state=factor(c('CA','CA','CA','MA')), ts=c(51,52,53,54), key='state,uid,ts')
Y = data.table(id=3001:3004, uid=c(1001,1003,1002,1001), state=factor(c('CA','CA','CA','CA')), ts=c(51,57,59,59), key='state,uid,ts')
test(917, X[Y,roll=TRUE], data.table(id=INT(2001,2003,2002,NA), uid=c(1001,1001,1002,1003), state=factor('CA'), ts=c(51,59,59,57), i.id=INT(3001,3004,3003,3002)))

# NA in join column of type double, #2453.
X = data.table(name=c("Joh","Raf","Jon","Ste","Rob","Smi"),depID=c(NA,31,33,33,34,34),key="depID")
Y = data.table(depID=c(31,33,34,35),depName=c("Sal","Eng","Cle","Mar"),key="depID")
test(918, Y[X], data.table(depID=c(NA,31,33,33,34,34),depName=c(NA,"Sal","Eng","Eng","Cle","Cle"),name=c("Joh","Raf","Jon","Ste","Rob","Smi"),key='depID'))   # Y[X] same as merge.data.frame(X,Y,all.x=TRUE)
test(919, X[Y], data.table(name=c("Raf","Jon","Ste","Rob","Smi",NA), depID=c(31,33,33,34,34,35), depName=c("Sal","Eng","Eng","Cle","Cle","Mar"),key='depID'))
test(920, X[Y,nomatch=0], data.table(name=c("Raf","Jon","Ste","Rob","Smi"),depID=c(31,33,33,34,34),depName=c("Sal","Eng","Eng","Cle","Cle"),key='depID'))
test(921, Y[X,nomatch=0], data.table(depID=c(31,33,33,34,34),depName=c("Sal","Eng","Eng","Cle","Cle"),name=c("Raf","Jon","Ste","Rob","Smi"),key='depID'))

# setnames bug on keyed table, when full vector is given and target key isn't the positions in columns 1:length(key)
DT = data.table(a=1:2,b=3:4,c=5:6,key="b")
test(922, setnames(DT,c("A","B","C")), data.table(A=1:2,B=3:4,C=5:6,key="B"))

# vecseq overflow, crash bug #2464
DT = data.table(x=rep(1L,50000),key="x")
test(923, DT[DT], error="Join results in more than 2^31 rows (internal vecseq reached physical limit). Very likely misspecified join.")
X = data.table(x=1:2,y=1:6,key="x")
test(924.1, X[J(c(1,1,1))], X[rep(1:3,3)])
test(924.2, X[J(c(1,1,1,1))], error="Join results in 12 rows; more than 10 = nrow(x)[+]nrow(i). Check for duplicate key values in i each of")


# sorting of 'double' columns not correct for ties (tolerance nuance in C code), #2484
DT = data.table(X=as.POSIXct( c(rep("15DEC2008:00:00:00",10),"15DEC2008:00:00:00",rep("17DEC2008:00:00:00",2)),format="%d%b%Y:%H:%M:%S"),Y=c(1534,61,74,518,519,1519,1520,1524,3127,29250,30609,43,7853))
setkey(DT,X,Y)
test(925, DT[,base::order(X,Y)], 1:nrow(DT))

# Test new dogroup warning for zero length columns in result when other columns are >1, #2478
DT = data.table(a=1:3,b=1:6)
test(926, DT[, if(a==2L) list(42:43,NULL) else list(42L,3.14), by=a], data.table(a=INT(1,2,2,3),V1=INT(42,42,43,42),V2=c(3.14,NA,NA,3.14)), warning="Item 2 of j's result for group 2 is zero length. This will be filled with 2 NAs to match the")
test(927, DT[, if(a==2L) list(42:43,numeric()) else list(42L,3.14), by=a], data.table(a=INT(1,2,2,3),V1=INT(42,42,43,42),V2=c(3.14,NA,NA,3.14)), warning="Item 2 of j's result for group 2 is zero length. This will be filled with 2 NAs to match the")

# And the root cause of #2478: that cbind(DT,1:3) created invalid data.table with empty column
test(928, cbind(data.table(a=1L),b=1:3), data.table(a=1L,b=1:3))
# FR #4813 implementation resulted in changing 929 error to warning
# test(929, cbind(data.table(a=1L,b=2:3),c=1:3), error="argument 1 (nrow 2) cannot be recycled without remainder to match longest nrow (3)")
test(929, cbind(data.table(a=1L,b=2:3),c=1:3), data.table(a=1L, b=c(2L,3L,2L), c=1:3), warning="Item 1 is of size 2 but maximum size is 3")
test(930, cbind(data.table(a=1L,b=2:3),c=1:4), data.table(a=1L,b=INT(2,3,2,3),c=1:4))
DT = data.table(x=c(1,1,1,1,2,2,3),y=c(1,1,2,3,1,1,2))
DT[,rep:=1L][c(2,7),rep:=c(2L,3L)]   # duplicate row 2 and triple row 7
DT[,num:=1:.N]                       # to group each row by itself
test(931, DT[,cbind(.SD,dup=1:rep),by="num"], data.table(num=INT(1,2,2,3:7,7,7),x=c(1,1,1,1,1,2,2,3,3,3),y=c(1,1,1,2,3,1,1,2,2,2),rep=INT(1,2,2,1,1,1,1,3,3,3), dup=INT(1,1,2,1,1,1,1,1,2,3)))

# New roll=+/- and rollends
DT = data.table(a=INT(1,3,4,4,4,4,7), b=INT(5,5,6,6,9,9,2), v=1:7, key="a,b")
test(932, DT[J(c(0,2,6,8)), roll=+Inf, rollends=TRUE, v], INT(1,1,6,7))
test(933, DT[J(c(0,2,6,8)), roll=-Inf, rollends=TRUE, v], INT(1,2,7,7))
test(934, DT[J(c(0,2,6,8)), roll=+Inf, v], INT(NA,1,6,7))
test(935, DT[J(c(0,2,6,8)), roll=-Inf, v], INT(1,2,7,NA))
test(936, DT[J(c(-10,-1,2,12,13)), roll=5, rollends=TRUE, v], INT(NA,1,1,7,NA))
test(937, DT[J(c(-10,-1,2,12,13)), roll=-5, rollends=TRUE, v], INT(NA,1,2,7,NA))
test(938, DT[J(c(-10,2,6,7,8)), roll="nearest", v], INT(1,1,7,7,7))
test(939, DT[J(c(-10,2,6,7,8)), roll="nearest", rollends=c(TRUE,FALSE), v], INT(1,1,7,7,NA))
test(940, DT[J(c(-10,2,6,7,8)), roll="nearest", rollends=c(FALSE,TRUE), v], INT(NA,1,7,7,7))
test(941, DT[J(c(-10,2,6,7,8)), roll="nearest", rollends=FALSE, v], INT(NA,1,7,7,NA))

# merge all=TRUE with space in a y column name, #2555
X = data.table(a=1:3,b=4:6)
Y = data.table(a=2:4,"d 1"=5:7) # space in Y's column name
test(942, merge(X,Y,all=TRUE,by="a"), data.table(a=1:4,b=INT(4:6,NA),"d 1"=INT(NA,5:7),key="a"))
test(943, merge(X,Y,all.y=TRUE,by="a"), data.table(a=2:4,b=INT(5:6,NA),"d 1"=5:7,key="a"))

# Test error message say NULL rather than empty table
DT = data.table(NULL)
test(944, DT[,a:=1L], error = "Cannot use := to add columns to a null data.table.*You can use")
DT = data.table(a=numeric())
test(945, DT[,b:=a+1], data.table(a=numeric(),b=numeric()))

# fread blank column names get default names
test(946, fread('A,B,,D\n1,3,foo,5\n2,4,bar,6\n'), data.table(A=1:2,B=3:4,c("foo","bar"),D=5:6))
test(947, fread('0,2,,4\n1,3,foo,5\n2,4,bar,6\n'), data.table(0:2,2:4,c("","foo","bar"),4:6))
test(948, fread('A,B,C\nD,E,F\n',header=TRUE), data.table(A="D",B="E",C=FALSE))
test(949, fread('A,B,\nD,E,F\n',header=TRUE), data.table(A="D",B="E",V3=FALSE))

# +/- with no numbers afterwards should read as character
test(950, fread('A,B,C\n1,+,4\n2,-,5\n3,-,6\n'), data.table(A=1:3,B=c("+","-","-"),C=4:6))

# catching misuse of `:=`
x = data.table(a=1:5)
test(951, x[,{b=a+3; `:=`(c=b)}], error="defined for use in j, once only and in particular ways")

# fread colClasses
input = 'A,B,C\n01,foo,3.140\n002,bar,6.28000\n'
test(952, fread(input, colClasses=c(C="character")), data.table(A=1:2,B=c("foo","bar"),C=c("3.140","6.28000")))
test(953, fread(input, colClasses=c(C="character",A="numeric")), data.table(A=c(1.0,2.0),B=c("foo","bar"),C=c("3.140","6.28000")))
test(954, fread(input, colClasses=c(C="character",A="double")), data.table(A=c(1.0,2.0),B=c("foo","bar"),C=c("3.140","6.28000")))
test(955, fread(input, colClasses=list(character="C",double="A")), data.table(A=c(1.0,2.0),B=c("foo","bar"),C=c("3.140","6.28000")))
test(956, fread(input, colClasses=list(character=2:3,double="A")), data.table(A=c(1.0,2.0),B=c("foo","bar"),C=c("3.140","6.28000")))
test(957, fread(input, colClasses=list(character=1:3)), data.table(A=c("01","002"),B=c("foo","bar"),C=c("3.140","6.28000")))
test(958, fread(input, colClasses="character"), data.table(A=c("01","002"),B=c("foo","bar"),C=c("3.140","6.28000")))
test(959, fread(input, colClasses=c("character","double","numeric"), verbose=TRUE),
          warning = "Column 2 ('B') has been detected as type 'character'. Ignoring request from colClasses to read as 'numeric' (a lower type) since NAs (or loss of precision) may result",
          output = "Detected 3 columns",  # including output= just so that verbose output is captured, just the warning will be checked.
          data.table(A=c("01","002"),B=c("foo","bar"),C=c(3.14,6.28)))

test(960, fread(input, colClasses=c("character","double")), error="colClasses is unnamed and length 2 but there are 3 columns. See")
test(961, fread(input, colClasses=1:3), error="colClasses is not type list or character vector")
test(962, fread(input, colClasses=list(1:3)), error="colClasses is type list but has no names")
test(963, fread(input, colClasses=list(character="D")), error="Column name 'D' in colClasses..1.. not found")
test(964, fread(input, colClasses=c(D="character")), error="Column name 'D' in colClasses..1.. not found")
test(965, fread(input, colClasses=list(character=0)), error="Column number 0 (colClasses..1...1.) is out of range .1,ncol=3.")
test(966, fread(input, colClasses=list(character=2:4)), error="Column number 4 (colClasses..1...3.) is out of range .1,ncol=3.")

# Character input more than 4096 bytes (used to be passed through path.expand which imposed the limit), #2649
test(967, nrow(fread( paste( rep('a\tb\n', 10000), collapse=''), header=FALSE)), 10000L)

# Test fread warns about removal of any footer (and autostart skips up over it)
test(968, fread("A,B\n1,3\n2,4\n\nRowcount: 2\n"), data.table(A=1:2,B=3:4), warning="Stopped reading at empty line 4.*discarded.*Rowcount: 2")
test(969, fread("A,B\n1,3\n2,4\n\n\nRowcount: 2"), data.table(A=1:2,B=3:4), warning="Stopped reading at empty line 4.*discarded.*Rowcount: 2")
test(970, fread("A,B\n1,3\n2,4\n\n\nRowcount: 2\n\n"), data.table(A=1:2,B=3:4), warning="Stopped reading at empty line 4.*discarded.*Rowcount: 2")

# fread skip override
input = "some,bad,data\nA,B,C\n1,3,5\n2,4,6\n"
test(971, fread(input), data.table(some=c("A",1:2),bad=c("B",3:4),data=c("C",5:6)))
test(972, fread(input, skip=1), data.table(A=1:2,B=3:4,C=5:6))
test(973, fread(input, skip=2), data.table(V1=1:2,V2=3:4,V3=5:6))
test(974, fread(input, skip=2, header=TRUE), data.table("1"=2L,"3"=4L,"5"=6L))
test(975, fread(input, skip="B"), data.table(A=1:2,B=3:4,C=5:6))
input = "\n\nA,B\n1,3\n2,4\n\nC,D\n5,7\n6,8\n\nE,F\n9,11\n10,12\n"   # 3 tables in one file
test(976, fread(input), data.table(A=1:2,B=3:4), warning="Stopped reading at empty line 6.*discarded.*C,D")
test(977, fread(input, autostart=8), data.table(C=5:6,D=7:8), warning="Stopped reading at empty line 10.*discarded.*E,F")
test(978, fread(input, skip="D"), data.table(C=5:6,D=7:8), warning="Stopped reading at empty line 10.*discarded.*E,F")

# mixed add and update in same `:=` bug/crash, #2528 and #2778
DT = data.table(x=rep(1:2, c(3,2)), y=6:10)
DT[, z:=.GRP, by=x]                 # first assignment
test(979, DT[, `:=`(z=.GRP, w=2), by=x], data.table(x=INT(1,1,1,2,2),y=6:10,z=INT(1,1,1,2,2),w=2))  # mixed update and add
# and example from http://stackoverflow.com/a/14732348/403310 :
dt1 = fread("Date,Time,A,B
01/01/2013,08:00,10,30
01/01/2013,08:30,15,25
01/01/2013,09:00,20,20
02/01/2013,08:00,25,15
02/01/2013,08:30,30,10
02/01/2013,09:00,35,5")
dt2 = fread("Date,A,B,C
01/01/2013,100,300,1
02/01/2013,200,400,2")
setkey(dt1, "Date")
setkey(dt2, "Date")
test(980, dt1[dt2, `:=`(A=A+i.A, B=B+i.B, C=i.C)][,list(A,B,C)],
          data.table(A=INT(110,115,120,225,230,235),B=INT(330,325,320,415,410,405),C=rep(1:2,each=3)))
DT = data.table(A=1:2,B=3:4,C=5:6)
test(981, DT[,`:=`(D=B+4L,B=0:1,E=A*2L,F=A*3L,C=C+1L,G=C*2L),by=A],
          data.table(A=1:2,B=0L,C=6:7,D=7:8,E=c(2L,4L),F=c(3L,6L),G=c(10L,12L)), warning="RHS 2 is length 2")
DT = data.table(A=1:2,B=3:4,C=5:6)
test(982, DT[,`:=`(D=B+4L,B=0L,E=A*2L,F=A*3L,C=C+1L,G=C*2L),by=A],
          data.table(A=1:2,B=0L,C=6:7,D=7:8,E=c(2L,4L),F=c(3L,6L),G=c(10L,12L))) # Also note that G is not yet iterative. In future: c(12,14)

# rbindlist binding factors, #2650
test(983, rbindlist(list(data.table(factor(c("A","A","B","C","A"))), data.table(factor(c("B","F","A","G"))))), data.table(V1=factor(c("A","A","B","C","A","B","F","A","G"))))
test(984, rbindlist(list(data.table(factor(c("A","B"))), data.table(c("C","A")))), data.table(factor(c("A","B","C","A"))))
test(985, rbindlist(list(data.table(c("A","B")), data.table(factor(c("C","A"))))), data.table(factor(c("A","B","C","A"))))
# with NA
test(985.1, rbindlist(list(data.table(factor(c("A","B"))), data.table(factor(c("C",NA))))), data.table(factor(c("A","B","C",NA))))
test(985.2, rbindlist(list(data.table(c("A","B")), data.table(factor(c("C",NA))))), data.table(factor(c("A","B","C",NA))))

## Allow unique/duplicated to accept custom colum combination to query for
## uniqueness
dt <- data.table(A = rep(1:3, each=4), B = rep(11:14, each=3), C = rep(21:22, 6), key = "A,B")
df <- as.data.frame(dt)
test(986, unique(dt), dt[!duplicated(df[, key(dt)]),])
test(987, unique(dt, by='A'), dt[!duplicated(df[, 'A'])])
test(988, unique(dt, by='B'), dt[!duplicated(df[, 'B'])])
test(989, unique(dt, by='C'), dt[!duplicated(df[, 'C'])])
test(990, unique(dt, by=c('B', 'C')), dt[!duplicated(df[, c('B', 'C')])])
test(991, unique(dt, by=NULL), dt[!duplicated(df)])
test(991.1, unique(dt, by=4), error="Integer values between 1 and ncol are required")
test(991.2, unique(dt, by=c(1,3.1)), error="Integer values between 1 and ncol are required")
test(991.3, unique(dt, by=2:3), dt[!duplicated(df[,c('B','C')])])
test(991.4, unique(dt, by=c('C','D','E')), error="by specifies column names that do not exist. First 5: D,E")

# :=NULL on factor column in empty data.table, #4809
DT = data.table(A = integer(), B = factor())
test(992, DT[, B:=NULL], data.table(A=integer()))

# That including FUN= works in j=lapply, #4839
DT = as.data.table(iris)
test(993, DT[, lapply(.SD, function(x) sum(!is.na(x), na.rm=TRUE)), by = Species],
          DT[, lapply(.SD, FUN=function(x) sum(!is.na(x), na.rm=TRUE)), by = Species])

# fread more than 50,000 columns, the R_PPSSIZE limit in Defn.h
# Takes too long for routine use. TO DO: move to a long running stress test script
#M = matrix(1,nrow=3,ncol=200000)
#f = tempfile()
#write.csv(M,f,row.names=FALSE)
#test(994, fread(f)[[200000]], rep(1L,3))
#unlink(f)

# CJ with `sorted = FALSE` option
DT <- data.table(x=rep(3:5, each=4), y=rep(1:6, each=2), z=1:12)
setkey(DT, x, y)
OUT <- DT[J(c(5,5,3,3), c(5,1,5,1))]
test(995, DT[CJ(c(5,3), c(5,1), sorted=FALSE)], OUT)

# CJ with ordered factor
xx <- factor(letters[1:2], ordered=TRUE)
yy <- sample(2)
test(996, CJ(xx, yy), setkey(data.table(rep(xx, each=2), rep(base::sort.int(yy), 2))))

# That CJ orders NA consistently with setkey and historically, now it doesn't use setkey.
# NA must always come first in data.table throughout, since binary search relies on that internally.
test(997, DT <- CJ(c(1,3,NA,2), 5:6), setkey(setkey(copy(DT),NULL)))  # double setkey to really rebuild key
test(998, DT <- CJ(as.integer(c(1,3,NA,2)), 5:6), setkey(setkey(copy(DT),NULL)))
test(999, DT <- CJ(c("A","B",NA,"C"), 5:6), setkey(setkey(copy(DT),NULL)))
test(1000, DT <- CJ(c(1,NA,3), c("B",NA,"A"), c(5L,NA_integer_)), setkey(setkey(copy(DT),NULL)))
test(1001, DT <- CJ(c(1,NA,3)), setkey(setkey(copy(DT),NULL)))  # The 1 column case is switched inside CJ() so test that too.

# merge all=TRUE when y is empty, #2633
a = data.table(P=1:2,Q=3:4,key='P')
b = data.table(P=2:3,R=5:6,key='P')
test(1002, merge(a,b[0],all=TRUE), data.table(merge.data.frame(a,b[0],all=TRUE),key='P'))
a = data.table(c=c(1,2),key='c')
b = data.table(c=3,key='c')
test(1003, merge(a,b[0],all=TRUE), data.table(merge.data.frame(a,b[0],all=TRUE),key='c'))

# setkey with backticks, #2452
DT = data.table("Date and Time"=1:3,x=4:6)
test(1004, setkey(copy(DT),`Date and Time`), setkey(DT,"Date and Time"))

# rbinding with duplicate names, NA or "", #2384 and #2726
DT = data.table(a=1:3,b=4:6,b=7:9,c=10:12)
test(1005, rbind(DT,DT), data.table(a=rep(1:3,2),b=rep(4:6,2),b=rep(7:9,2),c=rep(10:12,2)))
M <- mtcars
colnames(M)[11] <- NA
test(1006, print(as.data.table(M), nrows=10), output="gear NA.*1: 21.0")

# rbinding factor with non-factor/character
DT1 <- data.table(x=1:5, y=factor("a"))
DT2 <- data.table(x=1:5, y=2)
test(1007, rbindlist(list(DT1, DT2)), data.table(x = c(1:5, 1:5), y = factor(c(rep('a', 5), rep('2', 5)), levels = c('a', '2'))))
test(1008, rbindlist(list(DT2, DT1)), data.table(x = c(1:5, 1:5), y = factor(c(rep('2', 5), rep('a', 5)))))

# rbindlist different types
DT1 <- data.table(a = 1L, b = 2L)
DT2 <- data.table(a = 2L, b = 'a')
DT3 <- data.table(a = 2L, b = 2.5)
test(1008.1, rbindlist(list(DT1, DT2)), data.table(a = c(1L,2L), b = c('2', 'a')))
test(1008.2, rbindlist(list(DT1, DT3)), data.table(a = c(1L,2L), b = c(2, 2.5)))

# optimized mean() respects na.rm=TRUE by default, as intended
DT = data.table(a=c(NA,NA,FALSE,FALSE), b=c(1,1,2,2))
test(1009, DT[,list(mean(a), sum(a)),by=b], data.table(b=c(1,2),V1=c(NA,0),V2=c(NA,0)))

# an fread error shouldn't hold a lock on the file on Windows.
f = tempfile()
cat('A,B\n"aa",2\n"bb,2\n"cc",3\n', file=f)  # NB: deliberate missing quote after bb.
test(1010, fread(f), error="Field 1 on line 3.*Check for unbalanced unescaped quotes: \"bb,2")
cat('dd",4\n',file=f,append=TRUE)   # tests file lock on Windows after error
test(1011, fread(f), error="Field 1 on line 3.*Check for unbalanced unescaped quotes: \"bb,2")
cat('A,B\n"aa",1\n"bb",2\n"cc",3\n', file=f)   # testing overwrite
test(1012, fread(f), data.table(A=c("aa","bb","cc"),B=1:3))
unlink(f)  # testing file can be removed after error

# integer64 control to fread
test(1013, fread("A,B\n123,123\n", integer64="integer"), error="integer64='%s' which isn't 'integer64'|'double'|'numeric'|'character'")
test(1014, fread("A,B\n123456789123456,21\n", integer64="character"), data.table(A="123456789123456",B=21L))
test(1015, fread("A,B\n123456789123456,21\n", integer64="double"), data.table(A=as.double("123456789123456"),B=21L))
# and that mid read bumps respect integer64 control too ..
x = sample(1:1000,100,replace=TRUE)
DT = data.table( A=as.character(x), B=1:100)
DT[15, A:="123456789123456"]  # row 15 is outside the top, middle and last 5 rows.
write.table(DT,f<-tempfile(),sep=",",row.names=FALSE,quote=FALSE)
test(1016, fread(f,integer64="numeric"), copy(DT)[,A:=as.numeric(A)])
test(1017, fread(f,integer64="character"), DT, warning="Bumped column.*to type character.*may not be lossless")
unlink(f)

# ERANGE warning, #4879
tt = try(fread("1.46761e-313\n"), silent=TRUE)   # options(warn=2) while this test file runs
if (inherits(tt,"try-error")) {
    # All CRAN machines including SPARC
    test(1018, fread("1.46761e-313\n"), data.table(V1=as.numeric("1.46761e-313")), warning="strtod() returned ERANGE")
} else {
    # on PowerPC only via QEMU emulation :
    test(1018, fread("1.46761e-313\n"), data.table("1.46761e-313"=logical()))
}
test(1019, fread("1.23456789123456789123456789\n"), data.table(V1=as.numeric("1.23456789123456789123456789"))) # no warning, as standard

# crash assigning to row 0, #2754
DT = data.table(A=1:5,B=6:10)
test(1020, DT[0,A:=6L], DT)
test(1021, DT[NA,A:="foo"], DT)
test(1022, DT[5:0,A:=21L], data.table(A=21L, B=6:10)) 
test(1023, DT[c(1,2,NA,3), B:=42L], data.table(A=21L, B=c(42L,42L,42L,9:10)))
test(1024, DT[6,A:=0L], error="i[[]1[]] is 6 which is out of range [[]1,nrow=5[]]")

# crash assigning to duplicated column names/numbers, #2751
test(1024.1, DT[,c("B","B"):=NULL], error="Can't assign to the same column twice in the same query (duplicates detected).")
test(1024.2, DT[,c(1,2,1):=NULL], error="Can't assign to the same column twice in the same query (duplicates detected).")

# as.data.table.table, #4848
DF <- data.frame(x = c(1,1,2,NA,1,2), y = c("b", "b", "b", "a", "c", "a"), z = c(1,1,1,1,1,2), stringsAsFactors=FALSE   )
tab1 <- as.data.table(as.data.frame(table(DF$x), stringsAsFactors=FALSE)); setattr(tab1, 'names', c("V1", "N"))
tab2 <- as.data.table(as.data.frame(table(DF$x, DF$y), stringsAsFactors=FALSE)); setattr(tab2, 'names', c("V1", "V2", "N"))
tab3 <- as.data.table(as.data.frame(table(DF$x, DF$y, DF$z), stringsAsFactors=FALSE)); setattr(tab3, 'names', c("V1", "V2", "V3", "N"))
test(1025, as.data.table(table(DF$x)), tab1)
test(1026, as.data.table(table(DF$x, DF$y)), tab2)
test(1027, as.data.table(table(DF$x, DF$y, DF$z)), tab3)
# catch printing of data.table(table()), #4847 (as.data.table should be used instead)
# new, updated 14th Feb, 2015. data.table(table) now redirects to as.data.table
test(1027.1, data.table(table(1:99)), as.data.table(table(1:99)))
# data.table() and rbindlist() in v1.8.11 now catch and removes the dim attribute. For it on to test print catches it :
test(1027.2, {DT<-data.table(table(1:99));setattr(DT[[1]],"dim",99L);print(DT)}, error="Invalid column: it has dimensions. Can't format it. If it's the result of data.table(table()), use as.data.table(table()) instead.")

# as.data.table.x where x is integer, numeric, etc...
set.seed(45)
test(1028, as.data.table(x<-sample(5)), data.table(V1=x))
test(1029, as.data.table(x<-as.numeric(x)), data.table(V1=x))
test(1030, as.data.table(x<-as.Date(x, origin="2013-01-01")), data.table(V1=x))
test(1031, as.data.table(x<-factor(sample(5))), data.table(V1=x))
test(1032, as.data.table(x<-factor(x, ordered=TRUE)), data.table(V1=x))
test(1033, as.data.table(x<-as.logical(sample(0:1, 5, TRUE))), data.table(V1=x))
test(1034, as.data.table(x<-as.character(sample(letters, 5))), data.table(V1=x))

#########################################
# All melt.data.table tests go in here #
#########################################
if ("package:reshape2" %in% search()) {

    set.seed(45)
    DT <- data.table(
          i1 = c(1:5, NA), 
          i2 = c(NA,6,7,8,9,10), 
          f1 = factor(sample(c(letters[1:3], NA), 6, TRUE)), 
          c1 = sample(c(letters[1:3], NA), 6, TRUE), 
          d1 = as.Date(c(1:3,NA,4:5), origin="2013-09-01"), 
          d2 = as.Date(6:1, origin="2012-01-01"))
    DT[, l1 := DT[, list(c=list(rep(i1, sample(5,1)))), by = i1]$c] # generate list cols
    DT[, l2 := DT[, list(c=list(rep(c1, sample(5,1)))), by = i1]$c]

    test(1035, melt(DT, id=1:2, measure=3:4), melt(DT, id=c("i1", "i2"), measure=c("f1", "c1")))

    ans1 = cbind(DT[, c(1,2,8), with=FALSE], variable=factor("l1"))
    ans1[, value := DT$l1]
    test(1036, melt(DT, id=c("i1", "i2", "l2"), measure=c("l1")), ans1)

    # melt retains attributes if all are of same type (new)
    ans2 = data.table(c1=DT$c1, variable=rep(c("d1", "d2"), each=6), value=as.Date(c(DT$d1, DT$d2)))[!is.na(value)]
    test(1037, melt(DT, id=4, measure=5:6, na.rm=TRUE, variable.factor=FALSE), ans2)

    DT2 <- data.table(x=1:5, y=1+5i) # unimplemented class
    test(1038, melt(DT2, id=1), error="Unknown column type 'complex'")
    
    # more tests
    DT[, f2 := factor(c("z", "a", "x", "z", "a", "a"), ordered=TRUE)]
    DT[, id := 1:6]
    ans1 = cbind(melt(DT, id="id", measure=5:6, value.name="value1"), melt(DT, id=integer(0), measure=7:8, value.name="value2")[, variable:=NULL])
    levels(ans1$variable) = as.character(1:2)
    test(1038.2, ans1, melt(DT, id="id", measure=list(5:6, 7:8)))
    test(1038.3, ans1, melt(DT, id="id", measure=list(5:6, 7:8), na.rm=TRUE)) # should've no effect
    # melt retains ordered factors!
    test(1038.4, melt(DT, id="id", measure=c("f1", "f2"), value.factor=TRUE)$value, factor(c(as.character(DT$f1), as.character(DT$f2)), ordered=TRUE))
    # if measure is integer(0) just returns a duplicated data.table with all idcols
    test(1038.5, melt(DT, id=1:6, measure=integer(0)), shallow(DT, 1:6))
    # measure.var list with single entry recycles to maximum length
    ans = cbind(melt(DT, id="id", measure=c("c1", "c1"))[, variable := NULL], melt(DT, id=integer(0), measure=c("f1", "f2")))
    setnames(ans, c("id", "value1", "variable", "value2"))
    setcolorder(ans, c("id", "variable", "value1", "value2"))
    levels(ans$variable) = as.character(1:2)
    test(1038.6, melt(DT, id="id", measure=list(c("c1", "c1"), c("f1", "f2"))), ans)

    # test to ensure attributes on non-factor id-columns are preserved after melt
    DT <- data.table(x=1:3, y=letters[1:3], z1=8:10, z2=11:13)
    setattr(DT$x, 'foo', 'bla1')
    setattr(DT$y, 'bar', 1:4)
    test(1222.1, attr(melt(DT, id=1:2)$x, "foo"), "bla1")
    test(1222.2, attr(melt(DT, id=1:2)$y, "bar"), 1:4)

    # bug #699 - melt segfaults when vars are not in dt
    x = data.table(a=c(1,2),b=c(2,3),c=c(3,4))
    test(1316.1, melt(x, id="d"), error="Column 'd' not found in 'data'")
    test(1316.2, melt(x, measure="d"), error="Column 'd' not found in 'data'")
    test(1316.3, melt(x, id="a", measure="d"), error="Column 'd' not found in 'data'")
    test(1316.4, melt(x, id="d", measure="a"), error="Column 'd' not found in 'data'")

    # fix for #780.
    DT = data.table(x=rep(c("a","b","c"),each=3), y=c(1,3,6), v=1:9)
    foo = function(input, by, var) {
        melt(input, id.vars = by, measure.vars=var)
    }
    test(1371.1, foo(DT, by="x"), data.table(x=rep(DT$x, 2L), variable=factor(rep(c("y", "v"), each=9L), levels=c("y", "v")), value=c(DT$y, DT$v)), warning="are not all of the same type. By order of hierarchy, the molten data value column will be of type 'double'")
    test(1371.2, foo(DT), data.table(x=rep(DT$x, 2L), variable=factor(rep(c("y", "v"), each=9L), levels=c("y", "v")), value=c(DT$y, DT$v)), warning="To be consistent with reshape2's melt, id.vars and")
    # Fix for #1055
    DT <- data.table(A = 1:2, B = 3:4, D = 5:6, D = 7:8)
    test(1495, melt(DT, id=1:2), data.table(A=1:2, B=3:4, 
        variable=factor(rep(1L, 4L), labels="D"), value=5:8))

    # segfault of unprotected var caught with the help of address sanitizer
    set.seed(1)
    val = sample(c(1:5, NA), 1e6L, TRUE)
    dt <- setDT(replicate(100L, val, simplify=FALSE))
    ## to ensure there's no segfault...
    ans <- melt(dt, measure.vars=names(dt), na.rm=TRUE)
    test(1509, ans, ans)
}

# sorting and grouping of Inf, -Inf, NA and NaN,  #4684, #4815 & #4883
DT <- data.table(x = rep(c(1, NA, NaN, Inf, -Inf), each=2))
OUT <- data.table(x=c(1, NA, NaN, Inf, -Inf), N=2L)
test(1039, DT[, .N, by=x], OUT)
DT <- data.table(y =c(NA, Inf, NA, -Inf, -Inf, NaN, Inf, 1, NaN, 1))
OUT <- data.table(y = c(NA, Inf, -Inf, NaN, 1), N=2L)
test(1040, DT[, .N, by=y], OUT)

# rbindlist on *data.frame* input, #4648.  Somehow not test for this. (Although, #4648 was the same as #2650 fixed in v1.8.9).
l <- list(u1=data.frame(i1=c('a', 'b', 'c'), val=1:3, stringsAsFactors=TRUE),
          u2=data.frame(i1=c('d', 'e'), val=4:5, stringsAsFactors=TRUE))
test(1041, rbindlist(l), data.table(i1=factor(letters[1:5]),val=1:5))

# negative indexing in *i* leads to crash/wrong aggregates when dogroups is called. bug #2697
DT = data.table(x = c(1,2,3,4,5), group = c(1,1,2,2,3))
test(1042, DT[-5, mean(x), by = group], data.table(group=1:2, V1=c(1.5, 3.5)))
# Test when abs(negative index) > nrow(dt) - should warn
test(1042.1, DT[-10], DT, warning="Item 1 of i is -10 but there are only 5 rows. Ignoring this and 0 more like it out of 1.")
test(1042.2, DT[c(-5, -10), mean(x), by = group], data.table(group=c(1,2),V1=c(1.5,3.5)), warning="Item 2 of i is -10 but there are only 5 rows. Ignoring this and 0 more like it out of 2.") 
#  Test #1043 TO DO - mixed negatives
test(1043, DT[c(1, -5)], error="Item 2 of i is -5 and item 1 is 1. Cannot mix positives and negatives.")

# crash (floating point exception), when assigning null data.table() to multiple cols, #4731
DT = data.table(x=1:5,y=6:10)
test(1044, DT[3,c("x","y"):=data.table()],error="Supplied 2 columns to be assigned an empty list.*use NULL instead.*list(list())")
test(1045, DT[3,c("x","y"):=list()],error="Supplied 2 columns to be assigned an empty list.*use NULL instead.*list(list())")

# negative indexing with head() and tail(). bug #2375
d1 = data.table(date = c(1,2,3,4,5), value = c(1,2,3,4,5))
d2 = data.frame(d1)
test(1046, head(d1, -2), as.data.table(head(d2, -2)))
test(1047, head(d1, 2), as.data.table(head(d2, 2)))
test(1048, head(d1, -10), as.data.table(head(d2, -10)))
test(1049, head(d1, 10), as.data.table(head(d2, 10)))
test(1050, tail(d1, -2), as.data.table(tail(d2, -2)))
test(1051, tail(d1, 2), as.data.table(tail(d2, 2)))
test(1052, tail(d1, -10), as.data.table(tail(d2, -10)))
test(1053, tail(d1, 10), as.data.table(tail(d2, 10)))

# negative indexing with `:=` - new feature through fixing of #2697, performs as intended for negative subscripts.
x <- data.table(letters=letters[1:5], number=1:5)
test(1054, x[-(1:3), number := 1L], x[4:5, number := 1L])
test(1055, x[0, number := 1L], x)

# print.data.table heeds digits=2 etc, #2535
DT = data.table(x=rep(c("a","b","c"),each=3), y=(30/7)^(2:10))[, logy := log(y)]
test(1056, print(DT, digits=2), output="   x       y logy1: a      18  2.92: a      79  4.43: a     337  5.8")
test(1057, print(DT, digits=2, big.mark=","), output="   x         y logy1: a        18  2.9.*6: b    26,556 10.27: c   113,811 11.6")

# bug #2758 fix - segfault with zeros in i and factors in by
x <- data.table(letters=letters[1:5], factor=factor(letters[1:5]), number=1:5)
test(1058, x[c(0, 3), list(letters, number), by=factor], error="While grouping, i=0 is allowed")
test(1059, x[c(3, 0), list(letters, number), by=factor], error="While grouping, i=0 is allowed")
test(1060, x[c(0, 3), number:=5L, by=factor], error="While grouping, i=0 is allowed")
test(1061, x[c(0, 3), number:=5L], data.table(letters=letters[1:5], factor=factor(letters[1:5]), number=c(1:2,5L,4:5)))

# bug #2440 fix - seqfault when j refers to grouping variable when results are empty
DT = data.table(x=rep(c("a","b"),each=3),v=c(42,42,42,4,5,6))
test(1062, DT[x %in% c('z'),list(x2=x),by=x], output="Empty data.table (0 rows) of 2 cols: x,x2")
test(1063, DT[x %in% c('z'),list(vpaste=paste(v,collapse=','),x2=paste(x,x)),by=x], output="Empty data.table (0 rows) of 3 cols: x,vpaste,x2")
test(1064, DT[integer(0), list(x2=x), by=x], output="Empty data.table (0 rows) of 2 cols: x,x2")

# bug #2445 fix - := fails when subsetting yields NAs and with=FALSE
X = data.table(A=1:3, B=1:6, key="A")
var <- "B"
test(1065, X[J(2:5), (var):=22L], data.table(A=rep(1:3, each=2), B=c(1L,4L,rep(22L,4)), key="A"))

# fread single unnamed colClasses
f = "A,B,C,D\n1,3,5,7\n2,4,6,8\n"
test(1066, fread(f,colClasses=c("integer","integer","character")), error="colClasses is unnamed and length 3 but there are 4 columns")
test(1067, fread(f,colClasses=c("integer","numeric","character","character")), data.table(A=1:2,B=c(3,4),C=c("5","6"),D=c("7","8")))
test(1068, fread(f,colClasses="character"), data.table(A=c("1","2"),B=c("3","4"),C=c("5","6"),D=c("7","8")))

# fread select and drop
test(1069, fread(f,drop=c("D","B")), data.table(A=1:2,C=5:6))
test(1070, fread(f,drop="E"), fread(f), warning="Column name 'E' in 'drop' not found")
test(1071, fread(f,select="B",colClasses=list(numeric="C")), data.table(B=3:4))
test(1072, fread(f,select="B",drop="C"), error="not both")
test(1073, fread(f,drop=2:3), fread(f,select=c(1,4)))  # tests coercing numeric select as well

# that problem printing duplicate columns doesn't return, #4788
DT = data.table(V1 = c(1:1000), V2 = c(10001:11000))
test(1074, DT[, sum(V2), by = V1], output="1000: 1000 11000")  # x has two columns both called V1 here

# add test from #2446. Already fixed but add anyway. "names in neworder not found in x: 'colnames with spaces' from merge() when all.y=TRUE"
X = data.table(a=1:3,b=4:6,"c d"=7:9)
Y = data.table(e=10:12,a=2:4)
test(1075, merge(X,Y,by="a",all=TRUE), data.table(a=c(1:4),b=c(4:6,NA),"c d"=c(7:9,NA),e=c(NA,10:12),key="a"))

# Fixes #2670. `by` sometimes incorrect for expressions of keyed columns. When by is used like `by=month(date)`, with key column set to "date", grouping+aggregation would be wrong.
DT = data.table(date=as.Date("2013-01-01")+seq(1,1000,by=10),1:100)
setkey(DT,date)
test(1076, DT[,sum(V2),by=month(date)], DT[, sum(V2), by=list(month(date))])
# just to be sure, second test with another function using sample.
setkey(DT, V2)
ff <- function(x) { set.seed(45); (sample(x)-1) %/% 10}
test(1077, DT[, sum(V2),by=ff(V2)], DT[, sum(V2),by=list(ff(V2))])

# rbindlist should discard names on columns, #4890
d = data.frame(x=1:5)
f = function(x) {suppressWarnings(DF<-data.frame(x=x, y=1:10)); setattr(DF$x,"names","a");DF}
l = apply(d, 1, f)
test(1078.1, length(names(l[[1]]$x)), 10)   # test this test is creating names on the column
test(1078.2, length(names(l[[2]]$x)), 10)
a = rbindlist(l)
test(1078.3, a$x, rep(1:5,each=10))   # a$x would segfault before the fix to rbindlist

# data.table() shouldn't retain column names, root cause of #4890
x = 1:5
names(x) = letters[1:5]
test(1079.1, DF<-data.frame(x=x, y=1:10), data.frame(x=rep(1:5,2),y=1:10), warning="row names.*discarded") 
test(1079.2, lapply(DF, names), list(x=NULL, y=NULL))
test(1079.3, DT<-data.table(x=x, y=1:10), data.table(x=rep(1:5,2),y=1:10))
test(1079.4, lapply(DT, names), list(x=NULL, y=NULL))
# test from similar #4912 for completeness
z = c(a=1,b=2,c=3)
a = data.table(z,x=1:3)
b = rbind(a, data.table(z=2,x=1))
test(1080, b$z, c(1,2,3,2))

# mid row logical detection
test(1081, fread("A,B,C\n1,T,2\n"), data.table(A=1L,B=TRUE,C=2L))

# cartesian join answer's key should contain only the columns considered in binary search. Fixes #2677
set.seed(45)
n <- 10
DT1 <- data.table(a=sample(1:3, n, replace=TRUE), b=sample(1:3, n, replace=TRUE), c=sample(1:10, n,replace=TRUE), key=c("a", "b", "c"))
DT2 <- data.table(p=sample(1:3, n, replace=TRUE), q=sample(1:3, n, replace=TRUE), r=sample(1:n), w=sample(1:n))
setkey(DT2, p,q)
ans <- DT1[DT2, nomatch=0, allow.cartesian=TRUE]  # NB: DT2 contains duplicate key values so columns c ends up not being sorted
test(1082.1, key(ans), c("a","b"))
test(1082.2, setkeyv(ans, key(ans)), ans) # i.e. key is valid, otherwise re-built warning will be caught
check <- setkey(as.data.table(aggregate(r ~a+b+c, ans, length)), a, b)
test(1083, setkeyv(ans[, list(r = .N), by=key(DT1)], key(ans)), check) # if the key is set properly, then and only then will the aggregation results match with "check"

# Tests for #2531. `:=` loses POSIXct or ITime attribute:
# first test from this SO post: http://stackoverflow.com/questions/15996692/cannot-assign-columns-as-date-by-reference-in-data-table
dt <- data.table(date = as.IDate(sample(10000:11000, 10), origin = "1970-01-01"))
dt[, group := rep(1:2, 5)]
dt[, min.group.date := as.IDate(min(date)), by = group]
test(1084, class(dt$min.group.date), c("IDate", "Date"))

dt <- data.table(date = as.IDate(sample(10000:11000, 10), origin = "1970-01-01"))
dt[, group := rep(1:2, 5)]
dt[, min.group.date := min(date), by = group] # don't need to wrap it with as.IDate(.)
test(1085, class(dt$min.group.date), c("IDate", "Date"))

# second test from this SO post: http://stackoverflow.com/questions/14604820/why-does-this-posixct-or-itime-loses-its-format-attribute
DT = data.table(x=as.POSIXct(c("2009-02-17 17:29:23.042", "2009-02-17 17:29:25.160")), y=c(1L,2L))
DT[,x1:=as.ITime(x)]
DT[,`:=`(last.x=tail(x,1L),last.x1=tail(x1,1L)),by=y]
test(1086, class(DT$last.x), c("POSIXct", "POSIXt"))
test(1087, class(DT$last.x1), "ITime")

# chmatch on 'unknown' encoding (e.g. as.character(as.symbol("\u00E4")) )falling back to match, #2538 and #4818
x1 <- c("al\u00E4", "ala", "\u00E4allc", "coep")
x2 <- c("ala", "al\u00E4")
test(1088.1, chmatch(x1, x2), match(x1, x2)) # should not fallback to "match"
test(1088.2, x1 %chin% x2, x1 %in% x2)
# change x1 to symbol to character
x3 <- unlist(lapply(x1, function(x) as.character(as.name(x))), use.names=FALSE)
test(1089.1, chmatch(x3, x2), match(x3, x2)) # should fallback to match in "x"
test(1089.2, x3 %chin% x2, x3 %in% x2) # should fallback to match in "x"
# change x2 to symbol to character
x4 <- unlist(lapply(x2, function(x) as.character(as.name(x))), use.names=FALSE)
test(1090.1, chmatch(x1,x4), match(x1, x4)) # should fallback to match in "table"
test(1090.2, x1 %chin% x4, x1 %in% x4)
# both are symbols to characters
test(1091.1, chmatch(x3, x4), match(x3, x4)) # should fallback to "match" in "x" as well.
test(1091.2, x3 %chin% x4, x3 %in% x4)
# for completness, include test from #2528 of non ascii LHS of := (it could feasibly fail in future due to something other than chmatch)
DT = data.table(pas = c(1:5, NA, 6:10), good = c(1:10, NA))
setnames(DT, "pas", "p\u00E4s")
test(1092, eval(parse(text="DT[is.na(p\u00E4s), p\u00E4s := 99L]")), data.table("p\u00E4s" = c(1:5, 99L, 6:10), good = c(1:10,NA)))
test(1093, eval(parse(text="DT[, p\u00E4s := 34L]")), data.table("p\u00E4s" = 34L, good=c(1:10,NA)))

# print of unnamed DT with >20 <= 100 rows, #4934
DT <- data.table(x=1:25, y=letters[1:25])
DT.unnamed <- unname(copy(DT))
test(1094, print(DT.unnamed), output="NA NA 1:  1  a 2:  2  b 3:  3  c")

# DT[!TRUE] or DT[!TRUE, which=TRUE], #4930. !TRUE still can be a recycling operation with !(all TRUE)
DT <- data.table(x=1:3, y=4:6)
test(1095.1, DT[!TRUE], DT[FALSE])
test(1095.2, DT[!TRUE, which=TRUE], DT[FALSE, which=TRUE])

######### incremented tests by 1 as I've used 1096 for FR #2077 (above along with already existing tests 522): ###########
# roll backwards when i is keyed and rollends=FALSE
# http://stackoverflow.com/questions/18984179/roll-data-table-with-rollends
dt1 = data.table(Date=as.Date(c("2013-01-03","2013-01-07")),key="Date")[,ind:=.I]
dt2 = data.table(Date=seq(from=as.Date("2013-01-01"),to=as.Date("2013-01-10"), by="1 day"),key="Date")
test(1097, dt1[dt2,roll=-Inf,rollends=FALSE]$ind, INT(NA,NA,1,2,2,2,2,NA,NA,NA))  # now ok
test(1098, dt1[dt2,roll=-Inf,rollends=TRUE]$ind, INT(1,1,1,2,2,2,2,2,2,2))  # ok before
test(1099, dt1[dt2,roll=-Inf,rollends=c(TRUE,FALSE)]$ind, INT(1,1,1,2,2,2,2,NA,NA,NA))  # ok before
test(1100, dt1[dt2,roll=-Inf,rollends=c(FALSE,TRUE)]$ind, INT(NA,NA,1,2,2,2,2,2,2,2))  # now ok

#########################################
# All dcast.data.table tests go in here #
#########################################
if ("package:reshape2" %in% search()) {

    names(ChickWeight) <- tolower(names(ChickWeight))
    DT <- melt(as.data.table(ChickWeight), id=2:4) # calls melt.data.table

    # no S3 method yet, have to use "dcast"
    if (.Machine$sizeof.longdouble==16)
        test(1101, as.data.frame(dcast(DT, time ~ variable, fun=mean)), dcast(as.data.frame(DT), time~variable, fun=mean))
    test(1102, as.data.frame(dcast(DT, diet ~ variable, fun=sum)), dcast(as.data.frame(DT), diet~variable, fun=sum))
    x1 <- as.data.frame(dcast(DT, diet+chick ~ time, drop=FALSE)) 
    x1$chick <- factor(x1$chick, levels=levels(x1$chick), ordered=FALSE)
    x2 <- dcast(as.data.frame(DT), diet+chick~time, drop=FALSE)
    test(1103, x1,x2)
    x1 <- as.data.frame(dcast(DT, diet+chick ~ time, drop=FALSE, fill=0)) 
    x1$chick <- factor(x1$chick, levels=levels(x1$chick), ordered=FALSE)
    x2 <- dcast(as.data.frame(DT), diet+chick~time, drop=FALSE, fill=0)
    test(1104.1, x1,x2)

    # add test for 'subset' in dcast
    x1 <- dcast(as.data.frame(DT), time + chick ~ variable+diet, fun=sum, subset=.(time> 20))
    x2 <- as.data.frame(dcast(DT, time + chick ~ variable+diet, fun=sum, subset=.(time> 20)))
    test(1104.2, x1, x2)

    # testing without aggregation
    x <- data.table(a=5:1, b=runif(5))
    test(1104.3, as.data.frame(dcast(x, a ~ b, value.var="b")), dcast(as.data.frame(x), a ~ b, value.var="b"))

    # Fix for case 2 in bug report #5149 - dcast dint aggregate properly when formula RHS has "."
    set.seed(45)
    DT = data.table(x=rep(1:5, each=3), y=runif(15, 0, 1))
    ans = setDT(dcast(as.data.frame(DT), x ~ ., mean, value.var="y"))
    setkey(ans, x)
    test(1148.1, dcast(DT, x ~ ., mean, value.var="y"), ans)
    # also quashed another bug with `.` in formula (when there's no aggregate function):
    DT <- data.table(a=sample(5), b=runif(5), c=5:1)
    ans1 = setDT(dcast(as.data.frame(DT), a ~ ., value.var="c"))
    ans2 = setDT(dcast(as.data.frame(DT), b+a ~ ., value.var="c"))
    setkey(ans1, "a")
    setkey(ans2, "b", "a")
    test(1148.2, dcast(DT, a ~ ., value.var="c"), ans1)
    test(1148.3, dcast(DT, b+a~., value.var="c"), ans2)

    # more tests for `dcast` with formula being character and errors when formula is a hybrid
    set.seed(1)
    x <- data.table(a=rep(1:5, each=5), b=runif(25))
    ### adding all extra arguments for no verbose during "test.data.table()" to all dcast tests
    test(1150.1, dcast(x, " a~ . ", value.var="b", fun=length), data.table(a=1:5, `.`=5L, key="a"))
    test(1150.2, dcast(x, "a ~  c ", value.var="b"), error="not found or of unknown type")
    test(1150.3, dcast(x, a ~  a, value.var="c"), error="are not found in 'data'")

    # fix for #5379 - issue when factor columns on formula LHS along with `drop=FALSE`
    set.seed(1L)
    df <- data.frame(a=factor(sample(letters[1:3], 10, replace=TRUE), letters[1:5]),
                 b=factor(sample(tail(letters, 5), 10, replace=TRUE)))
    dt <- as.data.table(df)
    test(1198.1, setkey(setDT(dcast(as.data.frame(df), a~b, drop=FALSE, value.var="b", fun=length)), a), dcast(dt, a~b, drop=FALSE, fun=length, value.var="b"))
    
    # reverse the levels
    set.seed(1L)
    df <- data.frame(a=factor(sample(letters[1:3], 10, replace=TRUE), letters[5:1]),
                 b=factor(sample(tail(letters, 5), 10, replace=TRUE)))
    dt <- as.data.table(df)
    test(1198.2, setkey(setDT(dcast(as.data.frame(df), a~b, drop=FALSE, value.var="b", fun=length)), a), dcast(dt, a~b, drop=FALSE, value.var="b", fun=length))
    
    # more factor cols
    set.seed(1L)
    df <- data.frame(a1=factor(sample(letters[1:3], 10, replace=TRUE), letters[1:5]), # factor col 1
                 a2=factor(sample(letters[6:10], 10, replace=TRUE), letters[6:10]), # factor col 2
                 a3=sample(letters[1:3], 10, TRUE), # no factor
                 b=factor(sample(tail(letters, 5), 10, replace=TRUE)))
    dt <- as.data.table(df)
    ans <- dcast(dt, a1+a2+a3~b, drop=FALSE, value.var="b")
    ans[, c(4:7) := lapply(.SD, as.character), .SDcols=4:7]
    test(1198.3, setkey(setDT(dcast(as.data.frame(df), a1+a2+a3~b, drop=FALSE, value.var="b")), a1,a2,a3), ans)

    # dcast bug fix for 'subset' argument (it doesn't get key set before to run C-fcast):
    dt <- data.table(x=c(1,1,1,2,2,2,1,1), y=c(1,2,3,1,2,1,1,2), z=c(1,2,3,NA,4,5,NA,NA))
    test(1252, dcast(dt, x~y, value.var="z", subset=.(!is.na(z))), data.table(x=c(1,2), `1`=c(1,5), `2`=c(2,4), `3`=c(3,NA), key="x"))

    # FR #5675 and DOC #5676
    set.seed(1L)
    dt <- data.table(a=sample(10), b=2013:2014, variable=rep(c("c", "d"), each=10), value=runif(20))
    ans1 <- names(dcast(dt, a ~ ... + b, value.var="value"))
    test(1286, ans1, c("a", "c_2013", "c_2014", "d_2013", "d_2014"))

    # bug git #693 - dcast error message improvement:
    dt <- data.table(x=c(1,1), y=c(2,2), z = 3:4)
    test(1314, dcast(dt, x ~ y, value.var="z", fun.aggregate=identity), error="should take vector inputs and return a single value")

    # bug #688 - preserving attributes
    DT = data.table(id = c(1,1,2,2), ty = c("a","b","a","b"), da = as.Date("2014-06-20"))
    test(1315, dcast(DT, formula = id ~ ty, value.var="da"), data.table(id=c(1,2), a=as.Date("2014-06-20"), b=as.Date("2014-06-20"), key="id")) 

    # issues/713 - dcast and fun.aggregate
    DT <- data.table(id=rep(1:2, c(3,4)), k=c(rep(letters[1:3], 2), 'c'), v=1:7)
    foo <- function (tbl, fun.aggregate) {
        dcast(tbl, id ~ k, value.var='v', fun.aggregate=fun.aggregate, fill=NA_integer_)
    }
    test(1345, foo(DT, last), dcast(DT, id ~ k, value.var='v', fun.aggregate=last, fill=NA_integer_))

    # more minor changes to dcast (subset argument handling symbol - removing any surprises with data.table's typical scoping rules) - test for that.
    DT <- data.table(id=rep(1:2, c(3,4)), k=c(rep(letters[1:3], 2), 'c'), v=1:7)
    bla <- c(TRUE, rep(FALSE, 6L)) 
    # calling `subset=.(bla)` gives eval error when testing... not sure what's happeing! using values directly instead for now.
    test(1346.1, dcast(DT, id ~ k, value.var="v", subset=.(c(TRUE, rep(FALSE, 6L)))), dcast(DT[1L], id ~ k, value.var="v"))
    DT[, bla := !bla]
    test(1346.2, dcast(DT, id ~ k, value.var="v", subset=.(bla), fun.aggregate=length), dcast(DT[(bla)], id ~ k, value.var="v", fun.aggregate=length))

    # issues/715
    DT <- data.table(id=rep(1:2, c(3,2)), k=c(letters[1:3], letters[1:2]), v=1:5)
    test(1347.1, dcast(DT, id ~ k, fun.aggregate=last, value.var="v"), error="should take vector inputs and return a single value")
    test(1347.2, dcast(DT, id ~ k, fun.aggregate=last, value.var="v", fill=NA_integer_), data.table(id=1:2, a=c(1L, 4L), b=c(2L,5L), c=c(3L,NA_integer_), key="id"))

    # Fix for #893
    dt <- data.table(
        x = factor("a", levels = c("a", "b")),
        y = factor("b", levels = c("a", "b")),
        z = 1
    )
    test(1457, dcast(dt, y ~ x, drop = FALSE, value.var="z"), 
                 data.table(dcast(as.data.frame(dt), y ~ x, drop = FALSE, value.var="z"), key="y"))

    # dcast.data.table new tests
    # Fix for #1070 (special case of ... on LHS)
    dt <- data.table(label= month.abb[1:5], val=0)
    test(1501.1, dcast(dt,... ~ label, value.var="val", sum), 
           data.table(`.`=".", Apr=0, Feb=0, Jan=0, Mar=0, May=0, key="."))
    # Fix for #862 (optional prefixes)
    dt <- data.table(name=c("Betty","Joe","Frank","Wendy","Sally"),
                       address=c(rep("bla1",2), rep("bla2",2), "bla3"))
    test(1501.2, dcast(dt, address ~ paste("cust", dt[, seq_len(.N), by=address]$V1, sep=""), value.var="name"), data.table(address=paste0("bla", 1:3), cust1=c("Betty", "Frank", "Sally"), 
                 cust2=c("Joe", "Wendy", NA), key="address"))

    # Fix for #1037 (optional prefixes + undefined variables)
    dt <- structure(list(V1 = c(0L, 1L, 2L, 3L, 4L, 0L, 1L, 2L, 3L, 4L), 
              V2 = c(1.052, 0.542, 0.496, 0.402, 0.278, 5.115, 4.329, 4.121, 
              4.075, 4.0088)), .Names = c("V1", "V2"), class = "data.frame", row.names = c(NA, -10L))
    setDT(dt)
    ans1 = dcast(as.data.frame(dt), cumsum(V1 == 0) ~ V1, value.var = 'V2')
    ans2 = dcast(dt, cumsum(V1 == 0) ~ V1, value.var = 'V2')
    setkey(setnames(setDT(ans1), names(ans2)), V1)
    test(1501.3, ans1, ans2)

    # Implement #716 and #739 (multiple value.var and fun.aggregate)
    # multiple value.var
    dt = data.table(x=sample(5,20,TRUE), y=sample(2,20,TRUE), 
                    z=sample(letters[1:2], 20,TRUE), d1 = runif(20), d2=1L)
    ans21 <- dcast(as.data.frame(dt), x + y ~ z, fun=sum, value.var="d1")
    ans22 <- dcast(as.data.frame(dt), x + y ~ z, fun=sum, value.var="d2")
    ans23 <- dcast(as.data.frame(dt), x + y ~ z, fun=mean, value.var="d1")
    ans24 <- dcast(as.data.frame(dt), x + y ~ z, fun=mean, value.var="d2")

    ans1 <- dcast(dt, x + y ~ z, fun=sum, value.var=c("d1","d2"))
    ans2 <- cbind(ans21, ans22[, 3:4])
    setkey(setnames(setDT(ans2), names(ans1)), x, y)
    test(1501.4, ans1, ans2)
    # multiple fun.agg
    ans1 <- dcast(dt, x + y ~ z, fun=list(sum, mean), value.var="d1")
    ans2 <- cbind(ans21, ans23[, 3:4])
    setkey(setnames(setDT(ans2), names(ans1)), x, y)
    test(1501.5, ans1, ans2)
    # multiple fun.agg and value.var (all combinations)
    ans1 <- dcast(dt, x + y ~ z, fun=list(sum, mean), value.var=c("d1", "d2"))
    ans2 <- cbind(ans21, ans22[, 3:4], ans23[, 3:4], ans24[, 3:4])
    setkey(setnames(setDT(ans2), names(ans1)), x, y)
    test(1501.6, ans1, ans2)
    # multiple fun.agg and value.var (one-to-one)
    ans1 <- dcast(dt, x + y ~ z, fun=list(sum, mean), value.var=list("d1", "d2"))
    ans2 <- cbind(ans21, ans24[, 3:4])
    setkey(setnames(setDT(ans2), names(ans1)), x, y)
    test(1501.7, ans1, ans2)

    # Additional test after fixing fun.agg creation - using the example here: https://github.com/Rdatatable/data.table/issues/716
    DT = data.table(x=1:5, y=paste("v", 1:5, sep=""), 
                            v1=6:10, v2=11:15, 
                            k1=letters[1:5], k2=letters[6:10])
    DT.m = melt(DT, id=1:2, measure=list(3:4, 5:6))
    ans1 <- dcast(DT.m, x ~ y, fun.aggregate = 
        list(sum, function(x) paste(x, collapse="")), value.var=list("value1", "value2"))
    ans21 <- dcast(as.data.frame(DT.m), x ~ y, fun.agg=sum, value.var="value1")
    ans22 <- dcast(as.data.frame(DT.m), x ~ y, fun.agg=function(x) paste(x, collapse=""), value.var="value2")
    ans2 <- cbind(ans21, ans22[, -1L])
    setkey(setnames(setDT(ans2), names(ans1)), x)
    test(1501.8, ans1, ans2)

    # more testing on fun.aggregate
    dt = as.data.table(airquality)
    ans = suppressWarnings(melt(dt, id=c("Month", "Day"), na.rm=TRUE))
    ans = ans[ , .(min=min(value), max=max(value)), by=.(Month, variable)]
    ans = melt(ans, id=1:2, variable.name="variable2")
    ans = dcast(ans, Month ~ variable2 + variable)
    setnames(ans, c("Month", paste(".", names(ans)[-1L], sep="_")))
    valvars = c("Ozone", "Solar.R", "Wind", "Temp")
    ans2 <- suppressWarnings(dcast(dt, Month ~ ., fun=list(min, max), na.rm=TRUE, value.var=valvars))
    setcolorder(ans, names(ans2))
    test(1501.9, setkey(ans, Month), ans2[, names(ans2)[-1L] := lapply(.SD, as.numeric), .SDcols=-1L])
}

# test for freading commands
x1 <- data.table(a = c(1:5), b = c(1:5))
f <- tempfile()
write.csv(x1, f, row.names = FALSE)
if (.Platform$OS.type == "unix") {
    test(1105, x1[a != 3], fread(paste('grep -v 3 ', f, sep="")))
} else {
    # x2 <- fread(paste('more ', f, sep=""))
    # Doesn't work on winbuilder. Relies on 'more' available in DOS via Cygwin?
    # Error:
    # Syntax error: end of file unexpected (expecting ")")
    #  Error: (converted from warning) running command 'sh.exe -c (more D:\temp\RtmpgB8D2P\file1ed828a511cd) > D:\temp\RtmpgB8D2P\file1ed84f9f44f8' had status 2
    # test(1105, x1, x2)
}
unlink(f)

# test for "key" argument of [.data.table
#x1 <- data.table(a = c(1:5), b = c(5:1))
#x1[J(2), key = 'a']
#test(1106, key(x1) == 'a')
#x1[, a, key = NULL]
#test(1107, is.null(key(x1)))

# test that eval works inside expressions
DT <- data.table(a = c(1:5))
s <- quote(a)
test(1108, DT[, sum(eval(s))], DT[, sum(a)])

# test that boolean expression does not trigger a not-join
DT <- data.table(a = 1:3, b = c(TRUE,FALSE,NA))
test(1109, DT[b != TRUE], DT[!(b == TRUE)])

# commented for now (by Arun)
# # test the speed of simple comparison
# DT <- data.table(a = 1:1e7)
# t1 = system.time(DT[a == 100])[3]
# t2 = system.time(DT[which(a == 100)])[3]
# # make sure we're at most 30% slower than "which" (should pass most of the time)
# test(1110, (t1 - t2)/t2 < 0.3)

# test that a column named list is ok (this also affects other functions in by, might be worth adding a test for that)
DT <- data.table(list = 1:6, a = 1:2)
test(1111, DT[, lapply(.SD, sum), by = a], DT[, list(list = sum(list)), by = a])

# fix for #4995. "rbind" retains key when the first argument isn't a data.table (.rbind.data.table is never run is the issue)
DT <- data.table(name=c('Guff','Aw'),id=101:102,id2=1:2,key='id')
y <- rbind(list('No','NON',0L),DT,list('Extra','XTR',3L))
test(1112, key(y), NULL)

# fix for http://stackoverflow.com/questions/14753411/why-does-data-table-lose-class-definition-in-sd-after-group-by
# where, .SD loses class information.
format.myclass <- function(x, ...){
  paste("!!", x, "!!", sep = "")
}
DT <- data.table(L = rep(letters[1:3],3), N = 1:9)
setattr(DT$N, "class", "myclass")
test(1113, class(DT[, .SD, by = L]$N), class(DT$N))
setkey(DT, L)
test(1114, class(DT[, .SD, by = L]$N), class(DT$N))
test(1115, class(DT[J(unique(L)), .SD, by=.EACHI]$N), class(DT$N))

# Fix for #4994 - not-join quoted expression dint work...
dt = data.table(a = 1:2, key = 'a')
dt1 = data.table(a = 1)
expr = quote(!dt1)
test(1116, dt[eval(expr)], dt[2])
expr = quote(!1)
test(1117, dt[eval(expr)], dt[2])

# Fix for #2381 - optimisation of `DT[, lapply(.SD, function(x) FUN(x, bla)), by=key(DT)]` where "bla" is a column in DT dint work.
set.seed(45)
dt <- data.table(x=rep(1:4, each=4), b1=sample(16), b2=runif(16))
setkey(dt, x)
test(1118, dt[, lapply(.SD, function(y) weighted.mean(y, b2, na.rm=TRUE)), by=x], dt[, lapply(.SD, weighted.mean, b2, na.rm=TRUE), by=x])

# a(nother) test of #295
DT <- data.table(x=5:1, y=1:5, key="y")
test(1119, is.null(key(DT[, list(z = y, y = 1/y)])))


## various ordered factor rbind tests
DT = data.table(ordered('a', levels = c('a','b','c')))
DT1 = data.table(factor('a', levels = c('b','a','f')))
DT2 = data.table(ordered('b', levels = c('b','d','c')))
DT3 = data.table(c('foo', 'bar'))
DT4 = data.table(ordered('a', levels = c('b', 'a')))

test(1120, rbind(DT, DT1, DT2, DT3), data.table(ordered(c('a','a','b', 'foo', 'bar'), levels = c('a','b','d','c','f', 'foo', 'bar'))))
test(1121, rbindlist(list(DT, DT1, DT2, DT3)), data.table(ordered(c('a','a','b', 'foo', 'bar'), levels = c('a','b','d','c','f', 'foo', 'bar'))))
test(1122, rbind(DT, DT4), data.table(factor(c('a','a'), levels = c('a','b','c'))), warning="ordered factor levels cannot be combined, going to convert to simple factor instead")
test(1123, rbindlist(list(DT, DT4)), data.table(factor(c('a','a'), levels = c('a','b','c'))), warning="ordered factor levels cannot be combined, going to convert to simple factor instead")
test(1124, rbind(DT1, DT1), data.table(factor(c('a','a'), levels = c('b','a','f'))))
test(1125, rbindlist(list(DT1, DT1)), data.table(factor(c('a','a'), levels = c('b','a','f'))))

## test rbind(..., fill = TRUE)
DT = data.table(a = 1:2, b = 1:2)
DT1 = data.table(a = 3:4, c = 1:2)

test(1126, rbind(DT, DT1, fill = TRUE), data.table(a = 1:4, b = c(1, 2, NA, NA), c = c(NA, NA, 1, 2)))

## check for #4959 - rbind'ing empty data.table's
DT = data.table(a=character())
#test(1127, rbind(DT, DT), DT)

## check for #5005
DT = data.table(a=0:2,b=3:5,key="a")
test(1128, DT[, (function(){b})()], DT[, b])

## Fix for FR #4867
DT <- data.table(x=1:5, y=6:10)
test(1129.1, DT[, as.factor(c("x", "y")), with=FALSE], DT)
test(1129.2, DT[, as.factor(c("x", "x")), with=FALSE], DT[, list(x, x)])

# Fix for a specific case that results in error in `construct` function in data.table.R (found and fixed during #5007 bug fix)
MyValueIsTen <- 10
set.seed(1)
DT <- data.table(ID=sample(LETTERS[1:3], 6, TRUE), Value1=rnorm(6), Value2=runif(6))
cols <- c("Value1", "Value2")
DT2 <- copy(DT)
test(1130, DT[, (cols) := lapply(.SD, function(x) MyValueIsTen), by=ID], DT2[, (cols) := 10])

# Fix for #5007 - The value MyValueIsTen = 10 was never recognised (value within the function environment)
MyValueIsTen <- 5
set.seed(1)
DT <- data.table(ID=sample(LETTERS[1:3], 6, TRUE), Value1=rnorm(6), Value2=runif(6))
My_Fun <- function(x=copy(DT)) {
    MyValueIsTen <- 10
    cols <- c("Value1", "Value2")
    x[, (cols) := lapply(.SD, function(x) MyValueIsTen), by=ID]
}
DT[, (cols) := 10]
test(1131, My_Fun(), DT)

# Test for #4957 - where `j` doesn't know `.N` when used with `lapply(.SD, function(x) ...)`
test(1132, DT[, lapply(.SD, function(x) .N), by=ID], data.table(ID=c("A", "B", "C"), Value1=2L, Value2=2L))

# Test for #4990 - `:=` does not generate recycling warning during 'by':
DT <- data.table(x=c(1,1,1,1,1,2,2))
# on a new column
test(1133.1, DT[, new := c(1,2), by=x], data.table(x=c(1,1,1,1,1,2,2), new=c(1,2,1,2,1,1,2)), warning="Supplied 2 items to be assigned to group 1 of size 5 in column 'new'")
# on an already existing column
test(1133.2, DT[, new := c(1,2), by=x], data.table(x=c(1,1,1,1,1,2,2), new=c(1,2,1,2,1,1,2)), warning="Supplied 2 items to be assigned to group 1 of size 5 in column 'new'")

# Fix for FR #2496 - catch `{` in `:=` expression in `j`:
DT <- data.table(x=c("A", "A", "B", "B"), val =1:4)
DT2 <- copy(DT)[, a := 1L]
test(1134.1, DT[, {a := 1L}], DT2, warning="Caught and removed")
test(1134.2, DT[, {b := 2L}, by=x], DT2[, b:=2L, by=x], warning="Caught and removed")

# fix for bug #5069 
if ("package:gdata" %in% search()) {
    DT <- data.table(a = c('asdfasdf','asdf','asdgasdgasdgasdg','sdg'), b = runif(4,0,1))
    test(1135, write.fwf(DT, f<-tempfile()), NULL)
    unlink(f)
}

# FR #2693 and Gabor's suggestions from here: http://r.789695.n4.nabble.com/Problem-with-FAQ-2-8-tt4668878.html (correcting software according to FAQ 2.8)
d1 <- data.table(id1 = c(1L, 2L, 2L, 3L), val = 1:4, key = "id1") 
d2 <- data.table(id2 = c(1L, 2L, 4L), val2 = c(11, 12, 14),key = "id2") 
d3 <- copy(d2)
setnames(d3, names(d1))

test(1136.1, d1[d2, id1], INT(1,2,2,4))
test(1136.2, d1[d2, id1], d1[d2][,id1])
test(1136.3, d1[d2, id2], INT(1,2,2,4))
test(1136.4, d1[d2, id2], d1[d2, list(id1,id2,val,val2)][,id2])
test(1136.5, d1[d3, i.id1], INT(1,2,2,4))
test(1136.6, d1[d3, i.id1], d1[d3, list(id1,i.id1)][,i.id1])
test(1136.7, d1[d2, val], c(1:3, NA))
test(1136.8, d1[d2, val2], c(11,12,12,14))
test(1136.9, d1[d3, list(id1, val, i.val)], data.table(id1=INT(1,2,2,4), val=c(1:3, NA), i.val=c(11,12,12,14), key="id1"))
test(1136.11, d1[d3, list(id1, i.id1, val, i.val)], data.table(id1=INT(1,2,2,4), 
                i.id1=INT(1,2,2,4), val=c(1:3, NA), i.val=c(11,12,12,14), key="id1"))
test(1136.12, d1[d2], data.table(id1=INT(1,2,2,4), val=c(1:3, NA), val2=c(11,12,12,14), key="id1"))

test(1136.13, d1[J(2), id1], INT(2,2))
test(1136.14, d1[J(2), i.id1], error="not found")

DT <- data.table(x=c("A", "A", "C", "C"), y=1:4, key="x")
test(1136.15, DT["C", i.x], error="not found")

# test for FR #4979
DT <- data.table(x=1:5, y=6:10, z=11:15)
test(1137.1, DT[, .SD, .SDcols=-1L], DT[, 2:3, with=FALSE])
test(1137.2, DT[, .SD, .SDcols=-(1:2)], DT[, 3, with=FALSE])
test(1137.3, DT[, .SD, .SDcols=-"y"], DT[, c(1,3), with=FALSE])
test(1137.4, DT[, .SD, .SDcols=-c("y", "x")], DT[, 3, with=FALSE])
test(1137.5, DT[, .SD, .SDcols=-which(names(DT) %in% c("x", "y", "z"))], null.data.table())
test(1137.6, DT[, .SD, .SDcols=c(1, -2)], error=".SDcols is numeric but has both")
test(1137.7, DT[, .SD, .SDcols=c("x", -"y")], error="invalid argument to unary")
test(1137.8, DT[, .SD, .SDcols=c(-1, "x")], error="Some items of .SDcols are")

DT <- data.table(x=1:5, y=6:10, z=11:15, zz=letters[1:5])
test(1137.9, DT[, .SD, .SDcols=-grep("^z", names(DT))], DT[, 1:2, with=FALSE])
test(1137.10, DT[, .SD, .SDcols=-grep("^z", names(DT), value=TRUE)], DT[, 1:2, with=FALSE])
test(1137.11, DT[, .SD, .SDcols=-grep("^z", names(DT), value=TRUE, invert=TRUE)], DT[, 3:4, with=FALSE])

set.seed(45)
DT = data.table(x=c("A", "A", "C", "C"), y=1:4, z=runif(4))
test(1137.12, DT[, lapply(.SD, sum), by=x, .SDcols=-"y"], DT[, lapply(.SD, sum), by=x, .SDcols="z"])

# test for FR #5020 - print.data.table gets new argument "row.names", default=TRUE. if FALSE, the row-names don't get printed
# Thanks to Eddi for `capture.output` function!
DT <- data.table(x=1:5, y=6:10)
test(1138, capture.output(print(DT, row.names=FALSE)), c(" x  y", " 1  6", " 2  7", " 3  8", " 4  9", " 5 10"))

# test for FR #2591 (format.data.table issue with column of class "formula")
DT <- data.table(x=c(a~b, c~d+e), y=1:2)
test(1139, capture.output(print(DT)), c("           x y", "1:     a ~ b 1", "2: c ~ d + e 2"))

# FR #4813 - provide warnings if there are remainders for both as.data.table.list(.) and data.table(.)
X = list(a = 1:2, b = 1:3)
test(1140, as.data.table(X), data.table(a=c(1,2,1), b=c(1,2,3)), warning="Item 1 is of size 2 but maximum")
test(1141.1, data.table(a=1:2, b=1:3), data.table(a=c(1L,2L,1L), b=1:3), warning="Item 1 is of size 2 but maximum")
test(1141.2, data.table(a=1:2, data.table(x=1:5, y=6:10)), data.table(a=c(1L,2L,1L,2L,1L), x=1:5, y=6:10), warning="Item 1 is of size 2 but maximum")
test(1141.3, data.table(a=1:5, data.table(x=c(1,2), y=c(3,4))), data.table(a=c(1:5), x=c(1,2,1,2,1), y=c(3,4,3,4,3)), warning="Item 2 is of size 2 but maximum")

# Fix for bug #5098 - DT[, foo()] returns function definition.
DT <- data.table(a=1:2)
foo <- function() sum(1:5)
test(1142, DT[, foo()], 15L)

# Fix for bug #5106 - DT[, .N, by=y] was slow when "y" is not a column in DT
DT <- data.table(x=sample.int(10, 1e6, replace=TRUE))
y <- DT$x
te1 <- system.time(ans1 <- DT[, .N, by=x])[["elapsed"]]
te2 <- system.time(ans2 <- DT[, .N, by=y])[["elapsed"]]
test(1143.1, ans1, setnames(ans2, "y", "x"))
test(1143.2, abs(te1-te2) < 1, TRUE)

# Fix for bug #5104 - side-effect of fixing #2531 - `:=` with grouping (by) and assigning factor columns 
DT <- data.table(x=c(1,1,1,2,2), y=factor(letters[1:5]))
test(1144.1, DT[, z := y, by=x], data.table(x=c(1,1,1,2,2), y=factor(letters[1:5]), z=factor(letters[1:5])))
# Added 3 more tests to close bug #5437 - partial regression due to recent changes (in 1.9.2)
# This should catch any attributes being lost hereafter.
DT<-data.table(X=factor(2006:2012),Y=rep(1:7,2))
test(1144.2, DT[, Z:=paste(X,.N,sep=" - "), by=list(X)], data.table(X=factor(2006:2012),Y=rep(1:7,2), Z=paste(as.character(2006:2012), 2L, sep=" - ")))
DT = data.table(x=as.POSIXct(c("2009-02-17 17:29:23.042", "2009-02-17 17:29:25.160")), y=c(1L,2L))
test(1144.4, DT[, list(lx=x[.N]), by=x], data.table(x=DT$x, lx=DT$x))
ans = copy(DT)
test(1144.3, DT[,`:=`(lx=tail(x,1L)), by=y], ans[, lx := x])

# FR #2356 - retain names of named vector as column with keep.rownames=TRUE
x <- 1:5
setattr(x, 'names', letters[1:5])
test(1144.1, as.data.table(x, keep=TRUE), data.table(rn=names(x), x=unname(x)))
x <- as.numeric(x)
setattr(x, 'names', letters[1:5])
test(1144.2, as.data.table(x, keep=TRUE), data.table(rn=names(x), x=unname(x)))
x <- as.character(x)
setattr(x, 'names', letters[1:5])
test(1144.3, as.data.table(x, keep=TRUE), data.table(rn=names(x), x=unname(x)))
x <- as.factor(x)
setattr(x, 'names', letters[1:5])
test(1144.4, as.data.table(x, keep=TRUE), data.table(rn=names(x), x=unname(x)))
x <- as.Date(1:5, origin="2013-01-01")
setattr(x, 'names', letters[1:5])
test(1144.5, as.data.table(x, keep=TRUE), data.table(rn=names(x), x=unname(x)))

# Fix for bug #5114 - .data.table.locked ISSUE
DT <- data.table(x=1:5, y=6:10)
xx <- DT[, .SD, .SDcols="y"]
test(1145, xx[, y := as.numeric(y)], data.table(y = as.numeric(6:10)))

# Fix for bug #5115 - set not adding columns on class that builds on data.table
DT <- as.data.table(BOD)
ans = copy(DT)[, Time := as.numeric(Time)]
setattr(DT, "class", c("myclass", class(DT)))
setattr(ans, 'class', class(DT))
test(1146.1, DT[, Time:= as.numeric(Time)], ans)
DF <- as.data.frame(DT)
test(1146.2, {set(DF, i=NULL, j=1L, value=seq_len(nrow(DF)));setattr(DF,"reference",NULL);DF}, data.frame(Time=1:nrow(BOD), demand=BOD$demand))
test(1146.3, set(DF, i=NULL, j="bla", value=seq_len(nrow(DF))), error="set() on a data.frame is for changing existing columns, not adding new ones. Please use a data.table for that.")

# Feature - implemented fast radix order for numeric types (both +ve and -ve numerics).
# note that if "x" is already a list, then the values will be modified by reference!
# Note: 'ordernumtol' doesn't distinguish between NA and NaN whereas this one does!
# R-wrapper is dradixorder
set.seed(45)
x <- rnorm(1e6)*1e4
test(1147.1, base::order(x), dradixorder(x, tol=numeric(0))) # base::order doesn't test with tolerance
test(1147.2, ordernumtol(x), dradixorder(x))
tol = .Machine$double.eps^0.5
x <- c(8, NaN, Inf, -7.18918, 5.18909+0.07*tol, NA, -7.18918111, -Inf, NA, 5.18909, NaN, 5.18909-1.2*tol, 5.18909-0.04*tol)
test(1147.3, dradixorder(x), c(6L, 9L, 2L, 11L, 8L, 7L, 4L, 12L, 5L, 10L, 13L, 1L, 3L))

# test for `iradixorder` when input is integer(0) and numeric(0)
test(1149.1, iradixorder(integer(0)), integer(0)) 
test(1149.2, iradixorder(numeric(0)), error="iradixorder is only for integer") 

# test uniqlengths
set.seed(45)
x <- sample(c(NA_integer_, 1:1e5), 1e7, TRUE)
ox <- forderv(x)
o1 <- uniqlist(list(x), ox)
test(1151.1, c(diff(o1), length(x)-tail(o1, 1L)+1L), uniqlengths(o1, length(x)))
o1 <- uniqlist(list(x))
test(1151.2, c(diff(o1), length(x)-tail(o1, 1L)+1L), uniqlengths(o1, length(x)))

# #5190 fix - grouping with .SDcols gave "symbol not subsettable error" - consequence of FR #4979 implementation
dt = data.table(grp = sample(letters[1:3],20, replace = TRUE), v1 = rnorm(20), v2 = rnorm(20))
sd.cols <- "v1"
test(1152, dt[, lapply(.SD, mean), by=grp, .SDcols=sd.cols], dt[, list(v1=mean(v1)), by=grp])

# #5171 fix - setattr attribute non-character led to segfault
x <- FALSE
test(1153, setattr(x, FALSE, FALSE), error="Attribute name must be")

# Fixed binary search capabilities for NA (for int and double) and NaN (for double):
set.seed(1)
DT <- data.table(x=sample(c(NA, NaN, Inf, 1:10), 100, TRUE), y=sample(c(NA, 1:10), 100, TRUE), z=sample(c(NA_character_, letters[1:10]), 100, TRUE))
setkey(DT, x)
test(1154.1, DT[J(NaN)], DT[is.nan(x)])
test(1154.2, DT[J(NA_real_)], DT[is.na(x) & !is.nan(x)])
setkey(DT, y)
test(1154.3, setcolorder(DT[J(NA_integer_)], c("x", "y", "z")), DT[is.na(y)])
setkey(DT, z)
test(1154.4, setcolorder(DT[J(NA_character_)], c("x", "y", "z")), DT[is.na(z)])

# Fixing the binary search above for NA/NaN also fixes BUG #4918
dt1 <- data.table(x = c('red','orange','green'), y=c(1,2,NA), key='y')
dt2 <- data.table(y = c(1,2,3,NA), z = c('a','b','c','missing data'), key='y')
test(1155.1, merge(dt1, dt2, by=c('y')), data.table(y=dt1$y, x=dt1$x, z=dt2$z[1:3], key="y"))
test(1155.2, dt2[dt1], data.table(y=dt1$y, z=dt2$z[1:3], x=dt1$x, key="y"))
test(1155.3, dt1[dt2, nomatch=0L], data.table(x=dt1$x, y=dt1$y, z=dt2$z[1:3], key="y"))

# NaN wasn't properly searched for in some cases. Fixed that. Here's the fix!
dt <- structure(list(x = c(NaN, NaN, NaN, NaN, NaN, NA, NA, -3, -3, 
-3, -2, -2, -1, 0, 0, 0, 1, 1, 2, 2, 2, 2, 2, 3, 3), y = c(16L, 
25L, 23L, 17L, 21L, 11L, 13L, 15L, 1L, 6L, 4L, 18L, 7L, 3L, 12L, 
24L, 2L, 10L, 20L, 14L, 9L, 19L, 8L, 22L, 5L)), .Names = c("x", 
"y"), row.names = c(NA, -25L), class = c("data.table", "data.frame"
))
setkey(dt, x)
test(1155.4, dt[J(NaN)], dt[is.nan(x)])
test(1155.5, dt[J(NA_real_)], dt[is.na(x) & !is.nan(x)])


# Fix for (usually small) memory leak when grouping, #2648.
# Deliberate worst case: largest group (100000 rows) followed last by a small group (1 row).
DT = data.table(A=rep(1:2,c(100000,1)), B=runif(100001))
before = gc()["Vcells",2]
for (i in 1:50) DT[, sum(B), by=A]
after = gc()["Vcells",2]
test(1157, after < before+1)  # +1 = 1MB
# Before the patch, Vcells grew dramatically from 6MB to 60MB. Now stable at 6MB. Increase 50 to 1000 and it grew to over 1GB for this case.

# Similar for when dogroups writes less rows than allocated, #2648.
DT = data.table(k = 1:50, g = 1:20, val = rnorm(1e4))
before = gc()["Vcells",2]
for (i in 1:50) DT[ , unlist(.SD), by = 'k']
after = gc()["Vcells",2]
test(1158, after < before+1)

# tests for 'setDT' - convert list, DF to DT without copy
x <- data.frame(a=1:4, b=5:8)
test(1159.1, setDT(x), data.table(a=1:4, b=5:8))
x <- list(1:4, 5:8)
test(1159.2, setDT(x), data.table(1:4, 5:8))
x <- list(a=1:4, b=5:8)
test(1159.3, setDT(x), data.table(a=1:4, b=5:8))
x <- list(a=1:4, 5:8)
test(1159.4, setDT(x), setnames(data.table(1:4, 5:8), c("a", "V1")))
x <- data.table(a=1:4, b=5:8)
test(1159.5, setDT(x), data.table(a=1:4, b=5:8))
x <- 1:5
test(1159.6, setDT(x), error="Argument 'x' to 'setDT' should be a")
x <- list(1, 2:3)
test(1159.7, setDT(x), error="All elements in argument 'x' to 'setDT'")

# tests for setrev
x <- sample(10)
y <- rev(x)
setrev(x)
test(1160.1, y, x)
x <- sample(c(1:10, NA), 21, TRUE)
y <- rev(x)
setrev(x)
test(1160.2, y, x)
x <- sample(runif(10))
y <- rev(x)
setrev(x)
test(1160.3, y, x)
x <- sample(c(runif(10), NA, NaN), 21, TRUE)
y <- rev(x)
setrev(x)
test(1160.4, y, x)
x <- sample(letters)
y <- rev(x)
setrev(x)
test(1160.5, y, x)
x <- as.logical(sample(0:1, 20, TRUE))
y <- rev(x)
setrev(x)
test(1160.6, y, x)
x <- list(1:10)
test(1160.7, setrev(x), error="Input 'x' must be a vector")

# tests for setreordervec
# integer
x <- sample(c(-10:10, NA), 100, TRUE)
o <- base::order(x, na.last=FALSE)
y <- copy(x)
setreordervec(y, o)
test(1161.1, x[o], y)
# numeric
x <- sample(c(NA, rnorm(10)), 100, TRUE)
o <- base::order(x, na.last=FALSE)
y <- copy(x)
setreordervec(y, o)
test(1161.2, x[o], y)
# character
x <- sample(c(NA, letters), 100, TRUE)
o <- base::order(x, na.last=FALSE)
y <- copy(x)
setreordervec(y, o)
test(1161.3, x[o], y)

# tests for setreordervec
DT <- data.table(x=sample(c(NA, -10:10), 2e2, TRUE), 
      y=sample(c(NA, NaN, -Inf, Inf, -10:10), 2e2, TRUE), 
      z=sample(c(NA, letters), 2e2, TRUE))
# when not sorted, should return FALSE
test(1162.1, is.sorted(DT[[1L]]), FALSE)
setkey(DT, x)
test(1162.2, is.sorted(DT[[1L]]), TRUE)

test(1162.3, is.sorted(DT[[2L]]), FALSE)
setkey(DT, y)
test(1162.4, is.sorted(DT[[2L]]), TRUE)

test(1162.5, is.sorted(DT[[3L]]), FALSE)
setkey(DT, z)
test(1162.6, is.sorted(DT[[3L]]), TRUE)

setkey(DT, x, y)
test(1162.7, length(forderv(DT, by=1:2)), 0)
setkey(DT, x, z)
test(1162.8, length(forderv(DT, by=c(1L, 3L))), 0)
setkey(DT, y, z)
test(1162.9, length(forderv(DT, by=2:3)), 0)
setkey(DT)
# test number 1162.10 skipped because if it fails it confusingly prints out as 1662.1 not 1662.10 
test(1162.11, length(forderv(DT, by=1:3)), 0)
test(1162.12, is.sorted(DT, by=1:3), TRUE, warning="Use.*forderv.*for efficiency in one step, so you have o as well if not sorted")
test(1162.13, is.sorted(DT, by=2:1), FALSE, warning="Use.*forderv.*for efficiency in one step, so you have o as well if not sorted")

# FR #5152 - last on length=0 arguments
x <- character(0)
test(1163, last(x), character(0))

# Bug fix for #5159 - chmatch and character encoding (for some reason this seems to pass the test on a mac as well)
a<-c("a","\u00E4","\u00DF","z")
au<-iconv(a,"UTF8","latin1")
test(1164.1, chmatch(a, au), match(a, au))

# Bug fix for #5117 - segfault when rbindlist on empty data.tables
x <- as.data.table(BOD)
y <- copy(x)
test(1165, x[Time>100], rbindlist(list(x[Time > 100], y[Time > 200])))

# Bug fix for the #5300 - rbind(DT, NULL) should not result in error, but BOD has an attribute as well, which won't be preserved (due to C-impl). Changing test.
setattr(x <- as.data.table(BOD), 'reference', NULL)
test(1166, x, rbind(x, NULL))

# fix for bug #5307 - ordering with multiple columns in which at least one of them is a logical column
foo = data.table(a=rep(c(0L,1L,0L,1L),2), b=rep(c(TRUE,TRUE,FALSE,FALSE),2), c=1L)
test(1167, foo[, .N, by=list(b,a)], data.table(b=c(TRUE, TRUE, FALSE, FALSE), a=c(0L,1L,0L,1L), N=2L))

# fix for bug #5355 - rbindlist with factor columns and empty data.tables resulted in error.
A <- data.table(x=factor(1), key='x')
B <- data.table(x=factor(), key='x')
test(1168.1, rbindlist(list(B,A)), data.table(x=factor(1)))

# fix for bug #5120, it's related to rbind and factors as well - more or less similar to 1168.1 (#5355). Seems to have been fixed with that commit. Just adding test here.
tmp1 <- as.data.table(structure(list(Year = 2013L, Maturity = structure(1L, .Label = c("<1", 
"1.0 - 1.5", "1.5 - 2.0", "2.0 - 2.5", "2.5 - 3.0", "3.0 - 4.0", 
"4.0 - 5.0", ">5.0"), class = "factor"), Quality = structure(2L, .Label = c(">BBB", 
"BBB", "BB", "B", "CCC", "<CCC", "NR", "CASH"), class = c("ordered", 
"factor")), Ct = 2L, Wt = 1.56, CtTotRet = 1.08, TotRet = 69.2307692307692), .Names = c("Year", 
"Maturity", "Quality", "Ct", "Wt", "CtTotRet", "TotRet"), class = c("data.table", 
"data.frame"), row.names = c(NA, -1L)))

tmp2 <- as.data.table(structure(list(Year = 2013L, Maturity = "TOTAL", Quality = "TOTAL", 
Ct = 214L, Wt = 100.001, CtTotRet = 406.26, TotRet = 406.255937440626), .Names = c("Year", 
"Maturity", "Quality", "Ct", "Wt", "CtTotRet", "TotRet"), class = c("data.table", 
"data.frame"), row.names = c(NA, -1L)))

ans <- rbind(tmp1, tmp2)
test(1168.2, as.data.frame(ans), rbind(as.data.frame(tmp1), as.data.frame(tmp2)))

# checks of "" and NA_character_ ordering.
test(1169, forderv(c(NA,"","a","NA")), INT(1,2,4,3))  # data.table does ascii ordering currently, so N comes before a
test(1170, length(forderv(c(NA,"","NA","a"))), 0)
test(1171, forderv(c("",NA,"a","NA")), INT(2,1,4,3))
test(1172, length(forderv(NA_character_)), 0)
test(1173, length(forderv(c(NA_character_,NA_character_))), 0)
test(1174, length(forderv(c(NA_character_,NA_character_,NA_character_))), 0)
test(1175, length(forderv("")), 0)
test(1176, length(forderv(c("",""))), 0)
test(1177, length(forderv(c("","",""))), 0)
test(1178, forderv(c("",NA,"")), INT(2,1,3))

# Test no invalid sort order warning when key is ok and 2nd colum is character/double
DT = CJ(a=rep(1:3),b=c("a","b"))
test(1179.1, key(DT), c("a","b"))
test(1179.2, setkey(DT), DT)  # i.e. no warning
DT = CJ(a=rep(1:3),b=c(3.14,3.15))
test(1180.1, key(DT), c("a","b"))
test(1180.2, setkey(DT), DT)  # i.e. no warning

# test for iradix (NA and negatives). Tests need large range to trigger iradix.
test(1181, forderv(INT(1,3,5000000,NA)), INT(4,1,2,3))
test(1182, forderv(INT(1,-1,5000000,NA)), INT(4,2,1,3))
test(1183, forderv(INT(-3,-7,1,-6000000,NA,3,5000000,NA,8)), INT(5,8,4,2,1,3,6,9,7))

# tests of gsum and gmean with NA
DT = data.table(x=rep(c("a","b","c","d"),each=3), y=c(1L,3L,6L), v=as.numeric(1:12))
set(DT,c(3L,8L),"y",NA)
set(DT,c(5L,9L),"v",NA)
set(DT,10:12,"y",NA)
set(DT,10:12,"v",NA)
options(datatable.optimize=1)  # turn off GForce
test(1184.1, DT[, sum(v), by=x, verbose=TRUE], output="dogroups")
test(1184.2, DT[, mean(v), by=x, verbose=TRUE], output="dogroups")
test(1185.1, DT[, list(sum(y), sum(v), sum(y,na.rm=TRUE), sum(v,na.rm=TRUE)), by=x],
           data.table(x=c("a","b","c","d"), V1=c(NA,10L,NA,NA), V2=c(6,NA,NA,NA), V3=c(4L,10L,7L,0L), V4=c(6,10,15,0)))
options(datatable.optimize=0)  # turn off fastmean optimization to get the answer to match to
test(1185.2, ans <- DT[, list(mean(y), mean(v), mean(y,na.rm=TRUE), mean(v,na.rm=TRUE)), by=x, verbose=TRUE], output="All optimizations.*off")
options(datatable.optimize=1)  # turn on old fastmean optimization only
test(1185.3, DT[, list(mean(y), mean(v), mean(y,na.rm=TRUE), mean(v,na.rm=TRUE)), by=x, verbose=TRUE], ans, output="Old mean.*changed j")
options(datatable.optimize=Inf)  # turn on GForce
test(1185.4, DT[, list(mean(y), mean(v), mean(y,na.rm=TRUE), mean(v,na.rm=TRUE)), by=x, verbose=TRUE], ans, output="GForce optimized j to")
test(1186, DT[, sum(v), by=x, verbose=TRUE], output="GForce optimized j to")
test(1187.1, DT[, list(sum(y), sum(v), sum(y,na.rm=TRUE), sum(v,na.rm=TRUE)), by=x],
           data.table(x=c("a","b","c","d"), V1=c(NA,10L,NA,NA), V2=c(6,NA,NA,NA), V3=c(4L,10L,7L,0L), V4=c(6,10,15,0)))
MyVar = TRUE
test(1187.2, DT[, list(sum(y,na.rm=MyVar), mean(y,na.rm=MyVar)), by=x, verbose=TRUE], output="GForce optimized j to",
             DT[, list(sum(y,na.rm=TRUE), mean(y,na.rm=TRUE)), by=x])
test(1187.3, DT[, mean(y,na.rm=MyVar), by=x, verbose=TRUE], output="GForce optimized j to",
             DT[, mean(y,na.rm=TRUE), by=x])
MyVar = FALSE
test(1187.4, DT[, list(sum(y,na.rm=MyVar), mean(y,na.rm=MyVar)), by=x, verbose=TRUE], output="GForce optimized j to",          
             DT[, list(sum(y,na.rm=FALSE), mean(y,na.rm=FALSE)), by=x])
test(1187.5, DT[, mean(y,na.rm=MyVar), by=x, verbose=TRUE], output="GForce optimized j to",
             DT[, mean(y,na.rm=FALSE), by=x])


# test from Zach Mayer
a <- c("\"\"\"\")  \" \"   \"  \"    \"",  "\"\"\"\")  \" \"   \"  \"   \"",  "\"\"\"\")  \" \"   \"  \"    ,\"")
test(1188, forderv(a), INT(1,3,2))

# test as.ITime vectorization
x = c("18:00", "18:00:12")
test(1189, all(as.character(as.ITime(x)) == c("18:00:00", "18:00:12")))

# that CJ() orders in the same order as setkey, #5375
DT = CJ(c("Corp", "CORP"), 1:3)
test(1190, setkey(DT), DT)   # tests no warning here from setkey, was "key rebuilt" due to inconsistent locale sorting in v1.8.10

# non-exact recycling in j results.  Was caught with error in v1.8.10, now recycles with remainder and warning
DT = data.table(a=1:2,b=1:6)
test(1191, DT[, list(b,1:2), by=a], data.table(a=INT(1,1,1,2,2,2),b=INT(1,3,5,2,4,6),V2=INT(1,2,1,1,2,1)),
           warning="Recycled leaving remainder of 1 item.*This warning is once only")
           
# that twiddle is used consistently, and tolerance has gone.
# nice example from : http://stackoverflow.com/questions/21885290/data-table-roll-nearest-returns-multiple-results
x = 0.0275016249293408
DT = data.table(rnk = c(0, 0.0909090909090909, 0.181818181818182, 0.272727272727273),
                val = c(0.0233775088495975, 0.0270831481152598, 0.0275016216267234, 0.0275016249293408))
# 2 byte rounding is about 11 s.f., so val[3] and val[4] are considered different
test(1192, DT[,.N,keyby=val], setkey(DT,val)[,.N,by=val])  # tests uniqlist uses twiddle
test(1193, DT[,.N,by=val]$N, INT(1,1,1,1))
test(1194, DT[.(x),.N], 1)  # tests bmerge uses twiddle
DT[3, val:=0.0275016249291963]
setkey(DT, NULL)  # val[3] and val[4] are now equal, within 2 byte rounding
test(1195, DT[,.N,keyby=val], setkey(DT,val)[,.N,by=val])
test(1196, DT[,.N,by=val]$N, INT(1,1,2))
test(1197, DT[.(x),.N], 2)

DT = data.table(id=1:2, val1=6:1, val2=6:1)   # 5380
test(1199, DT[, sum(.SD), by=id], error="GForce sum can only be applied to columns, not .SD or similar.*looking for.*lapply(.SD")

# Selection of columns, copy column to maintain the same as R <= 3.0.2, in Rdevel, for now
# Otherwise e.g. setkey changes the original columns too.  TO DO: could allow shallow copy, perhaps.
DT = data.table(a=1:3, b=6:4, c=7:9)
test(1200, address(DT[,"b",with=FALSE]$b) != address(DT$b))
test(1201, address(DT[,c("b","c"),with=FALSE]$c) != address(DT$c))
test(1202, address(DT[,list(b)]$b) != address(DT$b))
test(1203, address(DT[,list(b,c)]$c) != address(DT$c))
test(1204, address(DT[1:3,"b",with=FALSE]$b) != address(DT$b))
test(1205, address(DT[TRUE,"b",with=FALSE]$b) != address(DT$b))

# Somehow we didn't test DT[order(...)] anywhere yet (other than via plyr's arrange in test 304)
DT = data.table(a=6:1, b=1:2)
test(1206, DT[order(b,a)], data.table(a=INT(2,4,6,1,3,5),b=INT(1,1,1,2,2,2)))

# Test joining to Inf, -Inf and mixed non-finites, and grouping
DT = data.table(A=c(1,2,-Inf,+Inf,3,-1.1,NaN,NA,3.14,NaN,2.8,NA), B=1:12, key="A")
for (i in 1:2) {
    setNumericRounding(if (i==1L) 0L else 2L)
    test(1207+i*0.1, DT[.(c(NA_real_,Inf)),B], INT(8,12,4))
    test(1208+i*0.1, DT[.(c(Inf,NA_real_)),B], INT(4,8,12))
    test(1209+i*0.1, DT[.(c(NaN,NA_real_)),B], INT(7,10,8,12))
    test(1210+i*0.1, DT[.(c(NA_real_,NaN)),B], INT(8,12,7,10))
    test(1211+i*0.1, DT[,sum(B),by=A]$V1, INT(20,17,3,6,1,2,11,5,9,4)) 
    test(1212+i*0.1, DT[,sum(B),by=list(g=abs(trunc(A)))], data.table(g=c(NA,NaN,Inf,1,2,3),V1=INT(20,17,7,7,13,14)))
    test(1213+i*0.1, DT[,sum(B),keyby=list(g=abs(trunc(A)))], data.table(g=c(NA,NaN,1,2,3,Inf),V1=INT(20,17,7,13,14,7),key="g"))
    # test(1214+i*0.1, DT[.(-200.0),roll=TRUE]$B, 3L)  # TO DO: roll to -Inf.  Also remove -Inf and test rolling to NaN and NA
}

# that fread reads unescaped (but balanced) quotes in the middle of fields ok, #2694
test(1215,
   fread('N_ID VISIT_DATE REQ_URL REQType\n175931 2013-03-08T23:40:30 http://aaa.com/rest/api2.do?api=getSetMobileSession&data={"imei":"60893ZTE-CN13cd","appkey":"android_client","content":"Z0JiRA0qPFtWM3BYVltmcx5MWF9ZS0YLdW1ydXoqPycuJS8idXdlY3R0TGBtU 1'),
   data.table(N_ID=175931L, VISIT_DATE="2013-03-08T23:40:30", REQ_URL='http://aaa.com/rest/api2.do?api=getSetMobileSession&data={"imei":"60893ZTE-CN13cd","appkey":"android_client","content":"Z0JiRA0qPFtWM3BYVltmcx5MWF9ZS0YLdW1ydXoqPycuJS8idXdlY3R0TGBtU', REQType=1L)
)
test(1216.1, fread('A,B,C\n1.2,Foo"Bar,"a"b\"c"d"\nfo"o,bar,"b,az""\n'), error="Field 3 on line 2.*Check for unbalanced unescaped quotes: \"a\"b\"c\"d\"")
test(1216.2, fread('A,B,C\n1.2,Foo"Bar,"a"b\"c"d""\nfo"o,bar,"b,az""\n'), error="Field 3 on line 3.*Check for unbalanced unescaped quotes: \"b,az\"\"")
test(1216.3, fread('A,B,C\n1.2,Foo"Bar,"a"b\"c"d""\nfo"o,bar,"b,"az""\n'), 
           data.table(A=c('1.2','fo"o'), B=c('Foo"Bar','bar'),C=c('a"b"c"d"','b,"az"')))
test(1217, fread('"One,Two","Three",Four\n12,3,4\n56,7,8\n'),  # quoted column names including the separator
           data.table("One,Two"=c(12L,56L),Three=c(3L,7L),Four=c(4L,8L)))

# joining from empty character, #5387
DT = data.table(a=1:3, b=c("a","b","c"), key="b")
test(1218, DT[ DT[FALSE] ], data.table(a=integer(), b=character(), i.a=integer(), key="b"))

# set() multiple columns
DT = data.table(a=1:3,b=4:6,c=7:9)
newVals = data.table(10:12,13:15)
test(1219, set(DT,j=2:3,value=newVals), data.table(a=1:3,b=10:12,c=13:15))
newVals = list(16:18,19:21)
test(1220, set(DT,j=2:3,value=newVals), data.table(a=1:3,b=16:18,c=19:21))

# Test non-join key columns used in j work again (spotted straight away by Michele on datatable-help when v1.9.2 was released).
# Introduced at commit 1030. Very extensive new tests 1136* still all pass (great stuff Arun).
DT = data.table(a=1:2,b=letters[1:6],key="a,b")
test(1221, DT[.(1),b], c("a","c","e"))

###########################################################################################
# extensive testing of forderv with decreasing order of sorting (total of >700 tests so far - without NaN/NA
###########################################################################################
# - Generate a random seed each time; the randomness allows catching errors quicker
# - But save the seed so that we can generate the same data back if any error occurs
seed = as.integer(Sys.time()) # sample(9999L, 1L) temporary fix, because all the set.seed(.) used above makes this sample() step deterministic (always seed=9107)
seedInfo = paste("forder decreasing argument test: seed = ", seed,"  ", sep="")
# no NaN (because it's hard to match with base:::order)                             ## TODO: add tests with NaN
set.seed(seed)
foo <- function(n) apply(matrix(sample(letters, n*8L, TRUE), ncol=8L), 1, paste, sep="")
i1 = as.integer(sample(c(-100:100), 1e3, TRUE))
i2 = as.integer(sample(c(-100:100, -1e6, 1e6), 1e3, TRUE))
d1 = as.numeric(sample(c(-100:100,Inf,-Inf), 1e3, TRUE))
d2 = as.numeric(rnorm(1e3))
c1 = sample(c(letters), 1e3, TRUE)
c2 = sample(foo(200), 1e3, TRUE)

DT = data.table(i1, i2, d1, d2, c1, c2)
# randomise col order as well
colorder=sample(ncol(DT))
setcolorder(DT, names(DT)[colorder])
seedInfo = paste(seedInfo, "colorder = ", paste(colorder, collapse=","), sep="")
ans = vector("list", length(names(DT)))

test_no = 1223.0
oldnfail = nfail
for (i in seq_along(names(DT))) {
    cj = as.matrix(do.call(CJ, split(rep(c(1L,-1L), each=i), 1:i)))
    ans[[i]] = combn(names(DT), i, function(x) {
        tmp = apply(cj, 1, function(y) {
            test_no <<- signif(test_no+.001, 7)
            ll = as.call(c(as.name("order"), 
                    lapply(seq_along(x), function(j) {
                        if (y[j] == 1L) 
                            as.name(x[j]) 
                        else {
                            if (class(DT[[x[j]]]) =="character") 
                                as.call(c(as.name("-"), as.call(list(as.name("xtfrm"), as.name(x[j])))))
                            else 
                                as.call(list(as.name("-"), as.name(x[j])))
                            }
                        })
                    )
                )
            test(test_no, forderv(DT, by=x, order=y), with(DT, eval(ll)))
        })
        dim(tmp)=NULL
        list(tmp)
    })
}
ans = NULL
if (nfail > oldnfail) cat(seedInfo, "\n")  # to reproduce

# fix for bug #5405 - unique on null data.table should return null data.table
test(1224, unique(data.table(NULL)), data.table(NULL))

# forderv should return 'integer(0)' when 'x' is not atomic and of 0 length (to be consistent with base:::order)
test(1225.1, forderv(list()), integer(0))
test(1225.2, forderv(data.table(NULL)), integer(0))

# fix for bug #5377 - data.table(null list, data.frame, data.table) should return null data.table
test(1226.1, data.table(list()), null.data.table())
test(1226.2, data.table(data.frame(NULL)), null.data.table())
test(1226.3, data.table(data.table(NULL)), null.data.table())
test(1226.4, data.table(data.frame()), null.data.table())
test(1226.5, data.table(data.table()), null.data.table())

# fix for bug #5321 - POSIXlt issue.
setDT(DT1 <- data.frame(id=1:3, d=strptime(c("06:02:36", "06:02:48", "07:03:12"), "%H:%M:%S")))
test(1227, data.table(id=1:3, d=strptime(c("06:02:36", "06:02:48", "07:03:12"), "%H:%M:%S")), DT1, warning="POSIXlt column type detected and converted to")

# fix for bug #5296 - retaining class of original data.table after passing through `[.data.table`
DT <- data.table(a=1:2,b=3:4)
setattr(DT, "class", c("newclass", class(DT)))
test(1228.1, class(DT), class(DT[a>1]))
test(1228.2, class(DT), class(DT[, list(b)]))
test(1228.3, class(DT), class(DT[, "b", with=FALSE]))
test(1228.4, class(DT), class(DT[, sum(b), by=a]))
test(1228.5, class(DT), class(DT[a>1, sum(b), by=a]))
test(1228.6, class(DT), class(DT[a>1, c:=sum(b), by=a]))

# savetl_init error after error, in v1.9.2, thanks Arun
DT <- data.table(x=1:5, y=10:6)
test(1229.1, DT[forderv(DT, -1)], error="out of range.*1,2")
test(1229.2, setkey(DT), data.table(x=1:5, y=10:6, key="x,y"))
# umlaut in column names (red herring I think, but testing anyway)
sentEx = data.table(abend = c(1, 1, 0, 0, 2),
                    aber = c(0, 1, 0, 0, 0), 
                    "\u00FCber" = c(1, 0, 0, 0, 0),
                    "\u00FCberall" = c(0, 0, 0, 0, 0),
                    "\u00FCberlegt" = c(0, 0, 0, 0, 0),
                    ID = structure(c(1L, 1L, 2L, 2L, 2L), .Label = c("0019", "0021"), class = "factor"),
                    abgeandert = c(1, 1, 1, 0, 0),
                    abgebildet = c(0, 0, 1, 1, 0),
                    abgelegt = c(0, 0, 0, 0, 3))
test(1229.3, sentEx[, lapply(.SD, sum), by=ID], data.table(ID=factor(c("0019","0021")), abend=c(2,2), aber=c(1,0), "\u00FCber"=c(1,0),
             "\u00FCberall"=c(0,0), "\u00FCberlegt" = c(0,0), abgeandert=c(2,1), abgebildet = c(0,2), abgelegt=c(0,3)))

# Test that ad hoc by detects if ordered and dogroups switches to memcpy if contiguous, #1050
DT = data.table(a=1:3,b=1:6,key="a")
options(datatable.optimize=1) # turn off GForce, to test dogroups
test(1230, DT[, sum(b), by=a, verbose=TRUE], output="memcpy contiguous groups")
setkey(DT,NULL)
test(1231, DT[, sum(b), by=a, verbose=TRUE], output="memcpy contiguous groups")
test(1232, DT[, sum(b), by=a+1, verbose=TRUE], output="memcpy contiguous groups")
test(1233, DT[, sum(b), by=a%%2, verbose=TRUE], output="collecting discontiguous groups")
test(1234, DT[, sum(a), by=b, verbose=TRUE], output="collecting discontiguous groups")
setkey(DT,a)
test(1235, DT[.(2:3),sum(b),by=.EACHI,verbose=TRUE], data.table(a=2:3,V1=c(7L,9L),key="a"), output="memcpy contiguous groups")
test(1236, DT[.(3:2),sum(b),by=.EACHI,verbose=TRUE], data.table(a=3:2,V1=c(9L,7L)), output="memcpy contiguous groups")
test(1237, DT[.(3:2),sum(b),keyby=.EACHI,verbose=TRUE], data.table(a=2:3,V1=c(7L,9L),key="a"), output="memcpy contiguous groups")
options(datatable.optimize=Inf)

# check that key is not preserved when length of fastorder is > 0
DT <- data.table(x=1:5, y=6:10, key="x")
test(1238.1, key(setorder(DT, x)), "x")
test(1238.2, key(setorder(DT, -x)), NULL)

# Fix for bug #5366 - setkey fails when non-key columns are of type list.
DT <- data.table(x=5:1, y=as.list(1:5))
test(1239.1, setkey(DT, x), setattr(data.table(x=1:5, y=as.list(5:1)), 'sorted', 'x'))
DT <- data.table(x=5:1, y=as.list(1:5))
test(1239.2, setorder(DT, x), data.table(x=1:5, y=as.list(5:1)))

# Fix for bug #5408 - order of as.data.table.table is different when doing as.data.table(with(DT, table(x,y)))
set.seed(123)
DT <- data.table(XX = sample(LETTERS[1:5], 1000, replace = TRUE), yy = sample(1:5, 1000, replace = TRUE))
ans1 <- as.data.table(DT[, table(XX, yy)])
ans2 <- as.data.table(table(DT$XX, DT$yy))
setnames(ans1, 'N', 'Freq')
setnames(ans2, names(ans1))
test(1240.1, ans1, setDT(as.data.frame(with(DT, table(XX, yy)), stringsAsFactors=FALSE)))
test(1240.2, ans2, ans1)

# Test for optimisation of 'order' to 'forder'
set.seed(45L)
DT <- data.table(x=sample(1e2, 1e6,TRUE), y=sample(1e2, 1e6,TRUE))
# with optimisation -> order will be optimised to forder
optim = getOption("datatable.optimize")
options(datatable.optimize=Inf)
t1 = unname(system.time(ans1 <- DT[order(x,-y)])['elapsed'])
# without optimisation
options(datatable.optimize=0L)
t2 = unname(system.time(ans2 <- DT[order(x,-y)])['elapsed'])
test(1241.1, ans1, ans2)
test(1241.2, t1 < t2, TRUE)  # with optimisation must be faster
# restore optimisation
options(datatable.optimize=optim)

# check no warning yet for with=FALSE and :=.  To be helpful warning, then helpful error.
DT = data.table(a=1:3, b=4:6)
myCol = "a"
test(1242, DT[2,myCol:=6L,with=FALSE], data.table(a=INT(1,6,3), b=4:6))

# consistency of output type of mult, #5378
DT = data.table(id=rep(1:2,each=2), var=rnorm(4), key="id")
test(1243, DT[.(1:2), list(var)][c(2,4)], DT[.(1:2), list(var), mult="last"])
test(1244, DT[.(1:2), var], DT$var)
test(1245, DT[.(1:2), var][c(2,4)], DT[.(1:2), var, mult="last"])

#############################################
# FR #5205 - fromLast argument to duplicated
#############################################
seed = as.integer(Sys.time())
seedInfo = paste("forder decreasing argument test: seed = ", seed,"  ", sep="")
set.seed(seed)
DT <- data.table(w=sample(-5:5, 100, TRUE), 
x=as.numeric(sample(-5:5, 100, TRUE)), 
y=sample(paste("id", 1:10, sep=""), 100, TRUE), 
z=sample(c(TRUE, FALSE), 100, TRUE))

colorder=sample(ncol(DT))
setcolorder(DT, names(DT)[colorder])
seedInfo = paste(seedInfo, "colorder = ", paste(colorder, collapse=","), sep="")

test_no = 1246.0
oldnfail = nfail
for (i in seq_along(names(DT))) {
    cc = combn(names(DT), i)
    apply(cc, 2L, function(jj) { 
        test_no <<- signif(test_no+.01, 7) # first without key
        test(test_no, duplicated(DT, by=jj, fromLast=TRUE), duplicated.data.frame(DT[, jj, with=FALSE], fromLast=TRUE))
        test_no <<- signif(test_no+.01, 7)
        setkeyv(DT, jj) # with key
        test(test_no, duplicated(DT, by=jj, fromLast=TRUE), duplicated.data.frame(DT[, jj, with=FALSE], fromLast=TRUE))
    })
}
if (nfail > oldnfail) cat(seedInfo, "\n")  # to reproduce

# with NA
DT <- data.table(w=sample(c(-5:5,NA_integer_), 100, TRUE), 
x=as.numeric(sample(c(-5:5, NA), 100, TRUE)), 
y=sample(c(NA, paste("id", 1:10, sep="")), 100, TRUE), 
z=sample(c(NA, TRUE, FALSE), 100, TRUE))

colorder=sample(ncol(DT))
setcolorder(DT, names(DT)[colorder])
seedInfo = paste(seedInfo, "colorder = ", paste(colorder, collapse=","), sep="")

oldnfail = nfail
for (i in seq_along(names(DT))) {
    cc = combn(names(DT), i)
    apply(cc, 2L, function(jj) { 
        test_no <<- signif(test_no+.01, 7) # first without key
        test(test_no, duplicated(DT, by=jj, fromLast=TRUE), duplicated.data.frame(DT[, jj, with=FALSE], fromLast=TRUE))
        test_no <<- signif(test_no+.01, 7)
        setkeyv(DT, jj) # with key
        test(test_no, duplicated(DT, by=jj, fromLast=TRUE), duplicated.data.frame(DT[, jj, with=FALSE], fromLast=TRUE))
    })
}
if (nfail > oldnfail) cat(seedInfo, "\n")  # to reproduce

# FR #5172 - anyDuplicated.data.table
set.seed(45L)
dt <- data.table(x=sample(3,10,TRUE), y=sample(letters[1:3], 10,TRUE))
test(1247.1, anyDuplicated(dt), anyDuplicated.data.frame(dt))
test(1247.2, anyDuplicated(dt, fromLast=TRUE), anyDuplicated.data.frame(dt, fromLast=TRUE))
test(1247.3, anyDuplicated(dt, by="y"), anyDuplicated.data.frame(dt[, "y", with=FALSE]))
test(1247.4, anyDuplicated(dt, by="y", fromLast=TRUE), anyDuplicated.data.frame(dt[, "y", with=FALSE], fromLast=TRUE))

# Fix for #5423 - j-expression y * eval(parse(..)) should work without needing "("
DT <- data.table(x = seq(1,10,1), y = seq(2,20,2))
test(1248.1, DT[, y := y * eval(parse(text="1*2"))], data.table(x=seq(1,10,1), y=seq(4,40,4)))
# fix in 1248 was not complete. resurfaced again as bug #5527. Fixed now, test added here below:
DT <- data.table(id=1:5, var=letters[1:5])
ans <- copy(DT)
id <- "va"
test(1248.2, DT[, eval(parse(text=paste(id,"r",sep="")))], letters[1:5])
test(1248.3, DT[, id2:=eval(parse(text=paste(id,"r",sep="")))], ans[, id2 := var])

# test to make sure DT[order(...)] works fine when it's already sorted (forgot the case where forder returns integer(0) before)
DT <- data.table(x=rep(1:4, each=5), y=1:20)
test(1249.1, DT[order(x)], DT)
test(1249.2, DT[order(y)], DT)
test(1249.3, DT[order(x,y)], DT)

# Fix for #5424 - duplicated 'by=FALSE' inconsistency
set.seed(1L)
DT <- data.table(x=sample(3,10,TRUE), y=sample(2,10,TRUE), key="x")
test(1250.1, duplicated(DT, by=NULL), duplicated.data.frame(DT))
test(1250.2, duplicated(DT, by=FALSE), error="Only NULL, column indices or column names are allowed in by")
test(1250.3, duplicated(DT, by=TRUE), error="Only NULL, column indices or column names are allowed in by")

# more tests for DT[order(...)] - now testing 'decreasing=FALSE/TRUE' argument
set.seed(1L)
DT <- data.table(x=sample(3,10,TRUE), y=sample(2,10,TRUE))
test(1251.1, DT[order(x,y,decreasing=TRUE)], DT[order(-x,-y)])
test(1251.2, DT[order(x,-y,decreasing=TRUE)], DT[order(-x,y)])
# test in case of complex calls. check out the note in setkey.R under 'forder' for differences in forder and order for 'list' inputs. base is inconsistent I find. 
ix = with(DT, order(x+y))
test(1251.3, DT[order(x+y)], DT[ix])
ix = with(DT, order(-x-y))
test(1251.4, DT[order(-x-y)], DT[ix])
ix = with(DT, order(x+y, decreasing=TRUE))
test(1251.5, DT[order(x+y, decreasing=TRUE)], DT[ix])
ix = with(DT, order(4*x-5*y, decreasing=TRUE))
test(1251.6, DT[order(4*x-5*y, decreasing=TRUE)], DT[ix])
ix = with(DT, order(1-DT$x, decreasing=TRUE))
test(1251.7, DT[order(1-DT$x, decreasing=TRUE)], DT[ix])
test(1251.8, DT[order(x, list(-y), decreasing=TRUE)], error = "Column .* for ordering currently") # consistent with base (not the same error, but will error with "forder's" error instead)
# more "edge cases" to ensure we're consistent with base
test(1251.9, DT[order("a")], DT[1L])
test(1251.10, DT[order("b", "a")], DT[1L])
test(1251.11, DT[order(list("b", "a"))], error = "Column .* for ordering currently")
test(1251.12, DT[order(list("b"), list("a"))], DT[1L])

##############################################################
# extensive tests for order optimisation within `[.data.table`
##############################################################
seed = as.integer(Sys.time())
seedInfo = paste("forder decreasing argument test: seed = ", seed,"  ", sep="")
set.seed(seed)
# these variable try to simulate groups of length 1, 2, < 200, > 200 so as to cover all different internal implementations
foo <- function(n) apply(matrix(sample(letters, n*8L, TRUE), ncol=8L), 1, paste, sep="")
i1 = as.integer(sample(rep(c(-3:3, NA_integer_), c(1, 2, 190, 300, 7, 190, 210, 100))))
i2 = as.integer(sample(rep(c(-2:2, -1e6, 1e6, NA_integer_), c(1, 2, 190, 300, 7, 190, 210, 100))))
d1 = as.numeric(sample(rep(c(-2:2,Inf,-Inf, NA_real_, 5, -1e3), c(1, 190, 2, 300, 7, 50, 50, 100, 150, 150))))
c1 = sample(rep(c(letters[1:5], NA_character_, "z"), c(1, 2, 190, 7, 300, 200, 300)))
c2 = sample(c(foo(200), NA_character_), 1e3, TRUE)

DT = data.table(i1, i2, d1, c1, c2)
# randomise col order as well
colorder=sample(ncol(DT))
setcolorder(DT, names(DT)[colorder])
seedInfo = paste(seedInfo, "colorder = ", paste(colorder, collapse=","), sep="")
ans = vector("list", length(names(DT)))

test_no = 1253.13
oldnfail = nfail
for (i in seq_along(names(DT))) {
    cj = as.matrix(do.call(CJ, split(rep(c(1L,-1L), each=i), 1:i)))
    ans[[i]] = combn(names(DT), i, function(x) {
        tmp = apply(cj, 1, function(y) {
            test_no <<- signif(test_no+.001, 7)
            ll = as.call(c(as.name("order"), 
                    lapply(seq_along(x), function(j) {
                        if (y[j] == 1L) 
                            as.name(x[j]) 
                        else {
                            if (class(DT[[x[j]]]) =="character") 
                                as.call(c(as.name("-"), as.call(list(as.name("xtfrm"), as.name(x[j])))))
                            else 
                                as.call(list(as.name("-"), as.name(x[j])))
                            }
                        })
                    )
                )
            ans1 = forderv(DT, by=x, order=y, na.last=TRUE)         # adding tests for both nalast=TRUE and nalast=NA
            test(test_no, ans1, with(DT, eval(ll)))
            test_no <<- signif(test_no+.001, 7)
            ll <- as.call(c(as.list(ll), na.last=NA))
            ans1 = forderv(DT, by=x, order=y, na.last=NA)           # nalast=NA here.
            test(test_no, ans1[ans1 != 0], with(DT, eval(ll)))
        })
        dim(tmp)=NULL
        list(tmp)
    })
}
ans = NULL
if (nfail > oldnfail) cat(seedInfo, "\n")  # to reproduce

###############

# turning off tolerance for UPCs (> 11 s.f. stored in numeric), #5369
DT <- data.table(upc = c(301426027592, 301426027593, 314775802939, 314775802940, 314775803490, 314775803491, 314775815510, 314775815511, 314933000171, 314933000172),
                 year = 2006:2007)
test(1253, DT[,.N,by=upc]$N, rep.int(2L,5L))
setNumericRounding(0)
test(1254, DT[,.N,by=upc], data.table(upc=DT$upc, N=1L))
test(1255, unique(DT, by="upc"), DT)
setNumericRounding(2)
test(1256, DT[,.N,by=upc]$N, rep.int(2L,5L))
DT = data.table(upc=rep(c(360734147771, 360734147770), each=3), year=rep(2009:2011, times=2))
setNumericRounding(0)
test(1257, DT[,.N,by=upc], data.table(upc=c(360734147771, 360734147770), N=3L))
test(1258, DT[,.N,by=upc][order(upc)], data.table(upc=c(360734147770, 360734147771), N=3L))
setNumericRounding(1)
test(1259, DT[,.N,by=upc], data.table(upc=c(360734147771, 360734147770), N=3L))
test(1260, DT[,.N,by=upc][order(upc)], data.table(upc=c(360734147770, 360734147771), N=3L))
test(1261, getNumericRounding(), 1L)
# the limit of double precision (16 s.f.) ...
if (.Machine$sizeof.longdouble==16)
    test(1262, length(unique(c(1.2345678901234560, 1.2345678901234561, 1.2345678901234562, 1.2345678901234563))), 2L)
    # 2 not 4 is double precision limit which base::unique() relies on in this test
DT = data.table(id=c(1.234567890123450, 1.234567890123451, 1.234567890123452, 1.234567890123453))  # one less digit is limit
test(1263, length(unique(DT$id)), 4L)
test(1264, DT[,.N,by=id]$N, 4L)  # 1 byte rounding isn't enough
setNumericRounding(0)
test(1265, DT[,.N,by=id]$N, INT(1,1,1,1))
test(1266, getNumericRounding(), 0L)
setNumericRounding(2)

# fread reading NA in logical columns, #4766
DF = data.frame(I=1:3, L=c(T,F,NA), R=3.14)
write.csv(DF,f<-tempfile(),row.names=F)
test(1267.1, fread(f)$L, c(TRUE, FALSE, NA))
test(1267.2, fread(f), as.data.table(read.csv(f)))
unlink(f)

### FR #2722 test begins here ###
#################################
# FR #2722 optimise j=c(lapply(.SD,sum, ...)) - here any amount of such lapply(.SD, ...) can occur and in any order
set.seed(45L)
dt <- data.table(a=sample(2,10,TRUE), b=sample(3,10,TRUE), c=sample(4,10,TRUE), d=sample(5,10,TRUE))

options(datatable.optimize=1L)
ans2 <- dt[, c(lapply(.SD, mean), lapply(.SD, sum)), by=a]
options(datatable.optimize=Inf)
test(1268.1, dt[, c(lapply(.SD, mean), lapply(.SD, sum)), by=a, verbose=TRUE], ans2,
             output="GForce optimized j to 'list(gmean(b), gmean(c), gmean(d), gsum(b), gsum(c), gsum(d))'")

options(datatable.optimize=1L)
ans2 <- dt[, c(lapply(.SD, mean), .N), by=a]
options(datatable.optimize=Inf)
test(1268.2, dt[, c(lapply(.SD, mean), .N), by=a, verbose=TRUE], ans2,
                  output = "lapply optimization changed j from 'c(lapply(.SD, mean), .N)' to 'list(mean(b), mean(c), mean(d), .N)'")

options(datatable.optimize=1L)
ans2 <- dt[, c(list(c), lapply(.SD, mean)), by=a]
options(datatable.optimize=Inf)
test(1268.3, dt[, c(list(c), lapply(.SD, mean)), by=a, verbose=TRUE], ans2,
             output = "lapply optimization changed j from 'c(list(c), lapply(.SD, mean))' to 'list(c, mean(b), mean(c), mean(d))")

test(1268.4, dt[, c(as.list(c), lapply(.SD, mean)), by=a], 
             error = "j doesn't evaluate to the same number of columns for each group")

options(datatable.optimize=1L)
ans2 <- dt[, c(sum(d), lapply(.SD, mean)), by=a]
options(datatable.optimize=Inf)
test(1268.5, dt[, c(sum(d), lapply(.SD, mean)), by=a, verbose=TRUE], ans2,
             output = "GForce optimized j to 'list(gsum(d), gmean(b), gmean(c), gmean(d))'")

options(datatable.optimize=1L)
ans2 <- dt[, c(list(sum(d)), lapply(.SD, mean)), by=a]
options(datatable.optimize=Inf)
test(1268.6, dt[, c(list(sum(d)), lapply(.SD, mean)), by=a, verbose=TRUE], ans2,
             output = "GForce optimized j to 'list(gsum(d), gmean(b), gmean(c), gmean(d))'")

# newly added tests for #861
# optimise, but no GForce
options(datatable.optimize=1L)
ans2 <- dt[, c(list(sum(d), .I), lapply(.SD, mean)), by=a]
options(datatable.optimize=Inf)
test(1268.7, dt[, c(list(sum(d), .I), lapply(.SD, mean)), by=a, verbose=TRUE], ans2,
             output = "lapply optimization changed j from 'c(list(sum(d), .I), lapply(.SD, mean))' to 'list(sum(d), .I, mean(b), mean(c), mean(d))'")

# don't optimise .I in c(...)
options(datatable.optimize=1L)
dt = data.table(x=c(1,1,1,2,2,2), y=1:6)
ans2 <- dt[, c(.I, lapply(.SD, mean)), by=x]
options(datatable.optimize=Inf)
test(1268.8, dt[, c(.I, lapply(.SD, mean)), by=x, verbose=TRUE], ans2,
             output = "lapply optimization is on, j unchanged as 'c(.I, lapply(.SD, mean))'")

### FR #2722 tests end here ###

# Wide range numeric and integer64, to test all bits
x = sample( c(seq(-1e100, 1e100, length=1e5), c(seq(-1e-100,1e-100,length=1e5))) )
setNumericRounding(0)
test(1269, forderv(x), base::order(x))
setNumericRounding(2)   # not affected by rounding
test(1270, forderv(x), base::order(x))
if ("package:bit64" %in% search()) {
    x = as.integer64(2)^(0:62)
    x = sample(c(x,-x,0))
    if (!inherits(try(bit64::order(x),silent=TRUE), "try-error"))  # if for old version of bit64
        test(1271, forderv(x), bit64::order(x)) # because GenomicRanges replaces this order
    DT = data.table( a=as.integer64(2)^45 + 1:3, b=1:6 )
    test(1272, DT[,sum(b),by=a], data.table(a=DT$a[1:3], V1=INT(5,7,9)))
    test(1273, unique(DT, by="a"), DT[1:3])
    test(1274, duplicated(DT, by="a"), rep(c(FALSE,TRUE),each=3))
    setkey(DT,a)
    test(1275, DT[.(as.integer64(35184372088834))], DT[3:4])
    test(1276, unique(DT), DT[c(1,3,5)])
    test(1277, duplicated(DT), rep(c(FALSE,TRUE),3))
}

# distinguishing small numbers from 0.0 as from v1.9.2,  test from Rick
# http://stackoverflow.com/questions/22290544/grouping-very-small-numbers-e-g-1e-28-and-0-0-in-data-table-v1-8-10-vs-v1-9-2
test_no = 1278.001
for (dround in c(0,2)) {
    setNumericRounding(dround)  # rounding should not affect the result here because although small, it's very accurace (1 s.f.)
    for (i in c(-30:-1,1:30)) {
        DT = data.table(c(1 * (10^i),2,9999,-1,0,1))
        test(test_no, nrow(DT[, .N, by=V1]), 6)
        test_no = test_no + 0.001
    }
}

# rounding of milliseconds, workaround, TO DO: #5445
# http://stackoverflow.com/questions/22356957/rounding-milliseconds-of-posixct-in-data-table-v1-9-2-ok-in-1-8-10
DT = data.table(timestamp=as.POSIXct(
        c("2013-01-01 17:51:00.707",
          "2013-01-01 17:51:59.996",
          "2013-01-01 17:52:00.059",
          "2013-01-01 17:54:23.901",
          "2013-01-01 17:54:23.913",
          "2013-01-01 17:54:23.914")))
setNumericRounding(2)
test(1279, duplicated(DT), rep(c(FALSE,TRUE), c(4,2)))
setNumericRounding(1)
test(1280, duplicated(DT), rep(FALSE, 6))
setNumericRounding(2)

# FR #5465, keep.rownames argument for setDT, just for data.frames:
DF <- data.frame(x=1:5, y=10:6)
rownames(DF) <- letters[1:5]
test(1281, setDT(DF, keep.rownames=TRUE), data.table(rn=letters[1:5], x=1:5, y=10:6))

# Bug #5415 fix - BY doesn't retain names:
DT <- data.table(fruit=c("apple","peach","pear"))
test(1282, DT[, ans := .BY$fruit, by=fruit], data.table(fruit=DT$fruit, ans=DT$fruit))

# bug #5443 - get() doesn't see i's columns, when i is a data.table:
set.seed(1L)
dt1 <- data.table(a=rep(1:2, each=2), c=sample(10,4))
dt2 <- data.table(b=rep(2:3), c=sample(20,2), d=sample(20,2))
setkey(dt1, a)
setkey(dt2, b)

# without by
test(1283.1, dt1[dt2, list(a=a, c=get('c'), i.c=get('i.c'))], dt1[dt2, list(a=a, c=c, i.c=i.c)])
test(1283.2, dt1[dt2, list(a=a, d=get('d'))], dt1[dt2, list(a=a, d=d)])
# with by
test(1283.3, dt1[dt2, list(a=a, c=get('c'), i.c=get('i.c')), by=.EACHI], dt1[dt2, list(a=a, c=c, i.c=i.c), by=.EACHI])
test(1283.4, dt1[dt2, list(a=a, d=get('d')), by=.EACHI], dt1[dt2, list(a=a, d=d), by=.EACHI])

# fix for bug #5583 - missed cases like dt[order(abs(x))].
dt <- data.table(x=c(1L,-2L,3L))
test(1284.1, dt[order(abs(x))], dt)
test(1284.2, dt[order(-abs(x))], dt[3:1])

# fix for bug #5582 - unique/duplicated on empty data.table returned NA
dt <- data.table(x=numeric(0), y=character(0), key="x")
test(1285.1, duplicated(dt), duplicated.data.frame(dt))
test(1285.2, unique(dt), dt)

# BUG #5672 fix
a <- data.table(BOD, key="Time")
b <- data.table(BOD, key="Time")[Time < 0] # zero row data.table
ans <- merge(b, a, all=TRUE)
test(1287, ans, data.table(Time=a$Time, demand.x=NA_real_, demand.y=a$demand, key="Time"))

# more rbindlist tests - duplicate columns with "fill=TRUE"
ll <- list(data.table(x=1, y=-1, x=-2), data.table(y=10, y=20, y=30, x=-10, a="a", b=Inf, c=factor(1)))
test(1288.1, rbindlist(ll, use.names=TRUE, fill=FALSE), error = "Item 2 has 7 columns, inconsistent with item 1 which has 3 columns")
# modified after fixing #725 
test(1288.2, rbindlist(ll, use.names=TRUE, fill=TRUE), 
    data.table(x=c(1,-10), y=c(-1,10), x=c(-2, NA), y=c(NA,20), y=c(NA,30), a=c(NA, "a"), b=c(NA, Inf), c=factor(c(NA, 1))))

# check the name of output are consistent when binding two empty dts with one empy and other non-empty dt
dt1 <- data.table(x=1:5, y=6:10)
dt2 <- dt1[x > 5]
setnames(dt3 <- copy(dt2), c("A", "B"))
test(1288.3, names(rbindlist(list(dt2,dt3))), c("x", "y"))
test(1288.4, names(rbindlist(list(dt3,dt2))), c("A", "B"))
test(1288.5, names(rbindlist(list(dt1,dt3))), c("x", "y"))
test(1288.6, names(rbindlist(list(dt3,dt1))), c("A", "B"))

# check fix for bug #5612
DT <- data.table(x=c(1,2,3))
test(1288.7, rbind(DT, DT, data.table()), rbind(DT, data.table(), DT))

# factor on fill=TRUE with NA column..
DT1 = data.table(A=1:3,B=letters[1:3])
DT2 = data.table(B=letters[4:5],C=factor(1:2))
l = list(DT1,DT2)
test(1288.8, rbindlist(l, use.names=TRUE, fill=TRUE), data.table(A=c(1:3,NA_integer_,NA_integer_), B=letters[1:5], C=factor(c(NA,NA,NA,1,2))))

# adding more tests after modifying for better backwards compatibility:
# rbindlist and rbind both work fine even when certain elements of list are not named at all, as long as fill = FALSE, but use.names=TRUE errors when all names are NULL
# when fill=TRUE NO element of the list must have NULL names.
ll <- list(list(1:3, 4:6), list(5:7, 8:10))
test(1288.9, rbindlist(ll), data.table(V1=c(1:3, 5:7), V2=c(4:6, 8:10)))
test(1288.10, rbindlist(ll, use.names=TRUE), error="use.names=TRUE but no item of input list has any names.")
ll <- list(list(a=1:3, b=4:6), list(5:7, 8:10))
test(1288.11, rbindlist(ll, use.names=TRUE), data.table(a=c(1:3, 5:7), b=c(4:6, 8:10)))
ll <- list(list(1:3, 4:6), list(a=5:7, b=8:10))
test(1288.12, rbindlist(ll, use.names=TRUE), data.table(a=c(1:3, 5:7), b=c(4:6, 8:10)))
ll <- list(list(a=1:3, 4:6), list(5:7, b=8:10))
test(1288.13, rbindlist(ll, use.names=TRUE), error="Answer requires 3 columns whereas one or more item(s) in the input list has only 2 columns. This could be because the items in the list may not")
ll <- list(list(a=1:3, 4:6), list(5:7, b=8:10))
test(1288.14, rbindlist(ll, fill=TRUE), data.table(a=c(1:3, rep(NA_integer_,3L)), V1=c(4:6,5:7), b=c(rep(NA_integer_, 3L), 8:10)))
ll <- list(list(1:3, 4:6), list(5:7, 8:10))
test(1288.15, rbindlist(ll, fill=TRUE), error="fill=TRUE, but names of input list at position 1")
ll <- list(list(1:3, 4:6), list(a=5:7, b=8:10))
test(1288.16, rbindlist(ll, fill=TRUE), error="fill=TRUE, but names of input list at position 1")

# TO DO: TODO: think of and add more tests for rbindlist

# fix for #5647
dt <- data.table(x=1L, y=1:10)
cp = copy(dt)
test(1289.1, dt[,z := c(rep(NA, 5), y), by=x], cp[, z := c(rep(NA, 5), y[1:5])], warning="RHS 1 is length 15")
dt<-data.table(x=c(1:2), y=1:10)
cp = copy(dt)
test(1289.2, dt[, z := c(rep(NA, 5),y), by=x], cp[, z := rep(NA_integer_, 10)], warning="RHS 1 is length 10")

########################################
# Extensve testing for "duplicate" names
########################################
# Rules: Basically, if index is directly given in 'j', just those columns are touched/operated on. But if 'column' names are given and there are more than one 
# occurrence of that column, then it's hard to decide which to keep and which to remove. So, to remove, all are removed, to keep, always the first is kept.
# 1) when i,j,by are all absent (or) just 'i' is present then ALL duplicate columns are returned.
# 2) When 'with=FALSE' and 'j' is a character and 'notj' is TRUE, all instances of the column to be removed will be removed.
# 3) When 'with=FALSE' and 'j' is a character and 'notj' is FALSE, only the first column will be recognised in presence of duplicate columns.
# 4) When 'with=FALSE' and 'j' is numeric and 'notj' is TRUE, just those indices will be removed.
# 5) When 'with=FALSE' and 'j' is numeric and 'notj' is FALSE, all columns for indices given, if valid, are returned. (FIXES #5688)
# 6) When .SD is in 'j', but '.SDcols'  is not present, ALL columns are subset'd - FIXES BUG #5008.
# 7) When .SD and .SDcols are present and .SDcols is numeric, columns corresponding to the given indices are returned.
# 8) When .SD and .SDcols are present and .SDcols is character, duplicate column names will only return the first column, each time.
# 9) When .SD and .SDcols are present and .SDcols is numeric, and it's -SDcols, then just those columns are removed.
# 10) When .SD and .SDcols are present and .SDcols is character and -SDcols, then all occurrences of that object is removed.
# 11) When no .SD and no .SDcols and no with=FALSE, only duplicate column names will return only the first column each time.
# 12) With 'get("col")', it's the same as with all character types.
# 13) A logical expression in 'j'.
# 14) Finally, no tests but.. using 'by' with duplicate columns and aggregating may not return the intended result, as it may operate on column names in some cases.

# All points are tested with this example:
DT  <- data.table(x=1:2, y=3:4, x=5:6, x=7:8, y=9:10, z=11:12)
DT1 <- data.table(x=1L, y=3L, x=5L, x=7L, y=9L, z=11L)
DT2 <- data.table(x=2L, y=4L, x=6L, x=8L, y=10L, z=12L)
ll  <- list(x=1:2, y=3:4, x=5:6, x=7:8, y=9:10, z=11:12)

# case (1)
test(1290.1, DT[1], DT1)
test(1290.2, DT[], DT)
test(1290.3, DT[(TRUE)], DT)
# case (2)
test(1290.4, DT[, !"x", with=FALSE], as.data.table(ll[c(2,5,6)]))
test(1290.5, DT[, !"y", with=FALSE], as.data.table(ll[c(1,3,4,6)]))
test(1290.6, DT[, !c("x", "x"), with=FALSE], as.data.table(ll[c(2,5,6)]))
test(1290.7, DT[, !c("y", "y"), with=FALSE], as.data.table(ll[c(1,3,4,6)]))
# case (3)
test(1290.9,  DT[, "x", with=FALSE], as.data.table(ll[1]))
test(1290.10, DT[, "y", with=FALSE], as.data.table(ll[2]))
test(1290.11, DT[, c("x", "x"), with=FALSE], as.data.table(ll[c(1,1)]))
test(1290.12, DT[, c("y", "y"), with=FALSE], as.data.table(ll[c(2,2)]))
# case (4)
test(1290.13, DT[, !3, with=FALSE], as.data.table(ll[c(1,2,4,5,6)]))
test(1290.14, DT[, !c(1,1,3,4), with=FALSE], as.data.table(ll[c(2,5,6)]))
test(1290.15, DT[, !2, with=FALSE], as.data.table(ll[c(1,3,4,5,6)]))
test(1290.16, DT[, !c(2,5,2), with=FALSE], as.data.table(ll[c(1,3,4,6)]))
# case (5)
test(1290.17, DT[, 3, with=FALSE], as.data.table(ll[3]))
test(1290.18, DT[, c(1,1,3,4), with=FALSE], as.data.table(ll[c(1,1,3,4)]))
test(1290.19, DT[, 2, with=FALSE], as.data.table(ll[2]))
test(1290.20, DT[, c(2,5,2), with=FALSE], as.data.table(ll[c(2,5,2)]))
# case (6)
test(1290.21, DT[, .SD], as.data.table(ll))
test(1290.22, DT[, .SD[1]], DT[1])
test(1290.23, DT[, .SD[1, !3, with=FALSE]], as.data.table(DT[1, !3, with=FALSE]))
# case (7)
test(1290.24, DT[, .SD, .SDcols=c(1,1,3,4)], as.data.table(ll[c(1,1,3,4)]))
# case (8)
test(1290.25, DT[, .SD, .SDcols=c("x", "x", "y")], as.data.table(ll[c(1,1,2)]))
# case (9)
test(1290.26, DT[, .SD, .SDcols=-c(1,2)], as.data.table(ll[c(-(1:2))]))
# case (10)
test(1290.27, DT[, .SD, .SDcols=-c("x")], as.data.table(ll[c(2,6)]))
# case (11)
test(1290.28, DT[, x], ll[[1]])
test(1290.29, DT[, list(x,x,y,y,y)], as.data.table(ll[c(1,1,2,2,2)]))
test(1290.30, DT[, list(x,x,y)], as.data.table(ll[c(1,1,2)]))
# cast (12)
test(1290.31, DT[, get("x")], ll[[1]])
test(1290.32, DT[, list(get("x"))], setnames(as.data.table(ll[1]), "V1"))
test(1290.33, DT[, list(get("x"), get("y"))], setnames(as.data.table(ll[1:2]), c("V1", "V2")))
# case (13)
test(1290.34, DT[, names(DT) == "x", with=FALSE], as.data.table(ll[c(1,3,4)]))

# Bug #5376.. DT[, bla ;= character(0), by=.] dint add new column when `DT is empty DT.
dt1 = data.table(a=character(0),b=numeric(0))
ans1 = data.table(a=character(0), b=numeric(0), c=numeric(0))
ans2 = data.table(a=character(0), b=numeric(0), c=numeric(0), d=integer(0))
test(1291.1, dt1[, c:=max(b), by='a'], ans1, warning="no non-missing arguments to max")
test(1291.2, dt1[, d := integer(0), by=a], ans2)

# Bug #5714
test(1292.1, data.table(x=1:2, y=3:4)[, -(1:2), with=FALSE], null.data.table())
test(1292.2, data.table(x=1:2)[, -1, with=FALSE], null.data.table())
test(1292.3, data.table(x=1:2, y=3:4)[, !c("x","y"), with=FALSE], null.data.table())
test(1292.4, data.table(x=1:2)[, !c("x"), with=FALSE], null.data.table())

# Bug #5435 - print.data.table and digits option:
DT <- structure(list(fisyr = 1995:1996, er = list(c(1, 3), c(1, 3)),
    eg = c(0.0197315833926059, 0.0197315833926059), esal = list(
        c(2329.89763779528, 2423.6811023622), c(2263.07456978967,
        2354.16826003824)), fr = list(c(4, 4), c(4, 4)), fg =
c(0.039310363070415,
    0.039310363070415), fsal = list(c(2520.85433070866, 2520.85433070866
    ), c(2448.55449330784, 2448.55449330784)), mr = list(c(5,
    30), c(5, 30)), mg = c(0.0197779376457164, 0.0197779376457164
    ), msal = list(c(2571.70078740157, 4215.73622047244),
c(2497.94263862333,
    4094.82600382409))), .Names = c("fisyr", "er", "eg", "esal",
"fr", "fg", "fsal", "mr", "mg", "msal"), class = c("data.table",
"data.frame"), row.names = c(NA, -2L))

if (options()$width<80) options(width=80)
ans1 = capture.output(print(DT, digits=4, row.names=FALSE))
ans2 = c(" fisyr  er      eg      esal  fr      fg      fsal    mr      mg      msal", 
         "  1995 1,3 0.01973 2330,2424 4,4 0.03931 2521,2521  5,30 0.01978 2572,4216", 
         "  1996 1,3 0.01973 2263,2354 4,4 0.03931 2449,2449  5,30 0.01978 2498,4095")
test(1293, ans1, ans2)

## Fixes bug #5442
## Also improves upon bug fix #2551 to provide better warnings and at better places:
dt <- data.table(a=1:3, b=c(7,8,9), c=c(TRUE, NA, FALSE), d=as.list(4:6), e=c("a", "b", "c"))

test(1294.1,  dt[, a := 1]$a, rep(1L, 3L))
test(1294.2,  dt[, a := 1.5]$a, rep(1L, 3L), warning="Coerced 'double' RHS to 'integer' to match the column's type")
test(1294.3,  dt[, a := NA]$a, rep(NA_integer_, 3L))
test(1294.4,  dt[, a := "a"]$a, rep(NA_integer_, 3L), warning="NAs introduced by coercion")
test(1294.5,  dt[, a := list(list(1))]$a, rep(1L, 3L), warning="Coerced 'list' RHS to 'integer' to match the column's type")
test(1294.6,  dt[, a := list(1L)]$a, rep(1L, 3L))
test(1294.7,  dt[, a := list(1)]$a, rep(1L, 3L))
test(1294.8,  dt[, a := TRUE]$a, rep(1L, 3L), warning="Coerced 'logical' RHS to 'integer' to match the column's type")
test(1294.9,  dt[, b := 1L]$b, rep(1,3))
test(1294.10, dt[, b := NA]$b, rep(NA_real_,3))
test(1294.11, dt[, b := "bla"]$b, rep(NA_real_, 3), warning="NAs introduced by coercion")
test(1294.12, dt[, b := list(list(1))]$b, rep(1,3), warning="Coerced 'list' RHS to 'double' to match the column's type")
test(1294.13, dt[, b := TRUE]$b, rep(1,3), warning="Coerced 'logical' RHS to 'double' to match the column's type")
test(1294.14, dt[, b := list(1)]$b, rep(1,3))
test(1294.15, dt[, c := 1]$c, rep(TRUE, 3), warning="Coerced 'double' RHS to 'logical' to match the column's type")
test(1294.16, dt[, c := 1L]$c, rep(TRUE, 3), warning="Coerced 'integer' RHS to 'logical' to match the column's type")
test(1294.17, dt[, c := NA]$c, rep(NA, 3))
test(1294.18, dt[, c := list(1)]$c, rep(TRUE, 3), warning="Coerced 'double' RHS to 'logical' to match the column's type")
test(1294.19, dt[, c := list(list(1))]$c, rep(TRUE, 3), warning="Coerced 'list' RHS to 'logical' to match the column's type")
test(1294.20, dt[, c := "bla"]$c, rep(NA, 3), warning="Coerced 'character' RHS to 'logical' to match the column's type")
test(1294.21, dt[, d := 1]$d, rep(list(1), 3), warning="Coerced 'double' RHS to 'list' to match the column's type")
test(1294.22, dt[, d := 1L]$d, rep(list(1L), 3), warning="Coerced 'integer' RHS to 'list' to match the column's type")
test(1294.23, dt[, d := TRUE]$d, rep(list(TRUE), 3), warning="Coerced 'logical' RHS to 'list' to match the column's type")
test(1294.24, dt[, d := "bla"]$d, rep(list("bla"), 3), warning="Coerced 'character' RHS to 'list' to match the column's type")
test(1294.25, dt[, d := list(list(1))]$d, rep(list(1), 3))
test(1294.26, dt[, e := 1]$e, rep("1", 3), warning="Coerced 'double' RHS to 'character' to match the column's type")
test(1294.27, dt[, e := 1L]$e, rep("1", 3), warning="Coerced 'integer' RHS to 'character' to match the column's type")
test(1294.28, dt[, e := TRUE]$e, rep("TRUE", 3), warning="Coerced 'logical' RHS to 'character' to match the column's type")
test(1294.29, dt[, e := list(list(1))]$e, rep("1", 3), warning="Coerced 'list' RHS to 'character' to match the column's type")
test(1294.30, dt[, e := "bla"]$e, rep("bla", 3))
test(1294.31, dt[, e := list("bla2")]$e, rep("bla2", 3))

# FR #5357, when LHS evaluates to integer(0), provide warning and return dt, not an error.
dt = data.table(a = 1:5, b1 = 1:5, b2 = 1:5)
test(1295, dt[, grep("c", names(d)) := NULL], dt, warning="length(LHS) = 0, meaning no columns to delete or assign RHS to")

# Updating logical column in one-row DT (corruption of new R 3.1 internal globals for TRUE, FALSE and NA)
DT = data.table(a=1:6, b=c(TRUE,FALSE))
test(1296, DT[,list(b,sum(b)),by=a], data.table(a=1:6, b=c(TRUE,FALSE), V2=c(1L,0L)))  # was error "the ... list does not contain 2 elements"
DT = DT[1L]
set(DT,1L,"b",FALSE)  # passing 1L as i here is needed to avoid column plonk, so changes the logical singleton in place
test(1297, as.integer(TRUE[1]), 1L)   # In R 3.1, TRUE[1] returns the global TRUE but TRUE doesn't yet (parses as new vector)
test(1298, as.integer(TRUE), 1L)
# orignal example, verbatim from James Sams :
upc_table = data.table(upc=1:100000, upc_ver_uc=rep(c(1,2), times=50000), is_PL=rep(c(T, F, F, T), each=25000), product_module_code=rep(1:4, times=25000), ignore.column=2:100001)
test(1299, upc_table[, .N, by=list(upc, upc_ver_uc)][,max(N)], 1L)  # all size 1 groups
test(1300, upc_table[, list(is_PL, product_module_code), keyby=list(upc, upc_ver_uc)][,upc[1:3]], 1:3L)   # was warning "internal TRUE value has been modified"

# Same test but for singleton small integers which r-devel also plan to globalise internally.
DT = data.table(a=1:6, b=0:1)
test(1301, DT[,list(b,sum(b)),by=a], data.table(a=1:6, b=c(0L,1L), V2=c(0L,1L)))
DT = DT[1L]
set(DT,1L,"b",3L)
test(1302, 0L[1L], 3L-3L)
test(1303, 0L, 3L-3L)

# FR #5760. Test to just make sure that GForce and dogroups with .N are giving the same results.
set.seed(2L)
dt <- data.table(x=sample(rep(1:5e3, each=3)), y=sample(10))
options(datatable.optimize = 1L)
ans1 <- dt[, list(.N, sum(y)), by=x]
options(datatable.optimize = 2L)
ans2 <- dt[, list(.N, sum(y)), by=x]
test(1304.1, ans1, ans2)

dt <- data.table(x=sample(rep(1:5e3, each=3)), y=sample(10), key="x")
options(datatable.optimize = 1L)
ans1 <- dt[, list(.N, sum(y)), by=x]
options(datatable.optimize = 2L)
ans2 <- dt[, list(.N, sum(y)), by=x]
test(1304.2, ans1, ans2)

# FR #5528
DT <- data.table(x=1:5, y=6:10)
test(1305.1, setDF(DT), data.frame(x=1:5, y=6:10))
# setDF should return if input is data.frame, not error.
df <- data.frame(x=1:5, y=6:10)
test(1305.2, setDF(df), df) # setDF works on data.frame
# setDF also works on lists with equal lengths, #1132
df <- list(a=1:5, b=6:10)
test(1305.3, data.frame(df), setDF(df))
df <- list(1:5, 6:10)
test(1305.4, setDF(as.data.table(df)), setDF(df))
test(1305.5, setDF(1:5), error="setDF only accepts")
test(1305.6, setDF(list(1, 2:3)), error="All elements in argument")

# .SD retains as much of head(key) as appropriate.
#  by= always keeps data appearance order, so it's which columns are grouped and selected that drive how much of key is retained
DT = data.table(a=1:3,b=1:6,c=1:6,key="a,b")
test(1306, DT[1:2,key(.SD)], c("a","b"))
test(1307, DT[2:1,key(.SD)], NULL)
test(1308, DT[,key(.SD),by=a], data.table(a=integer()))
test(1309, DT[,key(.SD),by=b], data.table(b=DT$b, V1="a"))
test(1310, DT[,key(.SD),by=c%%2L], data.table(c=c(1L,1L,0L,0L), V1=c("a","b","a","b")))
test(1311, DT[,list(list(key(.SD))),by=a,.SDcols=1:2], data.table(a=1:3, V1=list(c("a","b")),key="a"))  # .SDcols as Arun found

# That setkey can't operate on locked tables such as .SD. Added in v1.9.3.
DT = data.table(a=1:3,b=6:1)
test(1312, DT[,setkey(.SD),by=a], error="Setting a physical key on .SD is reserved for possible future use")
# was warning "Already keyed by this key but had invalid row order" due to the key not being cleared after the previous group.  A solution could have been to put back the original key on populating .SD for each group.  But instead we reserve it for future use and push the user towards doing it a different more efficient way (see Arun's speedups in the datatable-help thread).

# gmin and gmax extensive testing (because there are tricky cases)
DT <- data.table(x=rep(1:6, each=3), y=INT(4,-1,0, NA,4,10, 4,NA,10, 4,10,NA, -2147483647, -2147483647, -2147483647, 2147483647, 2147483647, 2147483647))
# make sure GForce is running
options(datatable.optimize=2L)

# for integers
test(1313.1, DT[, min(y), by=x], DT[, base:::min(y), by=x])
test(1313.2, DT[, max(y), by=x], DT[, base:::max(y), by=x])
test(1313.3, DT[, min(y, na.rm=TRUE), by=x], DT[, base:::min(y, na.rm=TRUE), by=x])
test(1313.4, DT[, max(y, na.rm=TRUE), by=x], DT[, base:::max(y, na.rm=TRUE), by=x])
# testing all NA - GForce automatically converts to numeric.. optimize=1L errors due to change from integer/numeric (like median)
DT[x==6, y := INT(NA)]
test(1313.5, DT[, min(y), by=x], DT[, base:::min(y), by=x])
test(1313.6, DT[, max(y), by=x], DT[, base:::max(y), by=x])
test(1313.7, DT[, min(y, na.rm=TRUE), by=x], data.table(x=1:6, V1=c(-1,4,4,4,-2147483647,Inf)), warning="No non-missing")
test(1313.8, DT[, max(y, na.rm=TRUE), by=x], data.table(x=1:6, V1=c(4,10,10,10,-2147483647,-Inf)), warning="No non-missing")

# for numeric
DT <- data.table(x=rep(1:6, each=3), y=c(4,-1,0, NA,4,10, 4,NA,10, 4,10,NA, -Inf, NA, NA, Inf, NA, NA))
test(1313.9, DT[, min(y), by=x], DT[, base:::min(y), by=x])
test(1313.10, DT[, max(y), by=x], DT[, base:::max(y), by=x])
test(1313.11, DT[, min(y, na.rm=TRUE), by=x], DT[, base:::min(y, na.rm=TRUE), by=x])
test(1313.12, DT[, max(y, na.rm=TRUE), by=x], DT[, base:::max(y, na.rm=TRUE), by=x])
# testing all NA - GForce automatically converts to numeric.. optimize=1L errors due to change from integer/numeric (like median)
DT[x==6, y := NA_real_]
test(1313.13, DT[, min(y), by=x], DT[, base:::min(y), by=x])
test(1313.14, DT[, max(y), by=x], DT[, base:::max(y), by=x])
test(1313.15, DT[, min(y, na.rm=TRUE), by=x], data.table(x=1:6, V1=c(-1,4,4,4,-Inf,Inf)), warning="No non-missing")
test(1313.16, DT[, max(y, na.rm=TRUE), by=x], data.table(x=1:6, V1=c(4,10,10,10,-Inf,-Inf)), warning="No non-missing")

# for date (attribute check.. especially after issues/689 !!!)
DT <- data.table(x = rep(letters[1:2], each=5), y = as.POSIXct('2010-01-01', tz="UTC") + seq(0, 86400*9, 86400))
test(1313.17, DT[, list(y=min(y)), by=x], DT[c(1,6)])
test(1313.18, DT[, list(y=max(y)), by=x], DT[c(5,10)])
DT[c(1,6), y := NA]
test(1313.19, DT[, list(y=min(y)), by=x], DT[c(1,6)])
test(1313.20, DT[, list(y=max(y)), by=x], DT[c(1,6)])
test(1313.21, DT[, list(y=min(y, na.rm=TRUE)), by=x], DT[c(2,7)])
test(1313.22, DT[, list(y=max(y, na.rm=TRUE)), by=x], DT[c(5,10)])

# for character
set.seed(1L)
DT <- data.table(x=rep(1:6, each=3), y=sample(c("", letters[1:3], NA), 18, TRUE))
test(1313.23, DT[, min(y), by=x], DT[, base:::min(y), by=x])
test(1313.24, DT[, max(y), by=x], DT[, base:::max(y), by=x])
test(1313.25, DT[, min(y, na.rm=TRUE), by=x], DT[, base:::min(y, na.rm=TRUE), by=x])
test(1313.26, DT[, max(y, na.rm=TRUE), by=x], DT[, base:::max(y, na.rm=TRUE), by=x])
DT[x==6, y := NA_character_]
test(1313.27, DT[, min(y), by=x], DT[, base:::min(y), by=x])
test(1313.28, DT[, max(y), by=x], DT[, base:::max(y), by=x])
test(1313.29, DT[, min(y, na.rm=TRUE), by=x], data.table(x=1:6, V1=c("a","a","c","","a",NA)), warning="No non-missing")
test(1313.30, DT[, max(y, na.rm=TRUE), by=x], data.table(x=1:6, V1=c("b","a","c","a","c",NA)), warning="No non-missing")

# bug 700 - bmerge, roll=TRUE and nomatch=0L when i's key group occurs more than once
dt1 <- data.table(structure(list(x = c(7L, 33L), y = structure(c(15912, 15912), class = "Date"), z = c(626550.35284, 7766.385)), .Names =
c("x", "y", "z"), class = "data.frame", row.names = c(NA, -2L)), key = "x,y")
dt2 <- data.table(structure(list(x = c(7L, 7L, 33L, 33L, 33L, 33L), y = structure(c(15884, 15917, 15884, 15884, 15917, 15917), class = "Date"), w = c(-0.118303, 0.141225, -0.03137, -0.02533, 0.045967, 0.043694)), .Names = c("x", "y", "w"), class = "data.frame", row.names = c(NA, -6L)), key = "x,y")
test(1317.1, dt1[dt2, roll=TRUE, nomatch=0L], data.table(x=c(7L,33L,33L), y=as.Date(c("2013-07-31", "2013-07-31", "2013-07-31")), z=c(dt1$z[1:2], dt1$z[2]), w=c(dt2$w[2], dt2$w[5:6]), key="x,y"))

# also test where 'i' is not sorted.
set.seed(1L)
dt2 <- dt2[sample(nrow(dt2))] # key should be gone
test(1317.2, dt1[dt2, roll=TRUE, nomatch=0L], data.table(x=c(7L,33L,33L), y=as.Date(c("2013-07-31", "2013-07-31", "2013-07-31")), z=c(dt1$z[1:2], dt1$z[2]), w=c(dt2$w[1], dt2$w[c(2,6)])))

# bug fix for #472 : "parse" in j
set.seed(100)
nrow <- 100L
DT <- data.table(aa = sample(letters[1:5], nrow, replace = TRUE), bb = rnorm(nrow))
sumExpr <- parse(text = "sum(bb, na.rm = TRUE)")
meanExpr <- parse(text = "mean(bb, na.rm = TRUE)")
test(1318.1, DT[, eval(sumExpr), by = aa], DT[, sum(bb, na.rm=TRUE), by=aa])
test(1318.2, DT[, eval(meanExpr), by = aa], DT[, mean(bb, na.rm=TRUE), by=aa])
test(1318.3, DT[, list(mySum = eval(sumExpr), myMean = eval(meanExpr)), by = aa], DT[, list(mySum=sum(bb, na.rm=TRUE), myMean=mean(bb, na.rm=TRUE)), by=aa])

# get DT[order(.)] to be 100% consistent with base, even though the way base does some things is *utterly ridiculous*, inconsistent.
# closes #696.
DT <- data.table(a = 1:4, b = 8:5, c=letters[4:1])
test(1319.1, DT[order(DT[, "b", with=FALSE])], DT[base:::order(DT[, "b", with=FALSE])])
test(1319.2, DT[order(DT[, "c", with=FALSE])], DT[base:::order(DT[, "c", with=FALSE])])
test(1319.3, DT[order(DT[, c("b","c"), with=FALSE])], DT[base:::order(DT[, c("b","c"), with=FALSE])])
test(1319.4, DT[order(DT[, c("c","b"), with=FALSE])], DT[base:::order(DT[, c("c","b"), with=FALSE])])
test(1319.5, DT[order(DT[, "b", with=FALSE], DT[, "a", with=FALSE])], DT[base:::order(DT[, "b", with=FALSE], DT[, "a", with=FALSE])])
# test to make sure old things are not modified (ridiculous, but "consistency" demands it!)
test(1319.6, DT[order(list(DT$a))], DT[1])
test(1319.7, DT[order(list(DT$a), list(DT$b))], DT[1])
test(1319.8, DT[order(list(DT$a, DT$b))], error="Column '1' is type 'list' which is not")

# FR #703. Not so extensive testing because test 1223 already tests for everything else extensively. Only integer64 here.
# this'll be the test for both DT[order(.)] and setorder(.) as both internally uses forder/forderv
if ("package:bit64" %in% search()) {
    set.seed(45L)
    DT <- data.table(x=as.integer64(c(-50, 0, 50, 1e18, 1e-18)), y=sample(5))
    ans1 <- forder(DT, x, na.last=TRUE, decreasing=FALSE)
    ans2 <- forder(DT, x, na.last=FALSE, decreasing=FALSE)
    ans3 <- forder(DT, x, na.last=TRUE, decreasing=TRUE)
    ans4 <- forder(DT, x, na.last=FALSE, decreasing=TRUE)
    test(1320.1, ans1, as.integer(c(1,2,5,3,4)))
    test(1320.2, ans2, as.integer(c(1,2,5,3,4)))
    test(1320.3, ans3, as.integer(c(4,3,2,5,1)))
    test(1320.4, ans4, as.integer(c(4,3,2,5,1)))

    set.seed(45L)
    DT <- data.table(x=as.integer64(c(-50, 0, NA, 50, 1e18, NA, 1e-18)), y=sample(7))
    ans1 <- forder(DT, x, na.last=TRUE, decreasing=FALSE)
    ans2 <- forder(DT, x, na.last=FALSE, decreasing=FALSE)
    ans3 <- forder(DT, x, na.last=TRUE, decreasing=TRUE)
    ans4 <- forder(DT, x, na.last=FALSE, decreasing=TRUE)

    test(1320.5, ans1, as.integer(c(1,2,7,4,5,3,6)))
    test(1320.6, ans2, as.integer(c(3,6,1,2,7,4,5)))
    test(1320.7, ans3, as.integer(c(5,4,2,7,1,3,6)))
    test(1320.8, ans4, as.integer(c(3,6,5,4,2,7,1)))
    
    # missed test - checking na.last=NA!
    set.seed(45L)
    DT <- data.table(x=as.integer64(c(-50, 0, NA, 50, 1e18, NA, 1e-18)), y=sample(7))
    ans1 <- forder(DT, x, na.last=NA, decreasing=FALSE)
    ans2 <- forder(DT, x, na.last=NA, decreasing=TRUE)

    test(1320.9, ans1, as.integer(c(0,0,1,2,7,4,5)))
    test(1320.10, ans2, as.integer(c(0,0,5,4,2,7,1)))
}

# fread newlines inside quoted fields
test(1321, fread('A,B,C\n1,"foo\nbar",3\n4,baz,6'), data.table(A=c(1L,4L), B=c("foo\nbar","baz"), C=c(3L,6L)))
test(1322, fread('A,B,C\n1,"foo
bar",3\n4,baz,6'), data.table(A=c(1L,4L), B=c("foo\nbar","baz"), C=c(3L,6L)))
# NB: don't remove the newline after foo in test 1322 above, that's what's being tested.
test(1323, fread('col1,col2\n5,"4\n3"'), data.table(col1=5L, col2="4\n3"))
test(1324, fread('A,B,C\n1,4,"foo"\n2,5,"bar'), error="Field 3 on line 3 starts with quote.*Check for unbalanced unescaped quotes: \"bar")
test(1325, fread('A,B,C\n1,4,"foo"\n2,5,"bar"'), data.table(A=1:2,B=4:5,C=c("foo",'bar')))
test(1326, fread('A,B,C\n1,4,"foo"\n2,5,bar"'), data.table(A=1:2,B=4:5,C=c("foo",'bar"')))
test(1327, fread('A,B,C\n1,4,"foo"\n2,5,""bar""'), data.table(A=1:2,B=4:5,C=c("foo",'"bar"')))
cat('A,B\n1,"Joe \\",Bloggs"', file = f<-tempfile())
test(1328, fread(f), data.table(V1=1L, V2='Joe \\', V3='Bloggs"'), warning="Starting data input on line 2 and discarded previous non-empty line: A,B")
unlink(f)
test(1329, fread(), error="Input is either empty or fully whitespace after the skip or autostart")
# add test that that escaped escapes at the end of a quoted field
test(1330, fread('A,B\nfoo,1\nAnalyst\\,2\nbar,3'), data.table(A=c('foo','Analyst\\','bar'), B=1:3))
test(1331, fread('A,B\nfoo,1\nAnalyst\\ ,2\nbar,3'), data.table(A=c('foo','Analyst\\ ','bar'), B=1:3))
test(1332, fread('A,B\nfoo,1\n"Analyst\\",2\nbar,3'), data.table(A=c('foo','Analyst\\','bar'), B=1:3))
     # double \\ in this file means one in the input, so the above " is escaped by a single '\' but still read ok
test(1333, fread('A,B\nfoo,1\n"Analyst\\" ,2\nbar,3'), error="Field 1 on line 3 starts with quote.*but then has a problem.*Analyst.* ,2")
test(1334, fread('A,B\nfoo,1\n"Analyst\\" ,",2\nbar,3'), data.table(A=c('foo', 'Analyst\\" ,', 'bar'), B=1:3))
test(1335, fread('A,B\nfoo,1\n"Analyst\\\\",2\nbar,3'), data.table(A=c('foo','Analyst\\\\','bar'), B=1:3))

# data from 12GB file in comments on http://stackoverflow.com/a/23858323/403310 ...
# note that read.csv gets this wrong and puts jacoleman high school into the previous field, then fills the rest of the line silently.
cat('A,B,C,D,E,F
"12",0,"teacher private nfp\\\\\\\\"",""jacoleman high school","",""
"TX",77406,"business analyst\\\\\\\\\\\\\\","the boeing co","",""
"CA",94116,"na\\none","retired","",""
', file = f<-tempfile())   # aside: notice the \\ before n of none as well
test(1336.1, fread(f), error="Field 4 on line 2.*Check for unbalanced unescaped quotes: \"\"jacoleman high school\",\"\",\"\"")
cat('A,B,C,D,E,F
"12",0,"teacher private nfp\\\\\\\\"","jacoleman high school","",""
"TX",77406,"business analyst\\\\\\\\\\\\\\","the boeing co","",""
"CA",94116,"na\\none","retired","",""
', file = f)
test(1336.2, fread(f), data.table(A=c("12","TX","CA"), B=c(0L,77406L,94116L),C=c('teacher private nfp\\\\\\\\"','business analyst\\\\\\\\\\\\\\','na\\none'), D=c('jacoleman high school','the boeing co','retired'),E="",F=""))
unlink(f)

# file names ending with \ (quite common)
# http://stackoverflow.com/questions/24375832/fread-and-column-with-a-trailing-backslash
cat('file,size\n"windows\\user\\",123\n', file = f<-tempfile())
test(1337, fread(f), data.table(file='windows\\user\\',size=123L))
test(1338, fread(f), as.data.table(read.csv(f,stringsAsFactors=FALSE)))
unlink(f)

# TO DO, by checking for balanced embedded quotes
# cat('http,size\n"www.blah?x="one",y="two","three"",123\n', file = f<-tempfile())
# read.csv(f) -- unusually, seems to be a case it doesn't handle
# test(1339, fread(f), data.table(http='www.blah?x="one",y="two","three"',size=123L))
# unlink(f)

# FR #706 - setorder and setorderv now has 'na.last=TRUE/FALSE' argument. It can't have value NA though, like `DT[order(.)]` as it reorders by reference, doesn't subset. Simple tests.
set.seed(45L)
DT <- data.table(x=sample(c(-2:2, NA_integer_), 20, TRUE), y=sample(c(-1:1, NA, Inf, -Inf, NaN), 20, TRUE))
test(1340.1, setorder(copy(DT),  x, na.last=TRUE ), DT[order( x, na.last=TRUE)])
test(1340.2, setorder(copy(DT),  x, na.last=FALSE), DT[order( x, na.last=FALSE)])
test(1340.3, setorder(copy(DT), -x, na.last=TRUE ), DT[order(-x, na.last=TRUE)])
test(1340.4, setorder(copy(DT), -x, na.last=FALSE), DT[order(-x, na.last=FALSE)])
test(1340.5, setorder(copy(DT),  y, na.last=TRUE ), DT[order( y, na.last=TRUE)])
test(1340.6, setorder(copy(DT),  y, na.last=FALSE), DT[order( y, na.last=FALSE)])
test(1340.7, setorder(copy(DT), -y, na.last=TRUE ), DT[order(-y, na.last=TRUE)])
test(1340.8, setorder(copy(DT), -y, na.last=FALSE), DT[order(-y, na.last=FALSE)])

test(1340.9,  setorderv(copy(DT), "x",  1L, na.last=TRUE ), DT[order( x, na.last=TRUE)])
test(1340.10, setorderv(copy(DT), "x",  1L, na.last=FALSE), DT[order( x, na.last=FALSE)])
test(1340.11, setorderv(copy(DT), "x", -1L, na.last=TRUE ), DT[order(-x, na.last=TRUE)])
test(1340.12, setorderv(copy(DT), "x", -1L, na.last=FALSE), DT[order(-x, na.last=FALSE)])
test(1340.13, setorderv(copy(DT), "y",  1L, na.last=TRUE ), DT[order( y, na.last=TRUE)])
test(1340.14, setorderv(copy(DT), "y",  1L, na.last=FALSE), DT[order( y, na.last=FALSE)])
test(1340.15, setorderv(copy(DT), "y", -1L, na.last=TRUE ), DT[order(-y, na.last=TRUE)])
test(1340.16, setorderv(copy(DT), "y", -1L, na.last=FALSE), DT[order(-y, na.last=FALSE)])

test(1340.17, setorder(copy(DT), x, na.last=NA), error="na.last must be logical TRUE/FALSE")
test(1340.18, setorderv(copy(DT), "x", na.last=NA), error="na.last must be logical TRUE/FALSE")

# bug #481 - DT[, list(list(.)), by=.] on R v3.1.0
set.seed(1L)
f <- function(x) list(x)
DT <- data.table(x=sample(3,10,TRUE), y=as.numeric(sample(10)))
test(1341.1, DT[, list(list(y)), by=x], data.table(x=unique(DT$x), V1=list(c(3,5,9), c(2,6,4,1), c(10,7,8))))
test(1341.2, DT[, list(list(.I)), by=x], data.table(x=unique(DT$x), V1=list(c(1,5,10), c(2,3,8,9), c(4,6,7))))
test(1341.3, DT[, list(f(y)), by=x], data.table(x=unique(DT$x), V1=list(c(3,5,9), c(2,6,4,1), c(10,7,8))))
# test for list(list(.)) with :=
test(1341.4, copy(DT)[, z := list(list(y)), by=x], copy(DT)[, z := list(list(copy(y))), by=x])
test(1341.5, copy(DT)[, z := list(list(.I)), by=x], copy(DT)[, z := list(list(copy(.I))), by=x])
test(1341.6, copy(DT)[, z := list(f(y)), by=x], copy(DT)[, z := list(f(copy(y))), by=x])

# test regression on over-allocation (selfref) on unique() which uses new subsetDT()
bla <- data.table(x=c(1,1,2,2), y=c(1,1,1,1))
test(1342, unique(bla)[, bla := 2L], data.table(x=c(1,2),y=1,bla=2L))

# blank and NA fields in logical columns
test(1343, fread("A,B\n1,TRUE\n2,\n3,F"), data.table(A=1:3, B=c(TRUE,NA,FALSE)))
test(1344, fread("A,B\n1,T\n2,NA\n3,"), data.table(A=1:3, B=c(TRUE,NA,NA)))

# .N now available in i
DT = data.table(a=1:3,b=1:6)
test(1348, DT[.N], DT[6])
test(1349, DT[.N-1:3], DT[5:3])
test(1350, DT[.N+1], DT[NA])

# Adding test to catch any future regressions - #734
dt = data.table(id = rep(c('a','b'), each=2), val = rep(c(1,2,3), times=c(1,2,1)))
setkey(dt, id, val)
test(1351.1, dt[J("a"), val], c(1,2))
test(1351.2, dt[J('a'), range(val)], c(1,2))

# New feature: .() in j and .() in by
DT = data.table(a=1:3, b=1:6, c=LETTERS[1:6])
test(1352.1, DT[,.(b)], DT[,list(b)])
test(1352.2, DT[,.(b,c)], DT[,c("b","c"),with=FALSE])
test(1352.3, DT[,.(sum(b)),by=a], DT[,sum(b),by=a])
test(1352.4, DT[,.(MySum=sum(b)), by=a], data.table(a=1:3, MySum=c(5L,7L,9L)))
test(1352.5, DT[,sum(b),by=.(a)], DT[,sum(b),by=a])
test(1352.6, DT[,sum(b),by=.(a%%2)], DT[,sum(b),by=a%%2])
test(1352.7, DT[,sum(b),by=.(Grp=a%%2)], DT[,sum(b),by=list(Grp=a%%2)])
test(1352.8, DT[,sum(b),by=.(a%%2,c)], DT[,sum(b),by=list(a%%2,c)])

# that :=NULL together with i is now an error
DT = data.table(a=1:3, b=1:6)
test(1353.1, DT[2, b:=NULL], error="When deleting columns, i should not be provided")
test(1353.2, DT[2, c("a","b"):=list(42, NULL)], error="When deleting columns, i should not be provided")

# order optimisation caused trouble due to chaining because of 'substitute(x)' usage in [.data.table.
set.seed(1L)
X = data.table(id=1:10, val1=sample(3,10,TRUE))
Y = data.table(val1=1:4, val2=8:5, key="val1")
setkey(X, val1)
test(1354, X[Y, val2 := i.val2, allow.cartesian=TRUE][, val1 := NULL][order(id)], data.table(id=1:10, val2=as.integer(c(8,7,7,6,8,6,6,7,7,8))))

# Fix for #475, setDT(CO2) should error, as it's trying to modify the object whose binding is locked.
test(1355, setDT(CO2), error="Can not convert 'CO2' to data.table by reference because binding is locked.")

# Fix for #698. not join doesn't need to check for allow.cartesian=TRUE.
DT1 <- data.table(x=rep(1:3, each=3L), y=1:9, key="x")
DT2 <- data.table(x=rep(c(3L,1L), each=10), z=1L)
test(1356, DT1[!DT2], data.table(x=2L, y=4:6, key="x"))

# Fix for #745. as.data.table.matrix shouldn't convert character to factor
m <- matrix(letters[1:4], ncol=2)
test(1357, as.data.table(m), data.table(V1=letters[1:2], V2=letters[3:4]))

# Fix for #471. A[A[A]] contains duplicate names in 1.9.3
A <- data.table(foo = 1:2, bar = 3:4)
setkey(A, foo)
test(1358.1, names(A[A[A]]), c("foo", "bar", "i.bar", "i.bar.1"))
test(1358.2, names(A[A[A[A]]]), c("foo", "bar", "i.bar", "i.bar.2", "i.bar.1"))

# Fix for #743. 0 and -0 and the sign bit issue
A <- data.table(x=c(0,0,-1,1,-1,0,-0,1,-1,1,0,1), y=1:12)
test(1359.1, A[, .N, by=x], data.table(x=c(0,-1,1), N=c(5L,3L,4L)))
dt1 <- data.table(x2 = 0L)
dt2 <- data.table(x2 =-(11-11)/10)
test(1359.2, as.integer(merge(dt2, dt1, by="x2")$x2), as.integer(merge(dt1, dt2, by="x2")$x2))

# Fix for #744: X[Y, c(...), by=.EACHI] segfaults because of using 'i' as variable in for-loop that masked the original 'i' from input.
dt <- data.table(id = c("A", "A", "B", "B", "C"), val1=1:5, val2=6:10, key = "id")
sample <- c("A", "B")
test(1360.1, dt[sample, c(.N), by = .EACHI], dt[sample, list(V1=.N), by=.EACHI])
test(1360.2, copy(dt)[sample, N := c(.N), by = .EACHI], copy(dt)[sample, N := .N, by = .EACHI])

# Fix for #500 - `lapply` call shouldn't redirect to `[.data.frame`.
L <- list(data.table(BOD), data.table(BOD))
test(1361, lapply(L, "[", Time==3L), list(L[[1L]][Time == 3L], L[[2L]][Time == 3L]))

# Feature #735, first two cases: 1) .SD, and 2) DT[, c(.SD, lapply(.SD, ...)), by=...] optimisation:
# Don't set options(datatable.verbose=TRUE) here because the "running test 1362.1 ..." messages cause output to scroll away errors on CRAN checks last 13 lines
DT <- data.table(x=c(1,1,1,2,2), y=1:5, z=6:10)
test(1362.1, DT[, .SD, by=x, verbose=TRUE],
  output="lapply optimization changed j from '.SD' to 'list(y, z)'")
test(1362.2, DT[, c(.SD), by=x, verbose=TRUE],
  output="lapply optimization changed j from 'c(.SD)' to 'list(y, z)'")
test(1362.3, DT[, c(.SD, lapply(.SD, sum)), by=x, verbose=TRUE],
  output="lapply optimization changed j from 'c(.SD, lapply(.SD, sum))' to 'list(y, z, sum(y), sum(z))'")
test(1362.4, DT[, c(lapply(.SD, sum), .SD), by=x, verbose=TRUE],
  output="lapply optimization changed j from 'c(lapply(.SD, sum), .SD)' to 'list(sum(y), sum(z), y, z)'")
test(1362.5, DT[, c(list(y), .SD, lapply(.SD, sum)), by=x, verbose=TRUE],
  output="lapply optimization changed j from 'c(list(y), .SD, lapply(.SD, sum))' to 'list(y, y, z, sum(y), sum(z))'")
# 3) .SD[1] and 4) .SD[1L]
test(1362.6, DT[, c(.SD[1L]), by=x, verbose=TRUE],
  output="lapply optimization changed j from 'c(.SD[1L])' to 'list(y[1L], z[1L])'")
test(1362.7, DT[, c(.SD[1L], lapply(.SD, sum)), by=x, verbose=TRUE],
  output="lapply optimization changed j from 'c(.SD[1L], lapply(.SD, sum))' to 'list(y[1L], z[1L], sum(y), sum(z))'")
test(1362.8, DT[, c(.SD[.N]), by=x, verbose=TRUE],
  output="lapply optimization changed j from 'c(.SD[.N])' to 'list(y[.N], z[.N])'")
test(1362.9, DT[, .SD[1], by=x, verbose=TRUE],
  output="lapply optimization changed j from '.SD[1]' to 'list(y[1], z[1])'")
test(1362.11, DT[, c(.SD[1]), by=x, verbose=TRUE],
  output="lapply optimization changed j from 'c(.SD[1])' to 'list(y[1], z[1])'")
test(1362.12, DT[, c(.SD[1], lapply(.SD, sum)), by=x, verbose=TRUE],
  output="lapply optimization changed j from 'c(.SD[1], lapply(.SD, sum))' to 'list(y[1], z[1], sum(y), sum(z))'")
test(1362.13, DT[, head(.SD, 1), by=x, verbose=TRUE],
  output="lapply optimization changed j from 'head(.SD, 1)' to 'list(head(y, 1), head(z, 1))'")
# make sure .I is named as I when no name is given
test(1362.14, names(DT[, c(list(.I, mean(y)), lapply(.SD, sum)), by=x]), c("x", "I", "V2", "y", "z"))
# and if a name is given, it's retained
test(1362.15, names(DT[, c(list(bla=.I, mean(y)), lapply(.SD, sum)), by=x]), c("x", "bla", "V2", "y", "z"))
# Add test to ensure that mean() gets replaced with fastmean when GForce won't be used.
test(1362.16, DT[, c(list(.I, mean(y)), lapply(.SD, mean)), by=x, verbose=TRUE], 
  output="Old mean optimization changed j from 'list(.I, mean(y), mean(y), mean(z))' to 'list(.I, .External(Cfastmean, y, FALSE), .External(Cfastmean, y, FALSE), .External(Cfastmean, z, FALSE))'")

# setDT(DT), when input is already a data.table checks if selfrefok and if not, does alloc.col again.
DT = list(data.frame(x=1:5, y=6:10))
invisible(lapply(DT, setDT))
DT = DT[[1L]]
test(1363.1, selfrefok(DT), 1L)
foo <- function(x) setDT(x)
df = data.frame(x=1, y=2)
foo(df)
test(1363.2, selfrefok(df), 0L)
setDT(df)
test(1363.3, selfrefok(df), 1L)

# setdiff, parly #547. internal as of now, and named setdiff_ because the name "set" can be confused with the set* functions.
# maybe provide a %diff% operator that internally calls setdiff_?? Usage x %diff% y?
X = data.table(a=c(1,1,1,1,3,3,2,2,2))[, `:=`(b=factor(a), c=as.character(a), d = as.integer(a), e=1:9)]
Y = data.table(a=c(3,4), b=factor(3:4), c=c("3","4"), d=3:4, e=c(TRUE, FALSE), f=c(5L,7L)) 
test(1364.1, setdiff_(X, Y, "a", "a"), data.table(a=c(1,2)))
test(1364.2, setdiff_(X, Y, c("a", "e"), c("a", "f")), X[!5, list(a,e)])
test(1364.3, setdiff_(X, Y, "a", "e"), error="When x's column ('a') is integer or numeric, the corresponding column in y ('e')")
test(1364.4, setdiff_(X, Y, "b", "b"), data.table(b=factor(c(1,2), levels=c(1,2,3))))
test(1364.5, setdiff_(X, Y, c("b", "e"), c("b", "f")), X[!5, list(b,e)])
test(1364.6, setdiff_(X, Y, "b", "c"), data.table(b=factor(c(1,2), levels=c(1,2,3))))
test(1364.7, setdiff_(X, Y, "c", "c"), data.table(c=as.character(c(1,2))))
test(1364.8, setdiff_(X, Y, c("c", "e"), c("c", "f")), X[!5, list(c,e)])
test(1364.9, setdiff_(X, Y, "c", "b"), data.table(c=c("1", "2")))
test(1364.11, setdiff_(X, Y, "d", "d"), data.table(d=1:2))
test(1364.12, setdiff_(X, Y, c("d", "e"), c("d", "f")), X[!5, list(d,e)])
test(1364.13, setdiff_(X, Y, "d", "e"), error="When x's column ('d') is integer or numeric, the corresponding column in y ('e')")
test(1364.14, setdiff_(X, Y, "b", "a"), error="When x's column ('b') is factor, the corresponding column in y ('a')")
test(1364.15, setdiff_(X, Y, "c", "a"), error="When x's column ('c') is character, the corresponding column in y ('a') ")
test(1364.16, setdiff_(X, Y), error="length(by.x) != length(by.y)")
test(1364.17, setdiff_(X[, list(a)], Y[, list(a)]), data.table(a=c(1,2)))

# not join along with by=.EACHI, #604
DT <- data.table(A=c(1,1,1,2,2,2,2,3,3,4,5,5))[, `:=`(B=as.integer(A), C=c("c", "e", "a", "d"), D=factor(c("c", "e", "a", "d")), E=1:12)]
setkey(DT, A)
test(1365.1, DT[!J(c(2,5)), sum(E), by=.EACHI], DT[J(c(1,3,4)), sum(E), by=.EACHI])
setkey(DT, B)
test(1365.2, DT[!J(c(4:5)), list(.N, sum(E)), by=.EACHI], DT[J(1:3), list(.N, sum(E)), by=.EACHI])
setkey(DT, C)
test(1365.3, copy(DT)[!"c", f := .N, by=.EACHI], copy(DT)[c("a", "d", "e"), f := .N, by=.EACHI])
setkey(DT, D)
test(1365.4, DT[!J(factor("c")), .N, by=.EACHI], DT[J(factor(c("a", "d", "e"))), .N, by=.EACHI])
test(1365.5, DT[!"c", lapply(.SD, sum), by=.EACHI, .SDcols=c("B", "E")], DT[c("a", "d", "e"), lapply(.SD, sum), by=.EACHI, .SDcols=c("B", "E")])

# uniqlengths doesn't error on 0-length input
test(1366, uniqlengths(integer(0), 0L), integer(0))

# na.last=NA gets 0's for NAs not at the beginning when there are values so close to NA_integer_ for integers and -Inf for example for numerics. Moved logic to the end in forder.c so that we replace NAs with 0's after the ordering have been taken care of completely.
x = c(-2147483000L, NA_integer_, 1L)
test(1367.1, forderv(x, na.last=NA), c(0L,1L,3L))
x = c(NA, Inf, 0, 1, -1, -Inf, NaN)
test(1367.2, forderv(x, na.last=NA), c(0L, 0L, 6L, 5L, 3L, 4L, 2L))

# Fix for integer overflow segfault in setRange
x = c(-2147483647L, NA_integer_, 2L)
test(1368.1, forderv(x), c(2L, 1L, 3L))
x = c(2147483647L, NA_integer_, -2L)
test(1368.2, forderv(x), c(2L, 3L, 1L))

# tests for frankv. testing on vectors alone so that we can compare with base::rank
# One difference is that NAs belong to the same group, unlike base::rank. So are NaNs. 
# So, they can't be compared to base::rank, won't be identical except for ties="first", and (ties="random", na.last=NA) - should document this.

# no seed set on purpose
dt = data.table(AA=sample(c(-2:2), 50, TRUE), 
                BB=sample(c(-2,-1,0,1,2,Inf,-Inf), 50, TRUE), 
                CC=sample(c(letters[1:5]), 50, TRUE),
                DD=sample(c(-2:2), 50, TRUE),
                EE=sample(as.logical(c(-2:2)), 50, TRUE))
if ("package:bit64" %in% search()) dt[, DD := as.integer64(DD)]
test_no = 1369.0
for (i in seq_along(dt)) {
    col = dt[[i]]
    for (j in list(TRUE, FALSE, "keep")) {
        for (k in c("average", "min", "max", "first")) {
            if (k == "random") set.seed(45L)
            if (class(col) == "integer64") {
                r1 = rank(as.integer(col), ties.method=k, na.last=j)
                r2 = rank(-xtfrm(as.integer(col)), ties.method=k, na.last=j)
            }
            else {
                r1 = rank(col, ties.method=k, na.last=j)
                r2 = rank(-xtfrm(col), ties.method=k, na.last=j)
            }
            if (k == "random") set.seed(45L)
            r3 = frankv(col, ties.method=k, na.last=j)
            r4 = frankv(col, order=-1L, ties.method=k, na.last=j)
        
            test_no = signif(test_no+.01, 7)
            test(test_no, r1, r3)
            test_no = signif(test_no+.01, 7)
            test(test_no, r2, r4)
        }
    }
}
# test na.last=NA here separately.
dt = data.table(AA=sample(c(-2:2, NA), 50, TRUE), 
                BB=sample(c(-2,-1,0,1,2,Inf,-Inf, NA, NaN), 50, TRUE), 
                CC=sample(c(letters[1:5], NA), 50, TRUE),
                DD=sample(c(-2:2, NA), 50, TRUE),
                EE=sample(as.logical(c(-2:2, NA)), 50, TRUE))
if ("package:bit64" %in% search()) dt[, DD := as.integer64(DD)]

for (i in seq_along(dt)) {
    col = dt[[i]]
    for (k in c("average", "min", "max", "first")) {
        if (k == "random") set.seed(45L)
        if (class(col) == "integer64") {
            r1 = rank(as.integer(col), ties.method=k, na.last=NA)
            r2 = rank(-xtfrm(as.integer(col)), ties.method=k, na.last=NA)
        }
        else {
            r1 = rank(col, ties.method=k, na.last=NA)
            r2 = rank(-xtfrm(col), ties.method=k, na.last=NA)
        }
        if (k == "random") set.seed(45L)
        r3 = frankv(col, ties.method=k, na.last=NA)
        r4 = frankv(col, order=-1L, ties.method=k, na.last=NA)
    
        test_no = signif(test_no+.01, 7)
        test(test_no, r1, r3)
        test_no = signif(test_no+.01, 7)
        test(test_no, r2, r4)
    }
}

 
# tests for is_na, which is equivalent of rowSums(is.na(dt)) > 0L
# not exported yet, but we could!
## UPDATE: also added tests for "any_na", internal version of anyNA
## which also includes implementation for bit64::integer64, but the 
## real need is for merging factors correctly in joins, and we need 
## a fast check for NAs; can't rely on 3.1+ for anyNA.
dt = list(AA=sample(c(NA,-2:2), 50, TRUE), 
                BB=sample(c(NA,-2,-1,0,NaN,1,2,Inf,-Inf), 50, TRUE), 
                CC=sample(c(NA,letters[1:5]), 50, TRUE),
                DD=sample(c(NA,-2:2), 50, TRUE),
                EE=sample(as.logical(c(NA,-2:2)), 50, TRUE))
if ("package:bit64" %in% search()) dt[["DD"]] = as.integer64(dt[["DD"]])
test_no = 1370.0
ans = as.list(na.omit(as.data.table(dt)))
for (i in seq_along(dt)) {
    combn(names(dt), i, function(cols) {
        test_no = signif(test_no+.01, 7)
        ans1 = is_na(dt[cols])
        ans2 = rowSums(is.na(as.data.table(dt[cols]))) > 0L
        test(test_no, ans1, ans2)

        # update: tests for any_na
        test_no = signif(test_no+.01, 7)
        test(test_no, any_na(dt[cols]), TRUE)
        test_no = signif(test_no+.01, 7)
        test(test_no, any_na(ans[cols]), FALSE)
        TRUE
    }) 
}
## The function is_na now gains a "by" argument where we can specify the columns. Tests have not been added for that yet.
## However, I've added tests for 'na.omit.data.table' that uses this internally. So we don't have to add tests here again.
## See tests 1394.*

# extensive testing of overlap joins:

# first test all argument check errors...
x = data.table(chr=c("Chr1", "Chr1", "Chr2", "Chr2", "Chr2"), start=c(5,10, 1, 25, 50), end=c(11,20,4,52,60))
y = data.table(chr=c("Chr1", "Chr1", "Chr2"), start=c(1, 15,1), end=c(4, 18, 55), val=1:3)
# no by.x and by.y error
test(1372.1, foverlaps(x, y, type="any"), error="'y' must be keyed (i.e., sorted, and, marked as sorted).")
setkey(y, chr, end, start)
test(1372.2, foverlaps(x, y, by.y=1:3, type="any"), error="The first 3 columns of y's key is not identical to the columns specified in by.y.")
setkey(y, chr, start, end)
setnames(y, c("chr", "pos1", "pos2", "val"))
if ("package:GenomicRanges" %in% search()) {
    setcolorder(y, c("chr", "val", "pos1", "pos2"))
    ans1 = foverlaps(x, y, type="any", by.x=c("chr", "start", "end"), by.y=c("chr", "pos1", "pos2"), which=TRUE, nomatch=0L)
    test(1372.3, foverlaps(x,y,by.x=1:3, nomatch=0L), data.table(chr=x$chr[2:5], y[c(2,3,3,3), -1, with=FALSE], x[2:5, 2:3, with=FALSE]))
    gr <- function(x) {
        GRanges(Rle(x[[1]]), IRanges(start=x[[2]], end=x[[3]]))
    }
    fo <- function(gr1, gr2, ...) {
        olaps = findOverlaps(gr1, gr2, ...)
        if (is.vector(olaps)) return(olaps)
        ans = setDT(list(xid=queryHits(olaps), yid=subjectHits(olaps)))
        setorder(ans)
        ans
    }
    test(1372.4, setorder(ans1), fo(gr(x), gr(y[, c(1,3,4), with=FALSE]), type="any", select="all"))

    runs = 3L # repeat 3 times..
    types=c("any", "within", "start", "end")
    mults=c("all", "first") # "last"
    maxgap=0L; minoverlap=1L
    verbose=FALSE; which=TRUE
    test_no <- 1372.4
    for (run in seq_len(runs)) {
        n1 = max(50L, sample(1e2L, 1, FALSE))
        n2 = max(50L, sample(1e2L, 1, FALSE))
        N = max(100L, sample(1e3L, 1, FALSE))

        i1 = sample(N, n1, TRUE)
        i2 = sample(N, n1, TRUE)
        start = pmin(i1,i2)
        end = pmax(i1,i2)
        chr  = sort(sample(paste("Chr", 1:2, sep=""), length(start), TRUE))
        i = setDT(list(chr=chr, start=start, end=end))

        i1 = sample(N, n2, TRUE)
        i2 = sample(N, n2, TRUE)
        start = pmin(i1,i2)
        end = pmax(i1,i2)
        chr  = sort(sample(paste("Chr", 1:2, sep=""), length(start), TRUE))
        x = setDT(list(chr=chr, start=start, end=end))
        setkey(x); setkey(i)
        for (type in types) {
            for (mult in mults) {
                # data.table overlap join
                nomatch = ifelse(mult == "all", 0L, NA_integer_)
                ans1 = foverlaps(i, x, mult=mult, type=type, nomatch=nomatch, which=which, verbose=verbose)
                ans2 = fo(gr(i), gr(x), type=type, select=mult)
                test_no = signif(test_no+.01, 7)
                # cat("test =", test_no, ", i = ", run, ", type = ", type, ", mult = ", mult, "\n", sep="")
                test(test_no, ans1, ans2)
            }
        }
    }
} else {
    cat("Tests 1372.3+ not run. If required call library(GenomicRanges) first.\n")
}

# fix for bug in address - #824
x = 1:10
address(x) ## shouldn't increment NAM field
out = capture.output(.Internal(inspect(x)))
test(1373, grepl("NAM\\(1\\)", out), TRUE)

# fix for bug #762 - key'd data.table with a non-existing column in 'by' is not handled properly.
DT <- data.table(x=1:5, z=5:1, key="z")
y <- c(1,3,2,3,2)
test(1374.1, DT[, list(x=sum(x)), by=y], data.table(y=c(1,3,2), x=c(5L, 6L, 4L)))
y <- c(1,2,2,3,3)
test(1374.2, DT[, list(x=sum(x)), by=y], data.table(y=c(1,2,3), x=c(5L, 7L, 3L), key="y"))

# order in i combined with := in j, updates those rows in that order
# order in i without := in j, returns new object in that order, which is then updated
# Similarly, subset in i with := in j, updates that subset
DT = as.data.table(iris)
DT[,Species:=as.character(Species)]
test(1375.1, DT[,mean(Petal.Width),by=Species][order(-V1),Species:=toupper(Species)]$Species, c("SETOSA","VERSICOLOR","VIRGINICA"))
test(1375.2, DT[,mean(Petal.Width),by=Species][order(-V1)][,Species:=toupper(Species)]$Species, c("VIRGINICA","VERSICOLOR","SETOSA"))
test(1375.3, DT[,mean(Petal.Width),by=Species][V1>1,Species:=toupper(Species)]$Species, c("setosa","VERSICOLOR","VIRGINICA"))

# Secondary keys a.k.a indexes ...
DT = data.table(a=1:10,b=10:1)
test(1376.1, key2(DT), NULL)
test(1376.2, DT[b==7L,verbose=TRUE], DT[4L], output="Creating new index 'b'")
test(1376.3, key2(DT), "b")
test(1376.4, DT[b==8L,verbose=TRUE], DT[3L], output="Using existing index 'b'")
test(1376.5, DT[a==7L,verbose=TRUE], DT[7L], output="Creating new index")  # add 2nd secondary key
test(1376.6, key2(DT), c("b","a"))  # 2 secondary keys of single columns
test(1376.7, DT[a==7L,verbose=TRUE], DT[7L], output="Using existing index 'a'")
setkey(DT,b)
test(1376.8, key2(DT), NULL)
test(1376.9, list(DT[a==2L], key2(DT)), list(DT[9L],"a"))  # create key2 for next test
set2key(DT,NULL)
test(1376.10, list(key(DT), key2(DT)), list("b", NULL))
options(datatable.auto.index = FALSE)
test(1376.11, list(DT[a==2L], key2(DT)), list(DT[9L],NULL))
options(datatable.auto.index = TRUE)
test(1376.12, list(DT[a==2L], key2(DT)), list(DT[9L],"a"))

# When i is FALSE, it shouldn't matter if .SDcols is wrong. Package vardpoor relies on this in example(vardchanges).
DT = data.table(a=1:3, b=4:6)
test(1377.1, DT[FALSE, foo:=7], DT)
test(1377.2, DT[0, foo:=7], DT)
test(1377.3, DT[, foo := Reduce(function(x,y)paste(x,y,sep="__"), .SD), .SDcols=c("a","b")], data.table(a=1:3, b=4:6, foo=c("1__4","2__5","3__6")))
test(1377.4, DT[, bar := Reduce(function(x,y)paste(x,y,sep="__"), .SD), .SDcols=c("a","zz")], error="Some items of .SDcols are not column names")
test(1377.5, DT[FALSE, bar := Reduce(function(x,y)paste(x,y,sep="__"), .SD), .SDcols=c("a","zz")], DT)

#====================================
# fread issue with http download on Windows, thanks to Steve Miller for highlighting.
# any file would do but this one is http://www.russell.com/common/indexes/csvs/russellmicrocapvalueindex_hist.csv
# it happens to have a \r embedded in the first (quoted) column as well but that's not the issue
# can't pass in the http: address directly because this runs on CRAN and any http: site might be unavailable
# therefore, this doesn't actually test mode="wb" but close as we can get

test(1378.1, dim(fread("russellCRLF.csv")), c(19,4))

f = paste("file://",getwd(),"/russellCRLF.csv",sep="")
# simulates a http:// request as far as file.download() and unlink() goes, without internet
# download.file() in fread() changes the input data from \r\n to \n, on Windows.
test(1378.2, dim(fread(f)), c(19,4))

f = paste("file://",getwd(),"/russellCRCRLF.csv",sep="")
# actually has 3 \r in the file, download.file() from file:// changes that to \r\r\n, so we can simulate download.file from http: in text mode.
test(1378.3, fread(f), error="Line ending is .*r.*r.*n. R's download.file() appears to add the extra .*r in text mode on Windows. Please download again in binary mode (mode='wb') which might be faster too. Alternatively, pass the URL directly to fread and it will download the file in binary mode for you.")
#====================================


#====================================
# Return to old bywithoutby behaviour. TO DO: delete these tests after Sep 2015

options(datatable.old.bywithoutby=TRUE)
# Old tests from before commit: 0be720956fdd9c274e46133e154d4bbd5b2c7840
# TO DO: address `allow.cartesian`.  Some differences below...
off = -1000
TESTDT = data.table(a=as.integer(c(1,3,4,4,4,4,7)), b=as.integer(c(5,5,6,6,9,9,2)), v=1:7)
setkey(TESTDT,a,b)
test(off-8, TESTDT[SJ(c(-9,1,4,4,8),c(1,4,4,10,1)),v]$v, INT(NA,NA,NA,NA,NA))
test(off-9, TESTDT[SJ(c(-9,1,4,4,8),c(1,4,4,10,1)),v,roll=TRUE]$v, INT(NA,NA,NA,6,NA))
test(off-10, TESTDT[SJ(c(-9,1,4,4,8),c(1,4,4,10,1)),v,roll=TRUE,rollends=FALSE]$v, INT(NA,NA,NA,NA,NA))
test(off-16, TESTDT[SJ(c(4)),v][[2]], INT(3,4,5,6))
test(off-18, TESTDT[SJ(c(-3,2,4,8)),v,mult="all",nomatch=0][[2]], INT(3:6))
test(off-185, TESTDT[SJ(c(-3,2,4,8)),v,mult="all",nomatch=NA][[2]], INT(NA,NA,3:6,NA))
test(off-19, TESTDT[SJ(c(-3,2,4,8)),v,mult="all",roll=TRUE,nomatch=0][[2]], INT(1,3:6,7))
test(off-186, TESTDT[SJ(c(-3,2,4,8)),v,mult="all",roll=TRUE,nomatch=NA][[2]], INT(NA,1,3:6,7))
test(off-20, TESTDT[SJ(c(-3,2,4,8)),v,mult="all",roll=TRUE,rollends=FALSE,nomatch=0][[2]], INT(1,3:6))
test(off-187, TESTDT[SJ(c(-3,2,4,8)),v,mult="all",roll=TRUE,rollends=FALSE,nomatch=NA][[2]], INT(NA,1,3:6,NA))
test(off-21, TESTDT[SJ(c(-9,1,4,4,4,4,8),c(1,5,5,6,7,10,3)),v,mult="all",nomatch=0][[3]], INT(1,3:4))
test(off-188, TESTDT[SJ(c(-9,1,4,4,4,4,8),c(1,5,5,6,7,10,3)),v,mult="all",nomatch=NA][[3]], INT(NA,1,NA,3:4,NA,NA,NA))
test(off-22, TESTDT[SJ(c(-9,1,4,4,4,4,8),c(1,5,5,6,7,10,3)),v,mult="all",roll=TRUE,nomatch=0][[3]], INT(1,3:4,4,6))
test(off-189, TESTDT[SJ(c(-9,1,4,4,4,4,8),c(1,5,5,6,7,10,3)),v,mult="all",roll=TRUE,nomatch=NA][[3]], INT(NA,1,NA,3:4,4,6,NA))
test(off-23, TESTDT[SJ(c(-9,1,4,4,4,4,8),c(1,5,5,6,7,10,3)),v,mult="all",roll=TRUE,rollends=FALSE,nomatch=0][[3]], INT(1,3:4,4))
test(off-190, TESTDT[SJ(c(-9,1,4,4,4,4,8),c(1,5,5,6,7,10,3)),v,mult="all",roll=TRUE,rollends=FALSE,nomatch=NA][[3]], INT(NA,1,NA,3:4,4,NA,NA))
test(off-24, TESTDT[SJ(c(1,NA,4,NA,NA,4,4),c(5,5,6,6,7,9,10)),v,mult="all",roll=TRUE,nomatch=0][[3]], INT(1,3:4,5:6,6))
test(off-191, TESTDT[SJ(c(1,NA,4,NA,NA,4,4),c(5,5,6,6,7,9,10)),v,mult="all",roll=TRUE,nomatch=NA][[3]], INT(NA,NA,NA,1,3:4,5:6,6))

TESTDT[, a:=letters[a]]
TESTDT[, b:=letters[b]]
setkey(TESTDT,a,b)

a = "d"
# Variable Twister.  a in this scope has same name as a inside DT scope.
# Aug 2010 : As a result of bug 1005, and consistency with 'j' and 'by' we now allow self joins (test 183) in 'i'.
test(off-70, TESTDT[eval(J(a)),v], data.table(a="d",v=3:6,key="a"))   # the eval() enabled you to use the 'a' in the calling scope, not 'a' in the TESTDT.  TO DO: document this.
test(off-71, TESTDT[eval(SJ(a)),v], data.table(a="d",v=3:6,key="a"))
test(off-72, TESTDT[eval(CJ(a)),v], data.table(a="d",v=3:6,key="a"))

DT = data.table(a=rep(1:3,each=2),b=c(TRUE,FALSE),v=1:6)
setkey(DT,a,b)
test(off-180, DT[J(2,FALSE),v]$v, 4L)

DT = data.table(A = c("o", "x"), B = 1:10, key = "A")
test(off-183, DT[J(unique(A)), B]$B, DT$B)

# Tests of bug 1015 highlight by Harish
# See thread "'by without by' now heeds nomatch=NA"
# Tests 185-201 were added in above next to originals
x <- data.table(a=c("a","b","d","e"),b=c("A","A","B","B"),d=c(1,2,3,4), key="a,b")
y <- data.table(g=c("a","b","c","d"),h=c("A","A","A","A"))
test(off-202, x[y], x[y,mult="all"])
test(off-203, x[y,d]$d, c(1,2,NA,NA))
test(off-204, x[y,list(d)], x[y,d])
test(off-205, x[y,list(d),mult="all"][,d], c(1,2,NA,NA))

DF = data.frame(a=LETTERS[1:10], b=1:10, stringsAsFactors=FALSE)
DT = data.table(DF)
setkey(DT,a)    # used to complain about character
test(off-215, DT["C",b]$b, 3L)
DT = data.table(DF,key="a")
test(off-216, DT["C",b]$b, 3L)
DT = data.table(a=c(1,2,3),v=1:3,key="a")
test(off-217, DT[J(2),v]$v, 2L)
DT = data.table(a=c(1,2.1,3),v=1:3,key="a")
test(off-218, DT[J(2.1),v]$v, 2L)

DT = data.table(a=1:5,b=6:10,key="a")
q = quote(a>3)
test(off-220, DT[eval(q),b], 9:10)
test(off-221, DT[eval(parse(text="a>4")),b], 10L)
test(off-222, DT[eval(parse(text="J(2)")),b]$b, 7L)

# Join Inherited Scope, and X[Y] including Y's non-join columns
X=data.table(a=rep(1:3,c(3,3,2)),foo=1:8,key="a")
Y=data.table(a=2:3,bar=6:7)
test(off-239, X[Y,sum(foo)], data.table(a=2:3,V1=c(15L,15L),key="a"))
test(off-240, X[Y,sum(foo*bar)], data.table(a=2:3,V1=c(90L,105L),key="a"))
test(off-241, X[Y], data.table(a=rep(2:3,3:2),foo=4:8,bar=rep(6:7,3:2),key="a"))
test(off-242, X[Y,list(foo,bar)][,sum(foo*bar)], 195L)


X=data.table(a=rep(LETTERS[1:2],2:3),b=1:5,v=10:14,key="a,b")
test(off-246, X["A"], {tt=X[1:2];setkey(tt,a);tt})  # key="a,b" is retained in 1.9.2 and 1.9.4; just old.bywithoutby=TRUE in 1.9.4 keeps "a" only, unfortunately.

# Test .N==0 with nomatch=NA|0
DT = data.table(a=1:2,b=1:6,key="a")
test(off-349, DT[J(2:3),.N,nomatch=NA]$N, c(3L,0L))
test(off-350, DT[J(2:3),.N,nomatch=0]$N, c(3L))
# Test first .N==0 with nomatch=NA|0
test(off-350.1, DT[J(4),.N]$N, 0L)
test(off-350.2, DT[J(0:4),.N]$N, c(0L,3L,3L,0L,0L))

# Test printing on nested data.table, bug #1803
DT = data.table(x=letters[1:3],y=list(1:10,letters[1:4],data.table(a=1:3,b=4:6)))
test(off-558, capture.output(print(DT)),
          c("   x            y","1: a 1,2,3,4,5,6,","2: b      a,b,c,d","3: c <data.table>"))
test(off-559, setkey(DT,x)["a",y][[2]][[1]], 1:10)   # y is symbol representing list column, specially detected in dogroups

# another test linked from #2162
DT = data.table(x=rep(c("a","b","c"),each=3), y=c(1L,3L,6L), v=1:9, key="x")
test(off-725, DT[c("a","b","d"),v][,list(v)], DT[J(c("a","b","d")),"v",with=FALSE])  # unfiled bug fix for NA matches; see NEWS 1.8.3

DT = data.table(a=1:3,b=1:6,key="a")
test(off-869, DT[J(2,42,84),print(.SD)], output="   b1: 22: 5.*Empty data.table (0 rows) of 3 cols: a,V2,V3")

options(datatable.old.bywithoutby=FALSE)
# End (test reverting to old bywithoutby behaviour)  TO DO: delete these tests after Sep 2015
#====================================


oldv = options(datatable.fread.datatable = FALSE)
test(1379.1, fread("A,B\n1,3\n2,4\n"), data.frame(A=1:2,B=3:4))
test(1379.2, fread("A,B\n1,3\n2,4\n",data.table=TRUE), data.table(A=1:2,B=3:4))
options(datatable.fread.datatable = TRUE)
test(1379.3, fread("A,B\n1,3\n2,4\n",data.table=FALSE), data.frame(A=1:2,B=3:4))
options(oldv)

# That that RHS of == is coerced to x's type before bmerge in auto index. Package vardpoor does this in example(linqsr)
DT = data.table(a=c(0,0,1,1,0,0), b=1:6)  # 'a' type double here, as it is in vardpoor
test(1380, DT[a==TRUE], DT[3:4])

# Fix #847, as.data.table.list and character(0) issue
x <- data.table(a=character(0), b=character(0), c=numeric(0))
setkey(x, a, b)
test(1381, x[J("foo", character(0)), nomatch=0L], x, warning="Item 2 is of size 0 but maximum size is 1,")

# Fix for #813 and #758
DT = data.table(x = 1:2)
test(1382.1, DT[c(FALSE, FALSE), list(x, 3:4)], data.table(x=integer(0), V2=integer(0)))
DT <- data.table(id = c("a", "a", "b", "b"), var = c(1.1, 2.5, 6.3, 4.5), key="id")
test(1382.2, DT["c", list(id, check = any(var > 3)), nomatch=0L], data.table(id=character(0), check=logical(0), key="id"))
test(1382.3, DT[c(FALSE), id], character(0))
DT <- DT[1:3]; setkey(DT, id)
test(1382.4, DT[c("c", "b"), list(id, check = any(var > 3)), nomatch=0L], data.table(id="b", check=TRUE, key="id"))

# Fix for #742 - allow.cartesian should be ignored if `i` has no duplicates.
DT <- data.table(id=rep(letters[1:2], 2), var = rnorm(4), key="id")
test(1383.1, DT[letters[1:3], list(var)], DT[1:5, list(var)])
# Fix for #800 - allow.cartesian should be ignored if jsub[1L] has `:=`. TODO: maybe still warn if `i` has duplicates?
DT=data.table(id=c(1,1), date=c(1992,1991), value=c(4.1,4.5), key="id")
test(1383.2, copy(DT)[DT, a:=1], DT[, a := 1])

# Fix for #476 and #825
if ("package:reshape" %in% search()) {
    DT <- data.table(ID = c(611557L, 611557L, 611557L, 894125L, 894125L, 894125L, 894125L, 894125L, 898856L, 898856L, 898856L, 898856L, 898856L, 898856L, 898899L, 898899L, 898899L), DATUM = structure(c(16101, 16071, 16261, 16104, 16133, 16167, 16201, 16236, 16089, 16118, 16147, 16176, 16236, 16208, 16163, 16125, 16209), class = "Date"), N = c(25L, 9L, 23L, 29L, 26L, 26L, 27L, 28L, 39L, 39L, 38L, 36L, 40L, 39L, 19L, 20L, 19L), rank = c(2, 1, 3, 1, 2, 3, 4, 5, 1, 2, 3, 4, 6, 5, 2, 1, 3))
    ans = cast(DT, ID ~ rank, value = "DATUM")
    test(1383.3, names(DT), c("ID", "DATUM", "N", "rank"))
} else {
    cat("Tests 1383.3 not run. If required call library(reshape) first.\n")
}

if ("package:caret" %in% search()) {
    DT <- data.table(x = rnorm(10), y = rnorm(10))
    cv.ctrl <- trainControl(method = 'repeatedcv', number = 5, repeats = 1)
    fit <- train(y ~ x, data = DT, 'lm', trControl = cv.ctrl)
    test(1383.4, names(DT), c("x", "y"))
} else {
    cat("Tests 1383.4 not run. If required call library(caret) first.\n")
}

# Somehow DT[col==max(col)] was never tested, broken by auto-indexing new in v1.9.4, #858
DT = data.table(a = c(1,1,1,2,2,2,3,3,3), b = rnorm(9))
test(1384, DT[a == max(a)], DT[7:9])

# Dups on RHS of == or %in%
DT = data.table(id = paste0("id", 1:5))
id.sub = c("id1", "id2", "id3", "id3", "id4")   # deliberate dup
test(1385.1, DT[id %in% id.sub], DT[1:4])
test(1385.2, DT[id == id.sub], DT[1:3])

# reserved class attributes conflict with auto index names, #
DT = data.table(class=c('a','b'), x=c(1,2))
test(1386, DT[class=='a'], DT[1])

# Fix for #774 - parsing a$b() in 'j'
DT = data.table(x=1:5, y=6:10)
ll = list(foo = function() 1L)
test(1387.1, copy(DT)[, z := ll$foo()], copy(DT)[, z:=1L])
test(1387.2, copy(DT)[, z := ll[[1L]]()], copy(DT)[, z:=1L])

# Fix for #811 - ITime and negative integers formats wrong result.
x = c(1L, -1L, -3700L)
class(x) = "ITime"
test(1388, as.character(x), c("00:00:01", "-00:00:01", "-01:01:40"))

# Fix for #880. Another eval(parse(.)) issue.
DT <- as.data.table(iris)
DT[, foo := "Species"]
test(1389, copy(DT)[,bar := eval(parse(text=foo[1]), envir=.SD)], copy(DT)[, bar := Species])

# Fix for foverlaps() floating point interval (double) types. Should increment them by machine tolerance, not by 1L
DT1 = data.table(start=c(0.88), end=c(0.88))
DT2 = data.table(start=c(0.26, 0.5, 0.55, 0.7), end=c(0.61, 0.88, 0.88-.Machine$double.eps^0.5, 0.89))
setkey(DT2)
test(1390.1, foverlaps(DT1, DT2, which=TRUE), data.table(xid=1L, yid=c(2L, 4L)))
DT1 = data.table(start=c(0.3,0.5), end=c(0.3,0.5))
DT2 = data.table(start=c(0.4), end=c(0.4))
setkey(DT2)
test(1390.2, foverlaps(DT1, DT2, which=TRUE), data.table(xid=1:2, yid=as.integer(c(NA, NA))))
tt = c( as.POSIXct('2011-10-11 07:49:36'), as.POSIXct('2011-10-11 07:49:37'))
DT1 = data.table(start=tt, end=tt)
DT2 = data.table(start=tt[1], end=tt[1])
setkey(DT2)
test(1390.3, foverlaps(DT1, DT2, which=TRUE), data.table(xid=1:2, yid=as.integer(c(1L, NA))))
tt = c( as.POSIXct('2011-10-11 07:49:36.3'), as.POSIXct('2011-10-11 07:49:37.4'), as.POSIXct('2011-10-11 07:49:37.5'))
DT1 = data.table(start=tt, end=tt)
DT2 = data.table(start=tt[2], end=tt[2])
setkey(DT2)
test(1390.4, foverlaps(DT1, DT2, which=TRUE), data.table(xid=1:3, yid=as.integer(c(NA, 1L, NA))))
tt = c( as.POSIXct('2011-10-11 07:49:36.0003'), as.POSIXct('2011-10-11 07:49:36.0199'), as.POSIXct('2011-10-11 07:49:36.0399'))
DT1 = data.table(start=tt, end=tt)
DT2 = data.table(start=tt[2], end=tt[2])
setkey(DT2)
test(1390.5, foverlaps(DT1, DT2, which=TRUE), data.table(xid=1:3, yid=as.integer(c(NA, 1, NA))))

# Fix for #891. 'subset' and duplicate names.
# duplicate column names rule - if column numbers, extract the right column. If names, extract always the first column
DT = data.table(V1=1:5, V2=6:10, V3=11:15)
setnames(DT, c("V1", "V2", "V1"))
test(1391.1, subset(DT, select=c(3L,2L)), DT[, c(3L, 2L), with=FALSE])
test(1391.2, subset(DT, select=c("V2", "V1")), DT[, c("V2", "V1"), with=FALSE])

# Test faster version of na.omit() using is_na.
DT = data.table(x=sample(c(1:2, NA), 30, TRUE), y=sample(c(1:5, NA, NaN), 30, TRUE))
test(1392.1, na.omit(DT), DT[!is.na(x) & !is.na(y)])
# added 'invert = ', a logical argument which when TRUE returns rows that has any NAs instead.
test(1392.2, na.omit(DT, invert=TRUE), DT[is.na(x) | is.na(y)])

# Fix for #899. Mix of ordered and normal factors where normal factors in more than 1 data.table has identical levels.
DT1 = data.table(A = factor(INT(7,8,7,8,7)), B = factor(6:10), C = 0)
DT2 = data.table(D = ordered(1:5), A = factor(INT(1:2,1:2,1L)), C = 0)
DT3 = data.table(A = factor(INT(7:8)), C = 0)
ans = data.table(A=factor(INT(7,8,7,8,7,1,2,1,2,1,7,8), levels=c("7", "8", "1", "2")), B=factor(INT(6:10, rep(NA,7))), C=0, D=ordered(INT(rep(NA,5), 1:5, rep(NA,2))))
test(1393.1, rbindlist(list(DT1, DT2, DT3), fill = TRUE), ans)
# test for #591 (R-Forge #2491)
ans[, ID := rep(1:3, c(5,5,2))]
setcolorder(ans, c("ID", LETTERS[1:4]))
test(1393.2, rbindlist(list(DT1, DT2, DT3), fill = TRUE, idcol="ID"), ans)

# Tests for na.omit.data.table (faster version + with a 'cols=' new argument)
col = c(1:2, NA_integer_)
DT = data.table(a=sample(col, 20, TRUE), b=as.numeric(sample(col,20,TRUE)), c=as.logical(sample(col,20,TRUE)), d=as.character(sample(col,20,TRUE)))
# can't use complete.cases on bit64... will have to test integer64 separately.
# if ("package:bit64" %in% search()) {
#   DT[, e := as.integer64(sample(col,20,TRUE))]
# }
test_no = 1394
for (i in seq_along(DT)) {
    combn(names(DT), i, function(cols) {
        ans1 = na.omit(DT, cols=cols)
        ans2 = DT[complete.cases(DT[, cols, with=FALSE])]
        test_no <<- signif(test_no+.001, 7)
        test(test_no, ans1, ans2)
        0L
    })
}

# That data.table-unaware code in packages like knitr still work
if ("package:knitr" %in% search()) {
    DT = data.table(x=1, y=2)
    test(1395, kable(DT), output="x.*y.*1.*2")  # kable in knitr v1.6 calls DF[...] syntax
} else {
    cat("Test 1395 not run. If required call library(knitr) first.\n")
}

# dropping secondary keys on update or delete
DT = data.table(a=1:3, b=4:6)
test(1396, DT[a==2, verbose=TRUE], DT[2], output="Creating new index 'a'")
test(1397, DT[b==6, verbose=TRUE], DT[3], output="Creating new index 'b'")
test(1398, DT[b==6, verbose=TRUE], DT[3], output="Using existing index 'b'")
test(1399, key2(DT), c("a","b"))
test(1400, DT[2, a:=4L, verbose=TRUE], data.table(a=c(1L,4L,3L),b=4:6), output="Dropping index 'a' due to update on 'a' (column 1)")
test(1401, key2(DT), "b")
test(1402, DT[,b:=NULL,verbose=TRUE], data.table(a=c(1L,4L,3L)), output="Dropping index 'b' due to delete of 'b' (column 2)")
test(1403, key2(DT), NULL)
DT = data.table(x=1:5)
test(1404, DT[, y := x <= 2L], data.table(x=1:5, y=c(TRUE,TRUE,FALSE,FALSE,FALSE)))
test(1405, DT[y == TRUE, .N, verbose=TRUE], 2L, output="Creating new index")
test(1406, DT[, y := x <= 3L, verbose=TRUE], data.table(x=1:5, y=c(TRUE,TRUE,TRUE,FALSE,FALSE)), output="Dropping index")
test(1407, DT[y == TRUE, .N], 3L)
DT = data.table(x=1:5, y=10:6)
test(1408, DT[x==3,verbose=TRUE], DT[3], output="Creating")
test(1409, key2(DT), "x")
set(DT,1:3,1L,-10L)
test(1410, key2(DT), NULL)
test(1411, DT[x==5], DT[5])
setorder(DT, y)
test(1412, key2(DT), NULL)
test(1413, DT[x==5], DT[1])
DT = data.table(foo=1:3, bar=4:6, baz=9:7)
set2key(DT,foo,bar,baz)
test(1414, key2(DT), c("foo__bar__baz"))
test(1415, DT[2,bar:=10L,verbose=TRUE], output="Dropping index 'foo__bar__baz' due to update on 'bar'")  # test middle
test(1416, key2(DT), NULL)
set2key(DT,foo,bar,baz)
test(1417, DT[2,baz:=10L,verbose=TRUE], output="Dropping index 'foo__bar__baz' due to update on 'baz'")  # test last
set2key(DT,bar,baz)
test(1418, DT[2,c("foo","bar"):=10L,verbose=TRUE], output="Dropping index.* due to update on 'bar'")     # test 2nd to 1st
set2key(DT,bar,baz)
test(1419, DT[2,c("foo","baz"):=10L,verbose=TRUE], output="Dropping index.* due to update on 'baz'")     # test 2nd to 2nd

# setnames updates secondary key
DT = data.table(a=1:5,b=10:6)
set2key(DT,b)
test(1420, key2(DT), "b")
setnames(DT,"b","foo")
test(1421, key2(DT), "foo")
test(1422, DT[foo==9, verbose=TRUE], DT[2], output="Using existing index 'foo'")
set2key(DT,a,foo)
test(1423, key2(DT), c("foo","a__foo"))   # tests as well that order of attributes is retained although we don't use that property currently.
test(1424, key2(setnames(DT,"foo","bar")), c("bar","a__bar"))
test(1425, key2(setnames(DT,"a","baz")), c("bar","baz__bar"))
test(1426, DT[baz==4L, verbose=TRUE], output="Creating new index 'baz'")
test(1427, key2(DT), c("bar","baz__bar","baz"))
test(1428, DT[bar==9L, verbose=TRUE], output="Using existing index 'bar'")
test(1429, key2(setnames(DT,"bar","a")), c("baz", "a", "baz__a"))

# Finalised == and %in% optimization in i
DT = data.table(a=1:3,b=c(0,2,3,0,0,2))
test(1430, DT[a==1:2], error="RHS of == is length 2 which is not 1 or nrow (6). For robustness, no recycling is allowed (other than of length 1 RHS). Consider %in% instead.")
test(1431, DT[a %in% 1:2], DT[c(1,2,4,5)])
test(1432, DT[a==b], DT[2:3])
test(1433, DT[a %in% b], DT[c(2,3,5,6)])
test(1434, DT[a==b+1], DT[c(1,4,6)])
test(1435, DT[b==max(a)], DT[3])
test(1436, DT[a==2,verbose=TRUE], DT[c(2,5)], output="Coercing double column i.'V1' to integer")
DT[,a:=factor(letters[a])]
test(1437, DT[a==factor("b"),verbose=TRUE], DT[c(2,5)], output="Creating new index 'a'")

# fread dec=',' e.g. France
test(1438, fread("A;B\n1;2,34\n", dec="12"), error="dec must be a single character")
test(1439, fread("A;B\n1;2,34\n", dec="1"), error="Unable to change to a locale which provides the desired dec")  # this test runs on many machines so chose a dec for this test which is sure not to be valid in any locale
test(1440, fread("A;B\n1;2,34\n", sep=".", dec="."), error="The two arguments to fread 'dec' and 'sep' are equal ('.')")
if (.Platform$OS.type=="windows" ||
    (!inherits(tt <- try(system("locale -a", intern=TRUE)), "try-error") && "fr_FR.utf8" %in% tt )) {
    # e.g. on Matt's machine where I've installed fr_FR.utf8 which has dec=","
    old = options(datatable.fread.dec.locale=if (.Platform$OS.type=="unix") "fr_FR.utf8" else "French_France.1252")
    oldlocale = Sys.getlocale("LC_NUMERIC")
    test(1441, fread("A;B\n1;2,34\n", dec=",", verbose=TRUE), data.table(A=1L, B=2.34), output="success!")
    test(1442, Sys.getlocale("LC_NUMERIC"), oldlocale)  # locale restored after success
    test(1443.1, fread("A;B\n1;2,34\n", dec=",", sep=",", verbose=TRUE), error="'dec' and 'sep' are equal", output="success!")
    test(1443.2, Sys.getlocale("LC_NUMERIC"), oldlocale)  # locale restored after error. [ouput check in 1443.1 ensures it was changed]
    
    # sep=".", issue #502
    input = paste( paste("192.168.1.", 1:10, sep=""), collapse="\n")
    test(1444.1, fread(input, sep=".", dec="*"), error="Unable to change to a locale which provides the desired dec")
    test(1444.2, fread(input, sep="."), ans<-data.table(V1=192L,V2=168L,V3=1L,V4=1:10))   # by default, dec="," when sep="."
    test(1444.3, fread(paste(paste("192. 168. 1. ", 1:10, sep = ""), collapse="\n"), sep="."), ans)
    test(1444.4, fread(paste(paste("Hz.BB.GHG.", 1:10, sep = ""), collapse="\n"), sep="."), data.table(V1="Hz",V2="BB",V3="GHG",V4=1:10))

    options(old)  # return to default set it .onLoad
} else {
    cat("Tests 1441-1444 not run. If required install the 'fr_FR.utf8' locale.\n")
}

# doubled quote inside a quoted field followed by an embedded newline
# This file is 36 rows to move that line outside the top, middle and bottom 5 test rows
test(1445, fread("doublequote_newline.csv")[7:10], data.table(A=c(1L,1L,2L,1L), B=c("a","embedded \"\"field\"\"\nwith some embedded new\nlines as well","not this one","a")))
# the example from #489 directly :
test(1446, fread('A,B,C\n233,"AN ""EMBEDDED"" QUOTE FIELD",morechars\n'), data.table(A=233L, B='AN ""EMBEDDED"" QUOTE FIELD', C='morechars'))

# unescaped quoted subregion followed by newline
test(1447, fread('A,B,C\n233,"an unescaped "embedded"
region followed by newline",morechars\n'), error='Field 2 on line 2.*can contain balanced unescaped quoted subregions but.*can\'t contain embedded.*n as well.*: "an unescaped "embedded"')

# when detecting types ...
test(1448.1, fread('A,B\n1,"embedded""\nquote"\n2,should be ok\n'),
           data.table(A=1:2,B=c('embedded""\nquote','should be ok')))
test(1448.2, fread('A,B\n1,"embedded""
quote"\n2,should be ok\n'),
           data.table(A=1:2,B=c('embedded""
quote','should be ok')))

# quoted multiline (scrambled data thanks to #810)
test(1449, fread("quoted_multiline.csv")[c(1,43:44),c(1,22:24),with=FALSE],
           data.table(GPMLHTLN=as.integer64(c("3308386085360","3440245203140","1305220146734")),
                      BLYBZ = c(0L,4L,6L),
                      ZBJBLOAJAQI = c("LHCYS AYE ZLEMYA IFU HEI JG FEYE","",""),
                      JKCRUUBAVQ = c("",".\\YAPCNXJ\\004570_850034_757\\VWBZSS_848482_600874_487_PEKT-6-KQTVIL-7_30\\IRVQT\\HUZWLBSJYHZ\\XFWPXQ-WSPJHC-00-0770000855383.KKZ","")))

# Fix for #927
DT = data.table(x=1L, y=2L)
test(1450, DT[, set(.SD, j="x", value=10L)], error=".SD is locked. Updating .SD by reference using := or set")

# Tests for shallow copy taking cols argument - not exported yet.
DT = setDT(lapply(1:5, sample, 10, TRUE))
ans1 = sapply(DT, address)
fans2 = function(DT, cols=NULL) sapply(shallow(DT, cols), address)
test(1451.1, ans1, fans2(DT))                               # make sure default/old functionality is intact
test(1451.2, ans1[3:4], fans2(DT, 3:4))                     # using integer column numbers
test(1451.3, ans1[c(5,2)], fans2(DT, c(5,2)))               # using numeric column numbers
test(1451.4, ans1[c(4,2,4)], fans2(DT,c(4,2,4)))            # using duplicate column numbers
test(1451.5, ans1[3:2], fans2(DT, c("V3", "V2")))           # using column names
test(1451.6, ans1[c(3,3)], fans2(DT, c("V3", "V3")))        # using duplicate column names
test(1451.7, shallow(DT, integer(0)), null.data.table())    # length-0 input work as intended as well.
test(1451.8, shallow(DT, character(0)), null.data.table())  # length-0 input work as intended as well.

test(1452, fread("notexist.csv"), error="File 'notexist.csv' does not exist. Include one or more spaces to consider the input a system command.")

# Test for #802
test(1453, fread("fread_line_error.csv"), error="Field 25 on line 9 starts with quote.*but then has a problem.*Check for unbalanced unescaped quotes")

# no-sep-found => sep="\n", use case for this in #738
test(1454.1, fread('"Foo"`"Bar"\n1`2\n',sep="`"), data.table(Foo=1L,Bar=2L))
test(1454.2, fread('"Foo"\n1\n',sep="`"), data.table(Foo=1L))

# Fix for #958 - Don't create secondary keys on .SD
DT <- data.table(a=c(1, 1, 1, 0, 0), b=c("A", "B", "A1", "A", "B"))
test(1455, DT[, nrow(.SD[b == 'B']), by=.(a)], data.table(a=c(1,0), V1=1L))

# Test for chmatch2 bug fix
x1 = c("b", "a", "d", "a", "c", "a")
x2 = c("a", "a", "a")
x3 = c("d", "a", "a", "d", "a")
table = rep(letters[1:3], each=2)
test(1456.1, chmatch2(x1, table), as.integer(c(3,1,NA,2,5,NA)))
test(1456.2, chmatch2(x2, table), as.integer(c(1,2,NA)))
test(1456.3, chmatch2(x3, table), as.integer(c(NA,1,2,NA,NA)))

# Add tests for which_
x = sample(c(-5:5, NA), 25, TRUE)
test(1458.1, which(x > 0), which_(x > 0)) # default is TRUE
test(1458.2, which(x > 0), which_(x > 0, TRUE)) # test explicitly
test(1458.3, which(!x > 0), which_(x > 0, FALSE))

# Fix for #982. Testing subsetDT on complex/raw vectors, and added tests for other types.
DT = data.table(a=c(1:3,NA_integer_), b=c(1,2,3,NA), c=as.complex(c(1:3,NA)), d=as.raw(1:4), 
          e=as.list(1:4), f=c(FALSE,FALSE,TRUE,NA), g=c("a", "b", "c", NA_character_))
test(1459.1, .Call("CsubsetDT", DT, which(DT$a > 2), seq_along(DT)), setDT(as.data.frame(DT)[3, , drop=FALSE]))
test(1459.2, .Call("CsubsetDT", DT, which(DT$b > 2), seq_along(DT)), setDT(as.data.frame(DT)[3, , drop=FALSE]))
test(1459.3, .Call("CsubsetDT", DT, which(Re(DT$c) > 2), seq_along(DT)), setDT(as.data.frame(DT)[3, , drop=FALSE]))
test(1459.4, .Call("CsubsetDT", DT, which(DT$d > 2), seq_along(DT)), setDT(as.data.frame(DT)[3:4, , drop=FALSE]))
test(1459.5, .Call("CsubsetDT", DT, which(DT$f), seq_along(DT)), setDT(as.data.frame(DT)[3, , drop=FALSE]))
test(1459.6, .Call("CsubsetDT", DT, which(DT$g == "c"), seq_along(DT)), setDT(as.data.frame(DT)[3, , drop=FALSE]))
test(1459.7, .Call("CsubsetDT", DT, which(DT$a > 2 | is.na(DT$a)), seq_along(DT)), setDT(as.data.frame(DT)[3:4,]))
test(1459.8, .Call("CsubsetDT", DT, which(DT$b > 2 | is.na(DT$b)), seq_along(DT)), setDT(as.data.frame(DT)[3:4,]))
test(1459.9, .Call("CsubsetDT", DT, which(Re(DT$c) > 2 | is.na(DT$c)), seq_along(DT)), setDT(as.data.frame(DT)[3:4,]))
test(1459.10, .Call("CsubsetDT", DT, which(DT$f | is.na(DT$f)), seq_along(DT)), setDT(as.data.frame(DT)[3:4,]))
test(1459.11, .Call("CsubsetDT", DT, which(DT$g == "c" | is.na(DT$g)), seq_along(DT)), setDT(as.data.frame(DT)[3:4,]))
test(1459.12, .Call("CsubsetDT", DT, 5L, seq_along(DT)), setDT(as.data.frame(DT)[5,]))

# Test for na.omit with list, raw and complex types
DT = data.table(x=c(1L,1L,NA), y=c(NA, NA, 1), z=as.raw(1:3), w=list(1,NA,2), v=c(1+5i, NA, NA))
test(1460.1, na.omit(DT, cols="w"), DT)
test(1460.2, na.omit(DT, cols="v"), DT[1])
test(1460.3, na.omit(DT, cols=c("v", "y")), DT[0])
test(1460.4, na.omit(DT, cols=c("z", "v")), DT[1])
test(1460.5, na.omit(DT, cols=c("w", "v")), DT[1])

# Fix for #985
DT = data.table(x=c("a", "a", "b", "b"), v1=sample(4), v2=sample(4))
test(1461.1, DT[, c(lapply(.SD, mean), lapply(.SD, sd)), by=x], 
             DT[, c(lapply(.SD, function(x) mean(x)), lapply(.SD, function(x) sd(x))), by = x])


# Tests for #994
DT = data.table(x=c("a", "a", "b", "b"), v1=sample(4), v2=sample(4))
cols = c("v1", "v2")
test(1462.1, DT[, mget(cols)], DT[, cols, with=FALSE])
test(1462.2, DT[, mget(cols[1])], DT[, cols[1], with=FALSE])
test(1462.3, DT[, sum(unlist(mget(cols))), by=x], DT[, sum(unlist(.SD)), by=x, .SDcol=cols])

# test for 'shift'
x=1:5
test(1463.1,  shift(x,1L),                  as.integer(c(NA, 1:4)))
test(1463.2,  shift(x,1:2),                 list(as.integer(c(NA, 1:4)), as.integer(c(NA, NA, 1:3))))
test(1463.3,  shift(x,1L, 0L),              as.integer(c(0L, 1:4)))
test(1463.4,  shift(x,1L, type="lead"),     as.integer(c(2:5, NA)))
test(1463.5,  shift(x,1:2, type="lead"),    list(as.integer(c(2:5, NA)), as.integer(c(3:5, NA, NA))))
test(1463.6,  shift(x,1L, 0L, type="lead"), as.integer(c(2:5, 0L)))

x=as.numeric(x)
test(1463.7,  shift(x,1L),                  as.numeric(c(NA, 1:4)))
test(1463.8,  shift(x,1:2),                 list(as.numeric(c(NA, 1:4)), as.numeric(c(NA, NA, 1:3))))
test(1463.9,  shift(x,1L, 0L),              as.numeric(c(0L, 1:4)))
test(1463.10, shift(x,1L, type="lead"),     as.numeric(c(2:5, NA)))
test(1463.11, shift(x,1:2, type="lead"),    list(as.numeric(c(2:5, NA)), as.numeric(c(3:5, NA, NA))))
test(1463.12, shift(x,1L, 0L, type="lead"), as.numeric(c(2:5, 0L)))

if ("package:bit64" %in% search()) {
    x=as.integer64(x)
    test(1463.13, shift(x,1L),                  as.integer64(c(NA, 1:4)))
    test(1463.14, shift(x,1:2),                 list(as.integer64(c(NA, 1:4)), as.integer64(c(NA, NA, 1:3))))
    test(1463.15, shift(x,1L, 0L),              as.integer64(c(0L, 1:4)))
    test(1463.16, shift(x,1L, type="lead"),     as.integer64(c(2:5, NA)))
    test(1463.17, shift(x,1:2, type="lead"),    list(as.integer64(c(2:5, NA)), as.integer64(c(3:5, NA, NA))))
    test(1463.18, shift(x,1L, 0L, type="lead"), as.integer64(c(2:5, 0L)))
}

x=as.character(x)
test(1463.19, shift(x,1L),                  as.character(c(NA, 1:4)))
test(1463.20, shift(x,1:2),                 list(as.character(c(NA, 1:4)), as.character(c(NA, NA, 1:3))))
test(1463.21, shift(x,1L, 0L),              as.character(c(0L, 1:4)))
test(1463.22, shift(x,1L, type="lead"),     as.character(c(2:5, NA)))
test(1463.23, shift(x,1:2, type="lead"),    list(as.character(c(2:5, NA)), as.character(c(3:5, NA, NA))))
test(1463.24, shift(x,1L, 0L, type="lead"), as.character(c(2:5, 0L)))

# Fix for #1009 segfault in shift
val = runif(1)
test(1463.25, shift(val, 2L), NA_real_)
test(1463.26, shift(val, 2L, type="lead"), NA_real_)

# add tests for date and factor?

# test for 'give.names=TRUE' on vectors
x = 1:10
nm = c("x_lag_1", "x_lag_2")
ans = list(as.integer(c(NA, 1:9)), as.integer(c(NA, NA, 1:8)))
setattr(ans, 'names', nm)
test(1463.27, shift(x, 1:2, give.names=TRUE), ans)

# FR #686
DT = data.table(grp=rep(c("A", "B", "C", "A", "B"), 
          c(2,2,3,1,2)), value=1:10)
test(1464.1, rleidv(DT, "grp"), c(1L, 1L, 2L, 2L, 3L, 3L, 3L, 4L, 5L, 5L))
test(1464.2, rleid(DT$grp), c(1L, 1L, 2L, 2L, 3L, 3L, 3L, 4L, 5L, 5L))

# data.table-xts conversion #882

if ("package:xts" %in% search()) {
    # Date index
    dt = data.table(index = as.Date((as.Date("2014-12-12")-49):as.Date("2014-12-12"),origin="1970-01-01"),quantity = rep(c(1:5),10),value = rep(c(1:10)*100,5))
    xt = as.xts(matrix(data = c(dt$quantity, dt$value),ncol = 2,dimnames = list(NULL,c("quantity","value"))),order.by = dt$index)
    dt_xt = as.data.table(xt)
    xt_dt = as.xts.data.table(dt)
    test(1465.1, all.equal(dt, dt_xt, check.attributes = FALSE))
    test(1465.2, xt, xt_dt)
    # POSIXct index
    dt <- data.table(index = as.POSIXct(as.Date((as.Date("2014-12-12")-49):as.Date("2014-12-12"),origin="1970-01-01"),origin="1970-01-01"),quantity = rep(c(1:5),10),value = rep(c(1:10)*100,5))
    xt = as.xts(matrix(data = c(dt$quantity, dt$value),ncol = 2,dimnames = list(NULL,c("quantity","value"))),order.by = dt$index)
    dt_xt = as.data.table(xt)
    xt_dt = as.xts.data.table(dt)
    test(1465.3, all.equal(dt, dt_xt, check.attributes = FALSE))
    test(1465.4, xt, xt_dt)
}

# as.data.table.default #969
ar <- array(NA, dim=c(10,4),dimnames = list(NULL,paste0("col",1:4)))
test(1466.1, as.data.table(as.data.frame(ar)), as.data.table(ar)) # array type
x <- rep(Sys.time(),3)
test(1466.2, as.data.table(as.data.frame(x)), as.data.table(x)) # posix type

# fix for #1001
options(datatable.auto.index=TRUE)
DT <- data.table(a=1:2)
test(1467.1, DT[a==3, b:=d+1], DT)
# restore
options(datatable.auto.index=FALSE)

# fix for first bug reported in #1006 on 'foverlaps()'
x <- c(-0.1, 0, 0.1)
n <- length(x)
dt.ref <- data.table(start=x[-n], end=x[-1], key=c("start", "end"))
dt.query <- data.table(q1=c(-0.2, -0.05, 0.05, 0.15), q2=c(-0.2, -0.05, 0.05, 0.15), key=c("q1", "q2"))
ans=cbind(dt.ref[, .(start,end)], dt.query[2:3, .(q1,q2)])
setkey(ans, q1,q2)
test(1468.1, foverlaps(dt.query, dt.ref, nomatch=0L), ans)
# fix and additional tests for #1006 following OP's follow-up.
dt1 = data.table(x=c(-6.36917800737546, -2.19964384651646),
                 y=c(-2.19964384651646, 4.07116428752538))
dt2 = data.table(x= 2.91816502571793, y=2.91816502571793)
setkey(dt1)
setkey(dt2)
test(1468.2, foverlaps(dt2, dt1, which=TRUE), data.table(xid=1L, yid=2L))
dt1 = data.table(x=c(-6,-3), y=c(-3,4))
dt2 = data.table(x=3,y=3)
setkey(dt1)
setkey(dt2)
test(1468.3, foverlaps(dt2, dt1, which=TRUE), data.table(xid=1L, yid=2L))


# Fix for #1010 (discovered while fixing #1007). Don't retain key if i had no key, but irows is sorted, and roll != FALSE... See example in #1010.
DT = data.table(x=c(-5,5), y=1:2, key="x")
test(1469.1, key(DT[J(c(2,0)), roll=TRUE]), NULL)
test(1469.2, key(DT[J(c(2,0)), .(x,y), roll=TRUE]), NULL)
test(1469.3, key(DT[J(c(2,0)), y, roll=TRUE, by=.EACHI]), NULL)
test(1469.4, key(DT[J(c(2,0))]), NULL)
test(1469.5, key(DT[SJ(c(2,0)), roll=TRUE]), "x")
test(1469.6, key(DT[J(c(2,0)), roll="nearest"]), NULL)

# 1007 fix, dealing with Inf and -Inf correctly in rolling joins.
DT = data.table(x=c(-Inf, 3, Inf), y=1:3, key="x")
test(1470.1, DT[J(c(2,-Inf,5,Inf)), roll=Inf], data.table(x=c(2,-Inf,5,Inf), y=c(1, 1, 2, 3)))
test(1470.2, DT[J(c(2,-Inf,5,Inf)), roll=10], data.table(x=c(2,-Inf,5,Inf), y=INT(c(NA, 1, 2, 3))))
test(1470.3, DT[SJ(c(2,-Inf,5,Inf)), roll=Inf], data.table(x=c(-Inf,2,5,Inf), y=c(1, 1, 2, 3), key="x"))

# 1006, second bug with -Inf, now that #1007 is fixed.
x <- c(-Inf, -0.1, 0, 0.1, Inf)
n <- length(x)
dt.ref <- data.table(start=x[-n], end=x[-1], key=c("start", "end"))
dt.query <- data.table(q1=c(-0.2, -0.05, 0.05, 0.15), q2=c(-0.2, -0.05, 0.05, 0.15), key=c("q1", "q2"))
test(1471, foverlaps(dt.query, dt.ref), data.table(dt.ref, dt.query, key=c("q1", "q2")))

# #1014 (segfault) fix
test(1472, shift(1, 1:2, NA, 'lag'), list(NA_real_, NA_real_))

# #528, type=equal simple test
# dt1 = data.table(x=1:5, y=6:10)
# dt2 = data.table(x=3:7, y=8:12)
# setkey(dt1)
# setkey(dt2)
# test(1473, foverlaps(dt1,dt2, which=TRUE, nomatch=0L, type="equal"),
#            data.table(xid=3:5, yid=1:3))

# More tests for `frankv`, #760
DT = data.table(x=c(4, 1, 4, NA, 1, NA, 4), y=c(1, 1, 1, 0, NA, 0, 2))
test(1474.1, frankv(DT, "y", ties.method="dense"), frankv(DT$y, ties.method="dense"))
test(1474.2, frank(DT, y, ties.method="dense"), frank(DT$y, ties.method="dense"))
test(1474.3, frankv(DT, "y", order=-1L, ties.method="dense"), frankv(-DT$y, ties.method="dense"))
test(1474.4, frank(DT, -y, ties.method="dense"), frank(-DT$y, ties.method="dense"))

# uniqueN, #884, part of #756 and part of #1019
DT <- data.table(A = rep(1:3, each=4), B = rep(1:4, each=3), C = rep(1:2, 6))
test(1475.1, uniqueN(DT), 10L)
test(1475.2, DT[, .(uN=uniqueN(.SD)), by=A], data.table(A=1:3, uN=c(3L,4L,3L)))

# preserve class attribute in GForce mean (and sum)
DT <- data.table(x = rep(1:3, each = 3), y = as.Date(seq(Sys.Date(), (Sys.Date() + 8), by = "day")))
test(1476.1, DT[, .(y=mean(y)), x], setDT(aggregate(y ~ x, DT, mean)))

# test for 'transpose' of a list, TODO: integer64 support.
ll = lapply(1:10, function(x) {
    k = sample(3, 1L)
    if (k == 1) sample(10, sample(5:10, 1L))
    else if (k == 2) as.numeric(sample(101:115, sample(7:12, 1L)))
    else sample(letters, sample(5:10, 1L))
})
ans1 = setDT(transpose(ll))
ans2 = setDT(lapply(seq_along(ans1), function(x) sapply(ll, `[`, x)))
test(1477.1, ans1, ans2)
# class is preserved?
dt = data.table(x=1:5, y=6:10)
test(1477.2, transpose(dt), as.data.table(t(as.matrix(dt))))
# factor column coerce to character
ll = list(factor(letters[1:5]), factor(letters[6:8]))
test(1477.3, transpose(ll), list(c("a", "f"), c("b", "g"), c("c", "h"), c("d", NA), c("e", NA)))
# for data.frames
test(1477.4, transpose(data.frame(x=1:2, y=3:4)), data.frame(V1=c(1L,3L), V2=c(2L,4L)))
# test for `tstrsplit`
ll = sapply(ll, paste, collapse=",")
test(1477.5, transpose(strsplit(ll, ",", fixed=TRUE)), tstrsplit(ll, ",", fixed=TRUE))

# #480 `setDT` and 'lapply'
ll = list(data.frame(a=1), data.frame(x=1, y=2), NULL, list())
ll <- lapply(ll, setDT)
test(1478.1, sapply(ll, truelength), rep(100L, 4L))
test(1478.2, sapply(ll, length), INT(1,2,0,0))

# rbindlist stack imbalance issue, #980.
test(1479, rbindlist(replicate(4,rbindlist(replicate(47, NULL), 
      use.names=TRUE, fill=TRUE)), use.names=TRUE, fill=TRUE), null.data.table())

# #936, assigning list column to a factor column by reference
DT <- data.table(x = factor(c("a", "b c", "d e f")))
test(1480, DT[, x := strsplit(as.character(x), " ")], data.table(x=list("a", letters[2:3], letters[4:6])))

# #970, over-allocation issue
a=data.frame(matrix(1,ncol=101L))
options(datatable.alloccol=100L)
ans1 = data.table(a)
options(datatable.alloccol=101L)
ans2 = data.table(a)
test(1481, ans1, ans2)
# Global option. so reset back, else test 1478 fails.
options(datatable.alloccol=100L)

# #479, check := assignment in environment (actual case is when loaded from disk, but we'll just simulate a scenario here).
ee = new.env()
ee$DT = data.frame(x=1L, y=1:3)
setattr(ee$DT, 'class', c("data.table", "data.frame"))
test(1482.1, truelength(ee$DT), 0L) # make sure that the simulated environment is right.
test(1482.2, ee$DT[, z := 3:1], data.table(x=1L, y=1:3, z=3:1), warning="Invalid .internal.selfref detected and")
test(1482.3, truelength(ee$DT) >= 100L, TRUE) # truelength restored?

# Fix for #499 and #945
x <- data.table(k=as.factor(c(NA,1,2)),v=c(0,1,2), key="k")
y <- data.table(k=as.factor(c(NA,1,3)),v=c(0,1,3), key="k")
test(1483.1, x[y], data.table(k=factor(c(NA,1,3)), v=c(0,1,NA), i.v=c(0,1,3)))
test(1483.2, merge(x,y,all=TRUE), data.table(k=factor(c(NA,1,2,3)), v.x=c(0,1,2,NA), v.y=c(0,1,NA,3), key="k"))

x <- data.table(country="US")
y <- data.table(country=factor("USA"))
test(1483.3, merge(x,y,by="country",all=T), data.table(country=factor(c("US", "USA")), key="country"))
setkey(y)
test(1483.4, y[x], data.table(country=factor("US"), key="country"))

# Fix for #842
SomeFunction <- function(x, setnull=1L) {
  ans <- replicate(length(x), list("bla1", "bla2"), simplify=FALSE)
  ans[setnull] <- list(NULL)
  return(ans)
}
DT <- data.table(ID=1:3, key="ID")
test(1484, DT[, SomeFunction(ID, setnull=1L)], DT[, SomeFunction(ID, setnull=2L)])

# Fix for #868
vals = c("setosa", "versicolor", "virginica")
test(1485, as.data.table(combn(unique(iris$Species),2)), data.table(vals[1:2], vals[c(1,3)], vals[2:3]))

# Fix for #955
DT <- data.table(Time=.POSIXct(0, tz="UTC")+0:1, Value=1:2)
options(datatable.auto.index=FALSE)  # Have to turn off to avoid error.
ans1.1 = DT[Time==Time[1]]
ans2.1 = DT[Time==.POSIXct(0, tz="UTC")]
options(datatable.auto.index=TRUE)
ans1.2 = DT[Time==Time[1]]
ans2.2 = DT[Time==.POSIXct(0, tz="UTC")]
test(1486.1, as.data.frame(ans1.1), as.data.frame(ans1.2))
test(1486.2, as.data.frame(ans2.1), as.data.frame(ans2.1))

# Fix for #832
x <- matrix(1:9, ncol=3)
setattr(x, "names", paste("V", seq_len(length(x)), sep = ""))
test(1487.1, setattr(x, "class", c("data.table", "data.frame")), error="Internal structure doesn't seem to be a list")
x <- matrix(1:9, ncol=3)
class(x) = c("data.table", "data.frame")
# not sure how to test this one, so using `tryCatch`
test(1487.2, tryCatch(print(x), error=function(k) "bla"), "bla")

# Fix for #1043
DT = data.table(grp=LETTERS[1:2], categ=rep(c("X","Y"), each=2L), condition=rep(c("P","Q"), each=4L), value=sample(8))
tbl = with(DT, table(grp, categ, condition))
ans1 = setnames(setDF(data.table(tbl)), "N", "Freq")
ans2 = data.frame(tbl)
ans2[1:3] = lapply(ans2[1:3], as.character)
test(1488, ans1, ans2)

# joins where x is integer type and i is logical type
DT = data.table(x=1:5, y=6:10, key="x")
test(1489, DT[.(TRUE)], DT[1L])

# Fix for #932
DT <- data.table(v1 = c(1:3, NA), v2 = c(1,NA,2.5,NaN), v3=c(NA, FALSE, NA, TRUE), v4=c("a", NA, "b", "c"))
options(datatable.auto.index = TRUE) # just to be sure
set2key(DT, v1)
test(1490.1,  DT[v1==3],      subset(DT, v1==3))
test(1490.2,  DT[!v1==3],     subset(DT, !v1==3))
test(1490.3,  DT[v1==NA],     subset(DT, v1==NA))
test(1490.4,  DT[!v1==NA],    subset(DT, !v1==NA))

set2key(DT, v2)
test(1490.5,  DT[v2==2.5],    subset(DT, v2==2.5))
test(1490.6,  DT[!v2==2.5],   subset(DT, !v2==2.5))
test(1490.7,  DT[v2==NA],     subset(DT, v2==NA))
test(1490.8,  DT[!v2==NA],    subset(DT, !v2==NA))
test(1490.9,  DT[v2==NaN],    subset(DT, v2==NaN))
test(1490.10, DT[!v2==NaN],   subset(DT, !v2==NaN))

set2key(DT, v3)
test(1490.11, DT[v3==FALSE],  subset(DT, v3==FALSE))
test(1490.12, DT[!v3==FALSE], subset(DT, !v3==FALSE))
test(1490.13, DT[v3==TRUE],   subset(DT, v3==TRUE))
test(1490.14, DT[!v3==TRUE],  subset(DT, !v3==TRUE))
test(1490.15, DT[v3==NA],     subset(DT, v3==NA))
test(1490.16, DT[!v3==NA],    subset(DT, !v3==NA))
test(1490.17, DT[(v3)],       subset(DT, v3==TRUE))
test(1490.18, DT[!(v3)],      subset(DT, !v3==TRUE))

set2key(DT, v4)
test(1490.19, DT[v4=="b"],    subset(DT, v4=="b"))
test(1490.20, DT[!v4=="b"],   subset(DT, !v4=="b"))
test(1490.21, DT[v4==NA],     subset(DT, v4==NA))
test(1490.22, DT[!v4==NA],    subset(DT, !v4==NA))

# test for #957 test
DT <- as.data.table(BOD)
options(datatable.auto.index=FALSE)
ans1 = DT[Time %in% c("1", "2")]
options(datatable.auto.index=TRUE)
ans2 = DT[Time %in% c("1", "2")]
test(1490.23, ans1, ans2)

# test for #961
DT <- as.data.table(cars)
options(datatable.auto.index=FALSE)
ans1 = DT[speed %in% list(1, 4)]
options(datatable.auto.index=TRUE)
ans2 = DT[speed %in% list(1, 4)]
test(1490.24, ans1, ans2)

# replace "." with "list" in 'j'
ee1 = quote(.(val = lm(x ~ .)))
ee2 = quote(.(v1=.(.SD), v2=.(min(y)), v3=.(.(x)), v4=.(x)))
ee3 = quote(.(v1=.(.SD), v2=.(lm(. ~ xx)), v3=.(.(x)), v4=.(x^2)))
ee4 = quote(c("a", "b") := .(.SD))
ee5 = quote(c("a", "b") := .(v1=x^2, v2 = .(.SD[[1L]])))
ee6 = quote(.(v1=.(.SD), v2=.(lm(. ~ xx)), v3=list(.(x)), v4=.(x^2)))
test(1491.1, replace_dot(ee1), quote(list(val = lm(x ~ .))))
test(1491.2, replace_dot(ee2), quote(list(v1=list(.SD), v2=list(min(y)), v3=list(list(x)), v4=list(x))))
test(1491.3, replace_dot(ee3), quote(list(v1=list(.SD), v2=list(lm(. ~ xx)), v3=list(list(x)), v4=list(x^2))))
test(1491.4, replace_dot(ee4), quote(c("a", "b") := list(.SD)))
test(1491.5, replace_dot(ee5), quote(c("a", "b") := list(v1=x^2, v2 = list(.SD[[1L]]))))
test(1491.6, replace_dot(ee6), quote(list(v1=list(.SD), v2=list(lm(. ~ xx)), v3=list(list(x)), v4=list(x^2))))

# Fix for #1050
dt = data.table(x=1:5, y=6:10)
options(datatable.auto.index=FALSE)
ans1 <- dt[x == 2.5]
options(datatable.auto.index=TRUE)
ans2 <- dt[x == 2.5]
test(1492, ans1, ans2)

# Fix for #497
dt = data.table(x=1:10, y=11:20)
test(1493, dt[, .(x=sum(x)),by= x %% 2, verbose=TRUE], data.table(`x%%2`=c(1,0), x=c(25L,30L)), output="by-expression 'x%%2' is not named")

# Fix for #705
DT1 = data.table(date=as.POSIXct("2014-06-22", format="%Y-%m-%d", tz="GMT"))
DT2 = data.table(date=as.Date("2014-06-23"))
test(1494.1, rbind(DT1, DT2), error="Class attributes at column")
test(1494.2, rbind(DT2, DT1), error="Class attributes at column")

# test 1495 has been added to melt's test section (fix for #1055)

# Fix for #1056
DT = data.table(year=2010:2014, v1=runif(5), v2=1:5, v3=letters[1:5])
test(1496, DT[, shift(v1, 1:2, NA, "lead", TRUE)], DT[, shift(.SD, 1:2, NA, "lead", TRUE), .SDcols=2L])

# Fix for #1066
DT = data.table(x=1, y=2, z=3, a=4, b=5, c=6)
test(1497, DT[, .SD, .SDcols = !c("a", "c")], DT[, !c("a", "c"), with=FALSE])

# Fix for #1060
DT = data.table(x=1, y=2, z=3, a=4, b=5, c=6)
test(1498.1, DT[, .SD, .SDcols=c(T,F)], DT[, c("x", "z", "b"), with=FALSE])
test(1498.2, DT[, .SD, .SDcols=!c(T,F)], DT[, !c("x", "z", "b"), with=FALSE])

# Fix for #1072
dt <- data.table(group1 = "a", group2 = "z", value  = 1)
options(datatable.auto.index=FALSE)
ans1 = dt[group1 %in% c("a", "b"), sum(value), group2]
options(datatable.auto.index=TRUE)
ans2 = dt[group1 %in% c("a", "b"), sum(value), group2]
test(1499, ans1, ans2)

# Fix for #488
if ("package:bit64" %in% search()) {
    test(1500.1, fread("x,y\n0,\n", colClasses = list(integer64 = "y")), 
            data.table(x=0L, y=as.integer64(NA)))
    # more tests after new fix
    test(1500.2, fread("x,y\n0,12345678901234\n0,\n0,\n0,\n0,\n,\n,\n,\n,\n,\n,\n,\n,\n,\n,\n,\n12345678901234,\n0,\n0,\n0,\n0,\n0,\n"), 
        data.table(x=as.integer64(c(rep(0L, 5L), rep(NA, 11), 12345678901234, rep(0L,5L))), 
                   y=as.integer64(c(12345678901234, rep(NA,21)))))

    x = c("12345678901234", rep("NA", 178), "a")
    y = sample(letters, length(x), TRUE)
    ll = paste(x,y, sep=",", collapse="\n")
    test(1500.3, fread(ll), 
        data.table(V1=c("12345678901234", rep("", 178), "a"), V2=y), warning="Bumped column 1 to type character on data")

    x = c("12345678901234", rep("NA", 178), "0.5")
    y = sample(letters, length(x), TRUE)
    ll = paste(x,y, sep=",", collapse="\n")
    test(1500.4, fread(ll), data.table(V1=suppressWarnings(as.numeric(x)), V2=y))

}

# fix for #1082
dt1 = data.table(x=rep(c("a","b","c"),each=3), y=c(1,3,6), v=1:9, key=c("x", "y"))
dt2 = copy(dt1)
test(1502.1, dt1["a", z := NULL], error="When deleting columns, i should not be provided")
# this shouldn't segfault on 'dt1[...]'
test(1502.2, dt1["a", z := 42L], dt2["a", z := 42L])

# fix for #1080
dt = data.table(col1 = c(1,2,3,2,5,3,2), col2 = c(0,9,8,9,6,5,4), key=c("col1"))
test(1503.1, uniqueN(dt), 4L) # default on key columns
test(1503.2, uniqueN(dt, by=NULL), 6L) # on all columns
test(1503.3, uniqueN(dt$col1), 4L) # on just that column

# .SDcols and with=FALSE understands colstart:colend syntax
dt = setDT(lapply(1:10, function(x) sample(3, 10, TRUE)))
# .SDcols
test(1504.1, dt[, lapply(.SD, sum), by=V1, .SDcols=V8:V10], 
             dt[, lapply(.SD, sum), by=V1, .SDcols=8:10])
test(1504.2, dt[, lapply(.SD, sum), by=V1, .SDcols=V10:V8], 
             dt[, lapply(.SD, sum), by=V1, .SDcols=10:8])
test(1504.3, dt[, lapply(.SD, sum), by=V1, .SDcols=-(V8:V10)], 
             dt[, lapply(.SD, sum), by=V1, .SDcols=-(8:10)])
test(1504.4, dt[, lapply(.SD, sum), by=V1, .SDcols=!(V8:V10)], 
             dt[, lapply(.SD, sum), by=V1, .SDcols=!(8:10)])
# with=FALSE
test(1504.5, dt[, V8:V10, with=FALSE],    dt[, 8:10, with=FALSE])
test(1504.6, dt[, V10:V8, with=FALSE],    dt[, 10:8, with=FALSE])
test(1504.7, dt[, -(V8:V10), with=FALSE], dt[, -(8:10), with=FALSE])
test(1504.8, dt[, !(V8:V10), with=FALSE], dt[, !(8:10), with=FALSE])

# Fix for #1083
dt = data.table(x=1:4, y=c(TRUE,FALSE))
test(1505.1, as.matrix(dt), as.matrix(as.data.frame(dt)))

# setcolorder works with data.frames, #1018
dt = data.table(x=1, y=2)
test(1506, setcolorder(dt, c("y", "x")), data.table(y=2, x=1))

# tstrsplit, #1094
# factor to character
x = factor(paste(letters[1:5], letters[6:10], sep="-"))
test(1507.1, tstrsplit(x, "-"), list(letters[1:5], letters[6:10]))
# type.convert
x = paste(letters[1:5], 1:5, sep="-")
test(1507.2, tstrsplit(x, "-"), list(letters[1:5], as.character(1:5)))
test(1507.3, tstrsplit(x, "-", type.convert=TRUE), list(letters[1:5], 1:5))

# implementing #575, keep.rownames can take a name
x = matrix(1:6, ncol=2)
rownames(x) = letters[3:1]
test(1508.1, as.data.table(x, keep="bla"), data.table(bla=letters[3:1], x))
x = as.data.frame(x)
test(1508.2, as.data.table(x, keep="bla"), data.table(bla=letters[3:1], x))
x = sample(10); setattr(x, 'names', letters[1:10])
test(1508.3, as.data.table(x, keep="bla"), data.table(bla=letters[1:10], x=unname(x)))
# also for setDT
df = data.frame(x=1:5, y=6:10, row.names=letters[5:1])
ans = data.table(foo=letters[5:1], df)
test(1508.4, setDT(df, keep="foo"), ans)

# #1509 test added for melt above.

# #1510 transpose converts NULL to NAs
ll = list(1:2, NULL, 3:4)
test(1510.1, transpose(ll), list(c(1L, NA, 3L), c(2L, NA, 4L)))
test(1510.2, transpose(ll, ignore=TRUE), list(c(1L, 3L), c(2L, 4L)))

# setorder can reorder data.frames too, #1018
DF = data.frame(x=sample(3,10,TRUE), y=sample(letters[1:2], 10, TRUE))
rownames(DF) = sample(letters, 10)
ans = DF[order(-xtfrm(DF$y), DF$x), ]
test(1511, ans, setorder(DF, -y, x))

# fix for #1108
if ("package:bit64" %in% search()) {
    dt <- data.table(id = as.integer64(1:3), a = c("a", "b", "c"), key = "id")
    test(1512.1, dt[.(2)], dt[.(as.integer64(2))])
    test(1512.2, dt[.(2L)], dt[.(as.integer64(2))])

    dt <- data.table(id = as.numeric(1:3), a = c("a", "b", "c"), key = "id")
    test(1512.3, dt[.(2L)], dt[.(2)])
    test(1512.4, dt[.(as.integer64(2))], dt[.(2)])

    dt <- data.table(id = 1:3, a = c("a", "b", "c"), key = "id")
    test(1512.5, dt[.(2)], dt[.(2L)])
    test(1512.6, dt[.(as.integer64(2))], dt[.(2L)])
}

# setDT gains key argument, #1121
X = list(a = 4:1, b=runif(4))
test(1513, setkey(as.data.table(X), a), setDT(X, key="a"))

# Adding tests for `isReallyReal`
x = as.numeric(sample(10))
test(1514.1, isReallyReal(x), FALSE)
x = as.numeric(sample(c(1:5, NA)))
test(1514.2, isReallyReal(x), FALSE) # NAs are handled properly
x = as.numeric(sample(c(1:2, NaN, NA)))
test(1514.3, isReallyReal(x), TRUE)
x = as.numeric(sample(c(1:2, Inf, NA)))
test(1514.4, isReallyReal(x), TRUE)
x = as.numeric(sample(c(1:2, -Inf, NA)))
test(1514.5, isReallyReal(x), TRUE)
x = as.numeric(runif(2))
test(1514.6, isReallyReal(x), TRUE)

# #1091
old.option = getOption("datatable.prettyprint.char")
options(datatable.prettyprint.char = 5L)
DT = data.table(x=1:2, y=c("abcdefghijk", "lmnopqrstuvwxyz"))
test(1515.1, grep("abcde...", capture.output(print(DT))), 2L)
options(datatable.prettyprint.char = old.option)

# test 1516: chain setnames() - used while mapping source to target columns
SRC = data.table(x=1:2, y=c("abcdefghij", "klmnopqrstuv"), z=rnorm(2))
src_cols <- c("y","z")
tgt_cols <- c("name","value")
DT <- SRC[, src_cols, with=FALSE][, setnames(.SD, tgt_cols)]
test(1516.1, names(SRC), c("x","y","z")) # src not altered by ref
test(1516.2, names(DT), tgt_cols) # target expected
test(1516.3, unname(unclass(DT[, tgt_cols, with=FALSE])), unname(unclass(SRC[,src_cols, with=FALSE]))) # content match

# Fix for #1078 and #1128
x = data.frame(x=1L, y=2L)
setattr(x, 'class', c("foo", "data.frame"))
test(1517.1, class(as.data.table(x)), c("data.table", "data.frame"))
test(1517.2, class(setDT(x)), c("data.table", "data.frame"))
x = data.table(x="a", y=2L)
setattr(x, 'class', c("foo", "data.table", "data.frame"))
test(1517.3, class(as.data.table(x)), c("data.table", "data.frame"))
test(1517.4, class(setDT(x)), c("data.table", "data.frame"))
# for plm package
if ("package:plm" %in% search()) {
    set.seed(45L)
    x  = data.table(V1=c(1L,2L), V2=LETTERS[1:3], V3=round(rnorm(4),4), V4=1:12)
    px = pdata.frame(x, index=c("V2", "V4"), drop.index=FALSE, row.names=TRUE)
    test(1517.5, class(as.data.table(px)), class(x))
    test(1517.6, class(setDT(px)), class(x))
}

# Fix for setattr, #1142
x = factor(rep(1:4, each=2L))
ax = address(x)
setattr(x, 'levels', c("a", "a", "b", "b"))
test(1518.1, levels(x), c("a", "b"))
test(1518.2, address(x), ax)

# Fix for #1074 and #1092
x = data.table(x=c(1,1,1,2), y=1:4, key="x")
test(1519.1, x[.(2:3), .N, nomatch=0L], 1L)
x = data.table(k = INT(0,2,3,7), o = "b", key = "k")
y = data.table(k = 1:5, n = paste("n", 1:5, sep=""), key = "k")
test(1519.2, x[y, o := n, nomatch = 0], data.table(k = INT(0,2,3,7), o = c("b","n2","n3","b"), key = "k"))

<<<<<<< HEAD
# Fix for #1141 (thanks to @yvanrichard)
x <- data.table(zxc = 1:3, vbn = 4:6)
test(1520, x[, c('zxc', 'qwe', 'rty', 'vbn'), with = FALSE], error = "column(s) not found")

# Fix for #1154 (unnecessary lock on .SD)
x = data.table(a=c(1,1,2))[, unique(.SD)]
test(1521, x[, b := 5], data.table(a=c(1,2), b=5))

# Fix for #1160, fastmean retaining attributes
x = data.table(a = c(2,2,1,1,2), b=setattr(1:5, 'class', c('bla', 'integer')))
test(1522, class(x[, .(mean(b), all(b)), by=a]$V1), c('bla', 'integer'))

# Fix for #1145, .N lock handled properly
x = data.table(a=1:5)
test(1523, x[, head(.SD, n=2)[1:.N]], data.table(a=1:2))
=======
# #637 add by.x and by.y to merge.data.table
d1 <- data.table(x1=c(1,3,8), y1=rnorm(3), key="x1")
d2 <- data.table(x2=c(3,8,10), y2=rnorm(3), key="x2")
ans1 = merge(d1, d2, by.x = "x1", by.y = "x2") 
ans2 = setkey(setDT(merge.data.frame(d1, d2, by.x = key(d1), by.y = key(d2))), x1)
test(1520, ans1, ans2)
>>>>>>> d158957d

##########################


# TO DO: Add test for fixed bug #5519 - dcast returned error when a package imported data.table, but dint happen when "depends" on data.table. This is fixed (commit 1263 v1.9.3), but not sure how to add test.

# TO DO: test and highlight in docs that negatives are fine and fast in forderv (ref R wish #15644)
# TO DO: tests of freading classes like Date and the verbose messages there.
# TO DO: Test mid read bump of logical T/F to character, collapse back to T and F.

# TO DO: add examples of multiple LHS (name and position) and multiple RHS to example(":=")
# TO DO: tests on double in add hoc by
# TO DO: test on -i that retain key e.g.  DT[-4] and DT[-4,sum(v),by=b] should both retain key
#        test on out of bound i subsets e.g. 6:10 when DT has 7 rows, and mixed negative and positive i integer is error.
#  test that ordered subsets when i is unkeyed now retain x's key (using is.sorted(f__))

# TO DO: add FAQ that  eval() is evaled in calling frame so don't need a, then update SO question of 14 March. See the test using variable name same as column name. Actually, is that true?  Need "..J".
# TO DO: why did SO answer using eval twice in j need .SD in lapply(f,eval,.SD) on 19 Apr
# TO DO: change all 1 to 1L internally (done in data.table.R, other .R to do)

# TO DO: check the "j is named list could be inefficient" message from verbose than Chris N showed recently to 15 May
# TO DO: !make sure explicitly that unnamed lists are being executed by dogroups!
# TO DO: Add to warning about a previous copy that class<-, levels<- can also copy whole vector.  *Any* fun<- form basically.
# TO DO: use looped := vs set test in example(":=") or example(setnames) to test overhead in [.data.table is tested to stay low in future.

# TO DO: add tests on smaller examples with NAs for 'frankv', even though can't compare to base::rank.
## See test-* for more tests

##########################
options(warn=0)
options(oldbwb) # set at top of this file
plat = paste("endian=",.Platform$endian,", sizeof(long double)==",.Machine$sizeof.longdouble,sep="")
if (nfail > 0) {
    if (nfail>1) {s1="s";s2="s: "} else {s1="";s2=" "}
    cat("\r")
    stop(nfail," error",s1," out of ",ntest, " (lastID=",lastnum,", ",plat, ") in inst/tests/tests.Rraw on ",date(),". Search tests.Rraw for test number",s2,paste(whichfail,collapse=", "),".")
    # important to stop() here, so that 'R CMD check' fails
}
cat("\rAll ",ntest," tests (lastID=",lastnum,") in inst/tests/tests.Rraw completed ok in ",timetaken(started.at)," on ",date()," (",plat,")\n",sep="")
# Reporting lastnum rather than ntest makes it easier to check user has the latest version, assuming
# each release or patch has extra tests.
# date() is included so we can tell when CRAN checks were run (in particular if they have been rerun since
# an update to Rdevel itself; data.table doesn't have any other dependency) since there appears to be no other
# way to see the timestamp that CRAN checks were run. Some CRAN machines lag by several days.<|MERGE_RESOLUTION|>--- conflicted
+++ resolved
@@ -6387,7 +6387,6 @@
 y = data.table(k = 1:5, n = paste("n", 1:5, sep=""), key = "k")
 test(1519.2, x[y, o := n, nomatch = 0], data.table(k = INT(0,2,3,7), o = c("b","n2","n3","b"), key = "k"))
 
-<<<<<<< HEAD
 # Fix for #1141 (thanks to @yvanrichard)
 x <- data.table(zxc = 1:3, vbn = 4:6)
 test(1520, x[, c('zxc', 'qwe', 'rty', 'vbn'), with = FALSE], error = "column(s) not found")
@@ -6403,14 +6402,13 @@
 # Fix for #1145, .N lock handled properly
 x = data.table(a=1:5)
 test(1523, x[, head(.SD, n=2)[1:.N]], data.table(a=1:2))
-=======
+
 # #637 add by.x and by.y to merge.data.table
 d1 <- data.table(x1=c(1,3,8), y1=rnorm(3), key="x1")
 d2 <- data.table(x2=c(3,8,10), y2=rnorm(3), key="x2")
 ans1 = merge(d1, d2, by.x = "x1", by.y = "x2") 
 ans2 = setkey(setDT(merge.data.frame(d1, d2, by.x = key(d1), by.y = key(d2))), x1)
-test(1520, ans1, ans2)
->>>>>>> d158957d
+test(1524, ans1, ans2)
 
 ##########################
 
