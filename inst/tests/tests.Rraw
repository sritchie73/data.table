
# This file should be clean of non-ASCII characters; e.g. CRAN Solaris
# Use:  grep --color='auto' -P -n "[\x80-\xFF]" tests.Rraw

if (!exists("test.data.table",.GlobalEnv,inherits=FALSE)) {
    require(data.table)   # in dev the package should not be loaded
    options(warn=0)  # use require() so it warns but doesn't halt if not available
    require(plyr)
    require(ggplot2)
    require(hexbin)
    require(nlme)
    require(xts)
    require(bit64)
    require(gdata)
    require(GenomicRanges)
    require(caret)
    require(knitr)
    require(plm)
    # reshape2 ahead of reshape ...
    try(detach(package:reshape2),silent=TRUE)
    try(detach(package:reshape),silent=TRUE)
    library(reshape2, pos="package:base", logical.return=TRUE)
    library(reshape, pos="package:base", logical.return=TRUE)
    .devtesting=FALSE
} else {
    # Matt has suppressMessages(require(bit64)) in .Rprofile
    if ("package:reshape2" %in% search()) {
      detach(package:reshape2)
      library(reshape2, pos="package:base", logical.return=TRUE)
    }
    if ("package:reshape" %in% search()) {
      detach(package:reshape)
      library(reshape, pos="package:base", logical.return=TRUE)
    }
    .devtesting=TRUE
}
options(warn=2)

nfail = ntest = lastnum = 0
whichfail = NULL

.timingtests = FALSE
started.at = Sys.time()
oldbwb = options(datatable.old.bywithoutby=FALSE)  # in case user set it, or set in dev

if (!.devtesting) {
    test = data.table:::test
    compactprint = data.table:::compactprint
    is.sorted = data.table:::is.sorted
    forderv = data.table:::forderv
    forder = data.table:::forder
    null.data.table = data.table:::null.data.table
    ordernumtol = data.table:::ordernumtol   # TO DO: deprecated, remove
    iradixorder = data.table:::iradixorder   # TO DO: deprecated, remove
    dradixorder = data.table:::dradixorder   # TO DO: deprecated, remove
    uniqlist = data.table:::uniqlist
    uniqlengths = data.table:::uniqlengths
    setrev = data.table:::setrev
    setreordervec = data.table:::setreordervec
    selfrefok = data.table:::selfrefok
    setattr = data.table::setattr     # so as not to use bit::setattr
    .R.listCopiesNamed = data.table:::.R.listCopiesNamed
    .R.assignNamesCopiesAll = data.table:::.R.assignNamesCopiesAll
    .R.subassignCopiesOthers = data.table:::.R.subassignCopiesOthers
    .R.subassignCopiesVecsxp = data.table:::.R.subassignCopiesVecsxp
    setdiff_ = data.table:::setdiff_
    frankv = data.table:::frankv
    is_na = data.table:::is_na
    shallow = data.table:::shallow # until exported
    chmatch2 = data.table:::chmatch2
    which_ = data.table:::which_
    shift = data.table:::shift
    any_na = data.table:::any_na
    replace_dot = data.table:::replace_dot
    isReallyReal = data.table:::isReallyReal
    between = data.table::between
    which.first = data.table:::which.first
    which.last = data.table:::which.last
    trim = data.table:::trim
    `%+%.default` = data.table:::`%+%.default`
    .shallow = data.table:::.shallow
    getdots = data.table:::getdots
}

# test for covering tables.R 100%, we need to run tables() before creating any data.tables to return null data.table
test(0, tables(), null.data.table(), output = "No objects of class")

TESTDT = data.table(a=as.integer(c(1,3,4,4,4,4,7)), b=as.integer(c(5,5,6,6,9,9,2)), v=1:7)
setkey(TESTDT,a,b)
# i.e.       a b v
#       [1,] 1 5 1
#       [2,] 3 5 2
#       [3,] 4 6 3
#       [4,] 4 6 4
#       [5,] 4 9 5
#       [6,] 4 9 6
#       [7,] 7 2 7
INT = function(...) { as.integer(c(...)) }
##########################

test(1, TESTDT[SJ(4,6),v,mult="first"], 3L)
test(2, TESTDT[SJ(4,6),v,mult="last"], 4L)
test(3, TESTDT[SJ(c(4,4,4),c(6,6,7)),v,mult="last",roll=TRUE], INT(4,4,4))
test(4, TESTDT[SJ(c(4,4,4),c(9,9,10)),v,mult="last",roll=TRUE], INT(6,6,6))
test(5, TESTDT[SJ(c(4,4,4),c(6,6,7)),v,mult="last",roll=TRUE,rollends=FALSE], INT(4,4,4))
test(6, TESTDT[SJ(c(4,4,4),c(9,9,10)),v,mult="last",roll=TRUE,rollends=FALSE], INT(6,6,NA))
test(7, TESTDT[SJ(c(4,4,4),c(9,9,10)),v,mult="first",roll=TRUE,rollends=FALSE], INT(5,5,NA))
test(8, TESTDT[SJ(c(-9,1,4,4,8),c(1,4,4,10,1)),v], INT(NA,NA,NA,NA,NA))
test(9, TESTDT[SJ(c(-9,1,4,4,8),c(1,4,4,10,1)),v,roll=TRUE], INT(NA,NA,NA,6,NA))
test(10, TESTDT[SJ(c(-9,1,4,4,8),c(1,4,4,10,1)),v,roll=TRUE,rollends=FALSE], INT(NA,NA,NA,NA,NA))
test(11, TESTDT[SJ(c(-3,2,4,4,5,7,8)),v,mult="first"], INT(NA,NA,3,3,NA,7,NA))
test(12, TESTDT[SJ(c(-3,2,4,4,5,7,8)),v,mult="first",roll=TRUE], INT(NA,1,3,3,6,7,7))
test(13, TESTDT[SJ(c(-3,2,4,4,5,7,8)),v,mult="last"], INT(NA,NA,6,6,NA,7,NA))
test(14, TESTDT[SJ(c(-3,2,4,4,5,7,8)),v,mult="last",roll=TRUE], INT(NA,1,6,6,6,7,7))
test(15, TESTDT[SJ(c(-3,2,4,4,5,7,8)),v,mult="last",nomatch=0], INT(6,6,7))
test(16, TESTDT[SJ(c(4)),v], INT(3,4,5,6))
#test(17, suppressWarnings(TESTDT[SJ(c(4,4)),v,mult="all",incbycols=FALSE][[1]]), INT(3:6,3:6))
test(18, TESTDT[SJ(c(-3,2,4,8)),v,mult="all",nomatch=0,by=.EACHI][[2]], INT(3:6))
test(185, TESTDT[SJ(c(-3,2,4,8)),v,mult="all",nomatch=NA], INT(NA,NA,3:6,NA))
test(19, TESTDT[SJ(c(-3,2,4,8)),v,mult="all",roll=TRUE,nomatch=0], INT(1,3:6,7))
test(186, TESTDT[SJ(c(-3,2,4,8)),v,mult="all",roll=TRUE,nomatch=NA], INT(NA,1,3:6,7))
test(20, TESTDT[SJ(c(-3,2,4,8)),v,mult="all",roll=TRUE,rollends=FALSE,nomatch=0], INT(1,3:6))
test(187, TESTDT[SJ(c(-3,2,4,8)),v,mult="all",roll=TRUE,rollends=FALSE,nomatch=NA], INT(NA,1,3:6,NA))
test(21, TESTDT[SJ(c(-9,1,4,4,4,4,8),c(1,5,5,6,7,10,3)),v,mult="all",nomatch=0], INT(1,3:4))
test(188, TESTDT[SJ(c(-9,1,4,4,4,4,8),c(1,5,5,6,7,10,3)),v,mult="all",nomatch=NA, allow.cartesian=TRUE], INT(NA,1,NA,3:4,NA,NA,NA))
test(22, TESTDT[SJ(c(-9,1,4,4,4,4,8),c(1,5,5,6,7,10,3)),v,mult="all",roll=TRUE,nomatch=0], INT(1,3:4,4,6))
test(189, TESTDT[SJ(c(-9,1,4,4,4,4,8),c(1,5,5,6,7,10,3)),v,mult="all",roll=TRUE,nomatch=NA, allow.cartesian=TRUE], INT(NA,1,NA,3:4,4,6,NA))
test(23, TESTDT[SJ(c(-9,1,4,4,4,4,8),c(1,5,5,6,7,10,3)),v,mult="all",roll=TRUE,rollends=FALSE,nomatch=0], INT(1,3:4,4))
test(190, TESTDT[SJ(c(-9,1,4,4,4,4,8),c(1,5,5,6,7,10,3)),v,mult="all",roll=TRUE,rollends=FALSE,nomatch=NA,allow.cartesian=TRUE], INT(NA,1,NA,3:4,4,NA,NA))
test(24, TESTDT[SJ(c(1,NA,4,NA,NA,4,4),c(5,5,6,6,7,9,10)),v,mult="all",roll=TRUE,nomatch=0], INT(1,3:4,5:6,6))
test(191, TESTDT[SJ(c(1,NA,4,NA,NA,4,4),c(5,5,6,6,7,9,10)),v,mult="all",roll=TRUE,nomatch=NA,allow.cartesian=TRUE], INT(NA,NA,NA,1,3:4,5:6,6))
# Note that the NAs get sorted to the beginning by the SJ().

# i.e.       a b v      (same test matrix, repeating here for easier reading of the test cases below)
#       [1,] 1 5 1
#       [2,] 3 5 2
#       [3,] 4 6 3
#       [4,] 4 6 4
#       [5,] 4 9 5
#       [6,] 4 9 6
#       [7,] 7 2 7
test(25, TESTDT[SJ(4,6),v,mult="first"], 3L)
test(26, TESTDT[SJ(4,6),v,mult="last"], 4L)
test(27, TESTDT[J(c(4,4,4),c(7,6,6)),v,mult="last",roll=TRUE], INT(4,4,4))
test(28, TESTDT[J(c(4,4,4),c(10,9,9)),v,mult="last",roll=TRUE], INT(6,6,6))
test(29, TESTDT[J(c(4,4,4),c(7,6,6)),v,mult="last",roll=TRUE,rollends=FALSE], INT(4,4,4))
test(30, TESTDT[J(c(4,4,4),c(10,9,9)),v,mult="last",roll=TRUE,rollends=FALSE], INT(NA,6,6))
test(31, TESTDT[J(c(4,4,4),c(10,9,9)),v,mult="first",roll=TRUE,rollends=FALSE], INT(NA,5,5))
test(32, TESTDT[J(c(8,1,4,4,-9),c(1,4,4,10,1)),v], INT(NA,NA,NA,NA,NA))
test(33, TESTDT[J(c(8,1,4,4,-9),c(1,4,4,10,1)),v,roll=TRUE], INT(NA,NA,NA,6,NA))
test(34, TESTDT[J(c(8,1,4,4,-9),c(1,4,7,10,1)),v,roll=TRUE,rollends=FALSE], INT(NA,NA,4,NA,NA))
test(35, TESTDT[J(c(5,4,-3,8,4,7,2)),v,mult="first"], INT(NA,3,NA,NA,3,7,NA))
test(36, TESTDT[J(c(5,4,-3,8,4,7,2)),v,mult="first",roll=TRUE], INT(6,3,NA,7,3,7,1))
test(37, TESTDT[J(c(5,4,-3,8,4,7,2)),v,mult="last"], INT(NA,6,NA,NA,6,7,NA))
test(38, TESTDT[J(c(5,4,-3,8,4,7,2)),v,mult="last",roll=TRUE], INT(6,6,NA,7,6,7,1))
test(39, TESTDT[J(c(5,4,-3,8,4,7,2)),v,mult="last",nomatch=0], INT(6,6,7))
test(40, TESTDT[J(c(4)),v,mult="all"], INT(3,4,5,6))
test(41, TESTDT[J(c(4,4)),v,mult="all", allow.cartesian=TRUE], INT(3:6,3:6))
test(42, TESTDT[J(c(8,2,4,-3)),v,mult="all",nomatch=0], INT(3:6))
test(192, TESTDT[J(c(8,2,4,-3)),v,mult="all",nomatch=NA], INT(NA,NA,3:6,NA))
test(43, TESTDT[J(c(8,2,4,-3)),v,mult="all",roll=TRUE,nomatch=0], INT(7,1,3:6))
test(193, TESTDT[J(c(8,2,4,-3)),v,mult="all",roll=TRUE,nomatch=NA], INT(7,1,3:6,NA))
#test(44, suppressWarnings(TESTDT[J(c(8,4,2,-3)),v,mult="all",roll=TRUE,rollends=FALSE,incbycols=FALSE]), INT(3:6,1))
test(45, TESTDT[J(c(-9,1,4,4,4,4,8),c(1,5,5,6,7,10,3)),v,mult="all",nomatch=0], INT(1,3:4))
test(194, TESTDT[J(c(-9,1,4,4,4,4,8),c(1,5,5,6,7,10,3)),v,mult="all",nomatch=NA,allow.cartesian=TRUE], INT(NA,1,NA,3:4,NA,NA,NA))
test(46, TESTDT[J(c(-9,1,4,4,4,4,8),c(1,5,5,6,7,10,3)),v,mult="all",roll=TRUE,nomatch=0], INT(1,3:4,4,6))
test(195, TESTDT[J(c(-9,1,4,4,4,4,8),c(1,5,5,6,7,10,3)),v,mult="all",roll=TRUE,nomatch=NA,allow.cartesian=TRUE], INT(NA,1,NA,3:4,4,6,NA))
test(47, TESTDT[J(c(-9,1,4,4,4,4,8),c(1,5,5,6,7,10,3)),v,mult="all",roll=TRUE,rollends=FALSE,nomatch=0], INT(1,3:4,4))
test(196, TESTDT[J(c(-9,1,4,4,4,4,8),c(1,5,5,6,7,10,3)),v,mult="all",roll=TRUE,rollends=FALSE,nomatch=NA,allow.cartesian=TRUE], INT(NA,1,NA,3:4,4,NA,NA))
test(48, TESTDT[J(c(-9,NA,4,NA,1,4,4),c(1,5,9,6,5,9,10)),v,mult="all",roll=TRUE,nomatch=0], INT(5:6,1,5:6,6))  # this time the NAs stay where they are. Compare to test 24 above.
test(197, TESTDT[J(c(-9,NA,4,NA,1,4,4),c(1,5,9,6,5,9,10)),v,mult="all",roll=TRUE,nomatch=NA,allow.cartesian=TRUE], INT(NA,NA,5:6,NA,1,5:6,6))
test(49, TESTDT[J(c(4,1,0,5,3,7,NA,4,1),c(6,5,1,10,5,2,1,6,NA)),v,nomatch=0], INT(3,4,1,2,7,3,4))
test(198, TESTDT[J(c(4,1,0,5,3,7,NA,4,1),c(6,5,1,10,5,2,1,6,NA)),v,nomatch=NA,allow.cartesian=TRUE], INT(3,4,1,NA,NA,2,7,NA,3,4,NA))
test(50, TESTDT[J(c(4,1,0,5,3,7,NA,4,1),c(6,5,1,10,5,2,1,6,NA)),v,mult="last",nomatch=0], INT(4,1,2,7,4))
test(199, TESTDT[J(c(4,1,0,5,3,7,NA,4,1),c(6,5,1,10,5,2,1,6,NA)),v,mult="last",nomatch=NA], INT(4,1,NA,NA,2,7,NA,4,NA))

TESTDT[, a:=letters[a]]
setkey(TESTDT,a,b)
# i.e.       a b v
#       [1,] a 5 1
#       [2,] c 5 2
#       [3,] d 6 3
#       [4,] d 6 4
#       [5,] d 9 5
#       [6,] d 9 6
#       [7,] g 2 7
test(51, TESTDT[SJ(c("d","d","e","g"),c(6,7,1,2)),v,mult="all",roll=TRUE,nomatch=0], INT(3:4,4,7))
test(200, TESTDT[SJ(c("d","d","e","g"),c(6,7,1,2)),v,mult="all",roll=TRUE,nomatch=NA], INT(3:4,4,NA,7))
test(52, TESTDT[J(c("g","d","e","d"),c(6,6,1,2)),v,mult="all",roll=TRUE,nomatch=0], INT(7,3:4))
test(201, TESTDT[J(c("g","d","e","d"),c(6,6,1,2)),v,mult="all",roll=TRUE,nomatch=NA], INT(7,3:4,NA,NA))

TESTDT[, b:=letters[b]]
setkey(TESTDT,a,b)
# i.e.
#         a b v
#    [1,] a e 1
#    [2,] c e 2
#    [3,] d f 3
#    [4,] d f 4
#    [5,] d i 5
#    [6,] d i 6
#    [7,] g b 7
test(53, TESTDT[SJ(c("d","d","e","g"),c("f","g","a","b")),v,mult="last"], INT(4,NA,NA,7))
test(54, TESTDT[J(c("g","d","e","d"),c("b","g","a","f")),v,mult="last"], INT(7,NA,NA,4))  # this tests (d,g) ok even though there is an NA in last match in the roll.
test(55, TESTDT[SJ(c("d","d","e","g"),c("f","g","a","b")),v,mult="first"], INT(3,NA,NA,7))
test(56, TESTDT[J(c("g","d","e","d"),c("b","g","a","f")),v,mult="first"], INT(7,NA,NA,3))
test(57, TESTDT[J(c("g","d","d","d","e","d"),c("b","g","k","b","a","f")),v,roll=TRUE], INT(7,4,6,NA,NA,3,4))
# test 58 removed. Tested this failed (rolling join on factors) pre character columns, now works.
test(59, TESTDT[J(c("g","d","d","d","e","d"),c("b","g","k","b","a","f")),v,roll=TRUE,rollends=FALSE], INT(7,4,NA,NA,NA,3,4))
# test 60 removed. Tested this failed (rolling join on factors) pre character columns, now works.

# Tests 61-66 were testing sortedmatch which is now replaced by chmatch for characters, and removed
# for integers until needed.

# Test 67 removed. No longer use factors so debate/problem avoided.
# [.factor and c.factor are no longer present in data.table, not even hidden away
# X = factor(letters[1:10])
# test(67, levels(X[4:6]), letters[4:6])

test(68, "TESTDT" %in% tables(silent=TRUE)[,NAME])  # NAME is returned as a column in which we look for the string
test(69, "TESTDT" %in% tables(silent=TRUE)[,as.character(NAME)]) # an old test (from when NAME was factor) but no harm in keeping it
test(69.1, names(tables(silent=TRUE)), c("NAME","NROW","NCOL","MB","COLS","KEY"))
test(69.2, names(tables(silent=TRUE,mb=FALSE)), c("NAME","NROW","NCOL","COLS","KEY"))

a = "d"
# Variable Twister.  a in this scope has same name as a inside DT scope.
# Aug 2010 : As a result of bug 1005, and consistency with 'j' and 'by' we now allow self joins (test 183) in 'i'.
test(70, TESTDT[eval(J(a)),v,by=.EACHI], data.table(a="d",v=3:6,key="a"))   # the eval() enabled you to use the 'a' in the calling scope, not 'a' in the TESTDT.  TO DO: document this.
test(71, TESTDT[eval(SJ(a)),v,by=.EACHI], data.table(a="d",v=3:6,key="a"))
test(72, TESTDT[eval(CJ(a)),v,by=.EACHI], data.table(a="d",v=3:6,key="a"))

test(73, TESTDT[,v], 1:7)
test(74, TESTDT[,3], 3)
test(74.5, TESTDT[,3L], 3L)
test(75, TESTDT[,"v"], "v")
test(76, TESTDT[,2:3], 2:3)  # See ?[.data.table that with=FALSE is required for the likely intended result
test(77, TESTDT[,2:3,with=FALSE], data.table(b=c("e","e","f","f","i","i","b"),v=1:7))
test(78, TESTDT[,c("b","v"),with=FALSE], data.table(b=c("e","e","f","f","i","i","b"),v=1:7))
colsVar = c("b","v")
test(79, TESTDT[,colsVar], colsVar)
test(80, TESTDT[,colsVar,with=FALSE], data.table(b=c("e","e","f","f","i","i","b"),v=1:7))

# works in test.data.table, but not eval(body(test.data.table)) when in R CMD check ... test(81, TESTDT[1:2,c(a,b)], factor(c("a","c","e","e")))
# It is expected the above to be common source of confusion. c(a,b) is evaluated within
# the frame of TESTDT, and c() creates one vector, not 2 column subset as in data.frame's.
# If 2 columns were required use list(a,b).  c() can be useful too, but is different.

test(82, TESTDT[,c("a","b")], c("a","b"))
test(83, TESTDT[,list("a","b")], data.table(V1="a",V2="b"))
test(83.1, TESTDT[,list("sum(a),sum(b)")], data.table("sum(a),sum(b)"))
test(83.2, TESTDT[,list("sum(a),sum(b)"),by=a], {tt=data.table(a=c("a","c","d","g"),V1="sum(a),sum(b)",key="a");tt$V1=as.character(tt$V1);tt})
test(84, TESTDT[1:2,list(a,b)], data.table(a=c("a","c"), b=c("e","e"), key = 'a,b'))
# test(85, TESTDT[1:2,DT(a,b)], data.table(a=c("a","c"), b=c("e","e")))  #DT() now deprecated

test(86, TESTDT[,sum(v),by="b"], data.table(b=c("e","f","i","b"),V1=INT(3,7,11,7)))  # TESTDT is key'd by a,b, so correct that grouping by b should not be key'd in the result by default
test(87, TESTDT[,list(MySum=sum(v)),by="b"], data.table(b=c("e","f","i","b"),MySum=INT(3,7,11,7)))
test(88, TESTDT[,list(MySum=sum(v),Sq=v*v),by="b"][1:3], data.table(b=c("e","e","f"),MySum=INT(3,3,7),Sq=INT(1,4,9))) # silent repetition of MySum to match the v*v vector
# Test 89 dropped. Simplify argument no longer exists. by is now fast and always returns a data.table  ... test(89, TESTDT[,sum(v),by="b",simplify=FALSE], list(7L,3L,7L,11L))

# Test 88.5 contributed by Johann Hibschman (for bug fix #1294) :
test(88.5, TESTDT[a=="d",list(MySum=sum(v)),by=list(b)], data.table(b=c("f","i"), MySum=INT(7,11), key="b"))

setkey(TESTDT,b)
test(90, TESTDT[J(c("f","i")),sum(v),by=.EACHI], data.table(b=c("f","i"),V1=c(7L,11L),key="b"))
test(90.5, TESTDT[J(c("i","f")),sum(v),by=.EACHI], data.table(b=c("i","f"),V1=c(11L,7L)))  # test not keyed
test(91, TESTDT[SJ(c("f","i")),sum(v),by=.EACHI], data.table(b=c("f","i"),V1=c(7L,11L),key="b"))
# Test 92 dropped same reason as 89 ... test(TESTDT[92, J(c("f","i")),sum(v),mult="all",simplify=FALSE], list(7L,11L))

test(93, TESTDT[c("f","i"), which=TRUE], 4:7)
test(94, TESTDT[c("i","f"), mult="last", which=TRUE], INT(7,5))

test(95, TESTDT["f",v], 3:4)
test(96, TESTDT["f",v,by=.EACHI], data.table(b="f",v=3:4,key="b"))
test(97, TESTDT[c("f","i","b"),list(GroupSum=sum(v)),by=.EACHI], data.table(b=c("f","i","b"), GroupSum=c(7L,11L,7L)))
# that line above doesn't create a key on the result so that the order fib is preserved.
test(98, TESTDT[SJ(c("f","i","b")),list(GroupSum=sum(v)),by=.EACHI], data.table(b=c("b","f","i"), GroupSum=c(7L,7L,11L), key="b"))
# line above is the way to group, sort by group and setkey on the result by group.

dt <- data.table(A = rep(1:3, each=4), B = rep(11:14, each=3), C = rep(21:22, 6), key = "A,B")
test(99, unique(dt), data.table(dt[c(1L, 4L, 5L, 7L, 9L, 10L)], key="A,B"))

# test [<- for column assignment
dt1 <- dt2 <- dt
test(100, {dt1[,"A"] <- 3L; dt1}, {dt2$A <- 3L; dt2})

# test transform and within
test(101, within(dt, {D <- B^2}), transform(dt, D = B^2))
test(102, within(dt, {A <- B^2}), transform(dt, A = B^2))

# test .SD object
test(103, dt[, sum(.SD$B), by = "A"], dt[, sum(B), by = "A"])
test(104, dt[, transform(.SD, D = min(B)), by = "A"], dt[, list(B,C,D=min(B)), by = "A"])

# test numeric and comparison operations on a data table
test(105, all(dt + dt > dt))
test(106, all(dt + dt > 1))
test(107, dt + dt, dt * 2L)

# test a few other generics:
test(108, dt, data.table(t(t(dt)),key="A,B"))
test(109, all(!is.na(dt)))
dt2 <- dt
dt2$A[1] <- NA   # removes key
test(110, sum(is.na(dt2)), 1L)
test(111, {setkey(dt,NULL);dt}, na.omit(dt))
test(112, dt2[2:nrow(dt2),A], na.omit(dt2)$A)

# test [<- assignment:
dt2[is.na(dt2)] <- 1L
test(113, {setkey(dt,NULL);dt}, dt2)   # key should be dropped because we assigned to a key column
# want to discourage this going forward (inefficient to create RHS like this)
# dt2[, c("A", "B")] <- dt1[, c("A", "B"), with = FALSE]
# test(114, dt1, dt2)
## doesn't work, yet:
##     dt2[rep(TRUE, nrow(dt)), c("A", "B")] <- dt1[, c("A", "B"), with = FALSE]
##     dt2[rep(TRUE, nrow(dt)), c("A")] <- dt1[, c("A"), with = FALSE]
##     test(dt, dt2))  stop("Test 112 failed")

# test the alternate form of setkey:
dt1 = copy(dt)
dt2 = copy(dt)
setkeyv(dt1, "A")
setkey(dt2, A)
test(115, dt1, dt2)

# Test dogroups works correctly for character/factor columns
test(116, TESTDT[,a[1],by="b"], data.table(b=c("b","e","f","i"), V1=c("g","a","d","d"), key="b"))
test(117, TESTDT[,list(a[1],v[1]),by="b"], data.table(b=c("b","e","f","i"), V1=c("g","a","d","d"), V2=INT(7,1,3,5), key="b"))

# We no longer check i for out of bounds, for consistency with data.frame and e.g. cbind(DT[w],DT[w+1]). NA rows should be returned for i>nrow
test(118, TESTDT[8], data.table(a=as.character(NA), b=as.character(NA), v=as.integer(NA), key="b"))
test(119, TESTDT[6:9], data.table(a=c("d","d",NA,NA), b=c("i","i",NA,NA), v=c(5L,6L,NA,NA)))

n=10000
grp1=sample(1:50,n,replace=TRUE)
grp2=sample(1:50,n,replace=TRUE)
dt=data.table(x=rnorm(n),y=rnorm(n),grp1=grp1,grp2=grp2)
tt = system.time(ans <- dt[,list(.Internal(mean(x)),.Internal(mean(y))),by="grp1,grp2"])
# test(120, tt[1] < 0.5)   # actually takes more like 0.068 << 0.5, but the micro EC2 instance can be slow sometimes.
# TO DO: incorporate performance testing into R CMD check (using testthat?), that somehow copes with running on slow machines.
i = sample(nrow(ans),1)
test(121, all.equal(ans[i,c(V1,V2)], dt[grp1==ans[i,grp1] & grp2==ans[i,grp2], c(mean(x),mean(y))]))
# To DO: add a data.frame aggregate method here and check data.table is faster

# Tests of 0 and 1 row tables
TESTDT = data.table(NULL)
test(122, TESTDT[1], TESTDT)
test(123, TESTDT[0], TESTDT)
test(124, TESTDT[1:10], TESTDT)
test(125, TESTDT["k"], error="x must be keyed")
# test 126 no longer needed now that test() has 'error' argument

TESTDT = data.table(a=3L,v=2L,key="a")  # testing 1-row table
test(127, TESTDT[J(3)], TESTDT)
test(128, TESTDT[J(4)], data.table(a=4L,v=NA_integer_,key="a"))   # see tests 206-207 too re the [NA]
test(129, TESTDT[J(4),roll=TRUE], data.table(a=4L,v=2L,key="a"))  # the i values are in the result now (which make more sense for rolling joins, the x.a can still be accessed if need be)
test(130, TESTDT[J(4),roll=TRUE,rollends=FALSE], data.table(a=4L,v=NA_integer_,key="a"))
test(131, TESTDT[J(-4),roll=TRUE], data.table(a=-4L,v=NA_integer_,key="a"))

test(132, ncol(TESTDT[0]), 2L)
test(133, TESTDT[0][J(3)], data.table(a=3L,v=NA_integer_,key="a")) # These need to retain key for consistency (edge cases of larger sorted i)

# tests on data table names, make.names is now FALSE by default from v1.8.0
x = 2L; `1x` = 4L
dt = data.table(a.1 = 1L, b_1 = 2L, "1b" = 3L, `a 1` = 4L, x, `1x`, 2*x)
test(134, names(dt), c("a.1", "b_1", "1b", "a 1", "x", "V6", "V7"))
dt = data.table(a.1 = 1L, b_1 = 2L, "1b" = 3L, `a 1` = 4L, x, `1x`, 2*x, check.names=TRUE)
test(134.5, names(dt), c("a.1", "b_1", "X1b", "a.1.1", "x", "V6", "V7"))

dt = data.table(a.1 = 1L, b_1 = 2L, "1b" = 3L, `a 1` = 4L, x, `1x`, 2*x, check.names = FALSE)
test(135, names(dt), c("a.1", "b_1", "1b", "a 1", "x", "V6", "V7")) # the last two terms differ from data.frame()

test(136, dt[,b_1, by="a.1"], data.table(a.1=1L,"b_1"=2L))
test(137, dt[,`a 1`, by="a.1"], data.table(a.1=1L,"a 1"=4L, check.names=FALSE))
test(138, dt[,a.1, by="`a 1`"], data.table(`a 1`=4L,a.1=1L, check.names=FALSE))

# tests with NA's in factors
dt = data.table(a = c(NA, letters[1:5]), b = 1:6)
test(139, dt[,sum(b), by="a"], data.table(a = c(NA, letters[1:5]), V1 = 1:6))

# tests to make sure rbind and grouping keep classes
dt = data.table(a = rep(as.Date("2010-01-01"), 4), b = rep("a",4))
test(140, rbind(dt,dt), data.table(a = rep(as.Date("2010-01-01"), 8), b = rep("a",8)))
test(141, dt[,list(a=a), by="b"], dt[,2:1, with = FALSE])

dt$a <- structure(as.integer(dt$a), class = "Date")
test(142, dt[,list(b=b), by="a"], dt)

dt = data.table(x=1:5,y=6:10)
test(143, tail(dt), dt)  # tail was failing if a column name was called x.

dt <- data.table(a = rep(1:3, each = 4), b = LETTERS[1:4], b2 = LETTERS[1:4])
test(144, dt[, .SD[3,], by=b], data.table(b=LETTERS[1:4],a=3L,b2=LETTERS[1:4]))

DT = data.table(x=rep(c("a","b"),c(2,3)),y=1:5)
xx = capture.output(ans <- DT[,{print(x);sum(y)},by=x,verbose=FALSE])
test(145, xx, c("[1] \"a\"","[1] \"b\""))
test(146, ans, data.table(x=c("a","b"),V1=c(3L,12L)))

test(147, DT[,MySum=sum(v)], error="unused argument")  # user meant DT[,list(MySum=sum(v))]. FR#204 done.

dt = data.table(a=c(1L,4L,5L), b=1:3, key="a")
test(148, dt[CJ(2:3),roll=TRUE], data.table(a=c(2L,3L),b=c(1L,1L),key="a"))
test(149, dt[J(2:3),roll=TRUE], data.table(a=c(2L,3L),b=c(1L,1L)))  # in future this will detect the subset is ordered and retain the key

# 150:158 test out of order factor levels in key columns (now allowed from v1.8.0)
dt = data.table(x=factor(c("c","b","a"),levels=c("b","a","c")),y=1:3)
setkey(dt,x)
test(150.1, dt["b",y,verbose=TRUE], output="Coercing character column i.'V1' to factor") # changed i.V1 to i.x as per FR #2693
test(150.2, dt["b",y], 2L)
# from Tom's post :
a = data.table(a=rep(1:5, 2), b=factor(letters[rep(1:5, each =2)], levels=letters[5:1]), key="b")
test(151.1, a[J("b"),a,verbose=TRUE], output="Coercing character column i.'V1' to factor") # message back to `i.V1` now. 'b' still accessible to satisfy FR #2693, checked on next line 
test(151.2, a[J("b"),a], 3:4)
# stretch tests further, two out of order levels, one gets key'd the other not :
a = data.table(x=factor(letters[rep(1:5, each =2)], levels=letters[5:1]),
               y=factor(letters[rep(c(6,9,7,10,8), each =2)], levels=letters[10:6]),
               z=1:10)
test(152, is.sorted(levels(a$x)), FALSE)
test(153, is.sorted(levels(a$y)), FALSE)
test(154, a[,sum(z),by=x][1,paste(x,V1)], "a 3")  # ad hoc by doesn't sort the groups so 'a' (5th level) should be first
setkey(a,x)    # 'e' (level 1) should come first now.
test(155, is.sorted(levels(a$x)), FALSE)
test(156, is.sorted(levels(a$y)), FALSE)
test(157, a[,sum(z),by=x][1,paste(x,V1)], "e 19")  # 1st level is now first
test(158, a[,sum(z),by=y][1,paste(y,V1)], "h 19")  # not 'f'
test(158.5, a[,sum(z),keyby=y][1,paste(y,V1)], "j 15")  # not 'f' either


# tests of by expression variables
DT = data.table( a=1:5, b=11:50, d=c("A","B","C","D"), f=1:5, grp=1:5 )
f = quote( list(d) )
test(159, DT[,mean(b),by=eval(f)], DT[,mean(b),by=list(d)])  # column f doesn't get in the way of expression f
foo = function( grp ) {
   DT[,mean(b),by=eval(grp)]
}
test(160, foo(quote(list(d))), DT[,mean(b),by=list(d)])
test(161, foo(quote(list(d,a))), DT[,mean(b),by=list(d,a)])
test(162, foo(quote(list(f))), DT[,mean(b),by=list(f)])
test(163, foo(quote(list(grp))), DT[,mean(b),by=list(grp)])  # grp local variable in foo doesn't conflict with column grp
test(164, foo(f), DT[,mean(b),by=d])

# checks that data.table inherits methods from data.frame in base ok
test(165, subset(DT,a>2), DT[a>2])
test(166, suppressWarnings(split(DT,DT$grp)[[2]]), DT[grp==2])

if ("package:ggplot2" %in% search()) {
    test(167,names(print(ggplot(DT,aes(b,f))+geom_point())),c("data","panel","plot"))
    # The names() is a stronger test that it has actually plotted, but also because test() sees the invisible result
    test(167.1,DT[,print(ggplot(.SD,aes(b,f))+geom_point()),by=list(grp%%2L)],data.table(grp=integer()))  # %%2 because there are 5 groups in DT data at this stage, just need 2 to test
    # New test reported by C Neff on 11 Oct 2011
    if ("package:hexbin" %in% search())
       test(167.2, names(print(ggplot(DT) + geom_hex(aes(b, f)) + facet_wrap(~grp))), c("data","panel","plot"))
    else
       cat("Test 167.2 not run. If required call library(hexbin) first.\n")

    # Test plotting ITime with ggplot2 which seems to require an as.data.frame method for ITime, #1713
    datetimes = c("2011 NOV18 09:29:16", "2011 NOV18 10:42:40", "2011 NOV18 23:47:12",
              "2011 NOV19 01:06:01", "2011 NOV19 11:35:34", "2011 NOV19 11:51:09")
    DT = IDateTime(strptime(datetimes,"%Y %b%d %H:%M:%S"))
    test(168, print(DT[,qplot(idate,itime)])$ranges, print(qplot(DT$idate,DT$itime))$ranges)
    test(168.1, print(DT[,qplot(idate,as.POSIXct(itime,tzone=""))])$ranges, print(qplot(idate,as.POSIXct(itime,tzone=""),data=DT))$ranges)

    try(graphics.off(),silent=TRUE)
    #try(graphics.off(),silent=TRUE) # R CMD check doesn't like graphics it seems, even when inside try()
} else {
    cat("Tests 167-168 not run. If required call library(ggplot2) first.\n")
    # ggplot takes a long time so we don't include these by default
    # From examples, the library(ggplot2) is done first, so that 'R CMD check' does include tests 167-168
}

# test of . in formula, using inheritance
DT = data.table(y=1:100,x=101:200,y=201:300,grp=1:5)
test(169,DT[,as.list(lm(y~0+.,.SD)$coef),by=grp][2,x]-2<1e-10, TRUE)

DT <- data.table( a=1:4, d=c("A","B","C","D") )
g <- quote( list( d ) )
test(170, DT[,list(d)], DT[,eval(g)])

DT = data.table(A=c(25L,85L,25L,25L,85L), B=c("a","a","b","c","c"), C=c(2,65,9,82,823))
test(171.1, DT[B=="b"][A==85], output="Empty data.table (0 rows) of 3 cols: A,B,C")
test(171.2, DT[B=="b"][A==85,C], numeric())
test(171.3, DT[ , data.table( A, C )[ A==25, C ] + data.table( A, C )[ A==85, C ], by=B ], data.table(B=c("a","c"),V1=c(67,905)))
test(172, DT[ , list(3,data.table( A, C )[ A==25, C ] + data.table( A, C )[ A==85, C ]), by=B ], data.table(B=c("a","b","c"),V1=3,V2=c(67,NA,905)))

# Test growing result in memory. Usually the guess is good though.
# This example returns no rows for first group so guess for up-front allocate needs a reallocate
DT = data.table(A=c(1L,1L,2L,2L,3L,3L), B=1:6)
test(173, DT[,B[B>3],by=A][,V1], c(4L,5L,6L))

# Example taken from Harish post to datatable-help on 11 July
DT <- data.table(
     A=c("a","a","b","b","d","c","a","d"),
     B=c("x1","x2","x2","x1","x2","x1","x1","x2"),
     C=c(5,2,3,4,9,5,1,9)
     )
test(174, DT[,C[C-min(C)<3],by=list(A,B)][,V1], c(1,2,3,4,9,9,5))
test(175, DT[,C[C-min(C)<5],by=list(A,B)][,V1], c(5,1,2,3,4,9,9,5))

# Tests of data.table sub-assignments: $<-.data.table & [<-.data.table
DT = data.table(a = c("A", "Z"), b = 1:10, key = "a")
DT[J("A"),2] <- 100L  # without L generates nice warning :-)
DT[J("A"),"b"] <- 1:5
DT[1:3,"b"] <- 33L
test(176, DT,  data.table(a = rep(c("A", "Z"), each = 5),
                          b = as.integer(c(rep(33, 3), 4:5, seq(2, 10, by = 2))),
                          key = "a"))
DT[J("A"),"a"] <- "Z"
test(177, DT, data.table(a="Z", b=as.integer(c(rep(33, 3), 4:5, seq(2, 10, by = 2)))))  # i.e. key dropped and column a still factor

DT <- data.table(a = c("A", "Z"), b = 1:10, key = "a")
DT$b[1:5] <- 1:5
DT$b[1:3] <- 33
test(178, DT,  data.table(a = rep(c("A", "Z"), each = 5),
                          b = c(rep(33, 3), 4:5, seq(2, 10, by = 2)),
                          key = "a"))
DT$a <- 10:1
test(179, key(DT), NULL )

# Test logical in a key
DT = data.table(a=rep(1:3,each=2),b=c(TRUE,FALSE),v=1:6)
setkey(DT,a,b)
test(180, DT[J(2,FALSE),v], 4L)
test(181, DT[,sum(v),by=b][,V1], c(12L,9L))

# Test fix for bug 1026 reported by Harish V
# this test needed a unique var name to generate error 'object 'b' not found'.
# Otherwise it finds 'b' in local scope.
setnames(DT,2,"buniquename314")
bar = function( data, fcn ) {
    q = substitute( fcn )
    xx = data[,eval(q),by=a]
    yy = data[,eval(substitute(fcn)),by=a]
    identical(xx,yy)
}
test(182, bar( DT, sum(buniquename314) ), TRUE)

# Test bug 1005 reported by Branson Owen
DT = data.table(A = c("o", "x"), B = 1:10, key = "A")
test(183, DT[J(unique(A)), B], DT$B)

# Test bug 709 which returned an error here. And return type now empty table, #1945 in 1.8.1.
xx = data.table(a=1:5,b=6:10)
test(184, xx[a>6,sum(b),by=a], data.table(a=integer(),V1=integer()))

# Tests of bug 1015 highlight by Harish
# See thread "'by without by' now heeds nomatch=NA"
# Tests 185-201 were added in above next to originals
x <- data.table(a=c("a","b","d","e"),b=c("A","A","B","B"),d=c(1,2,3,4), key="a,b")
y <- data.table(g=c("a","b","c","d"),h=c("A","A","A","A"))
test(202, x[y], x[y,mult="all"])
test(203, x[y,d], c(1,2,NA,NA))
test(204, x[y,list(d)]$d, x[y,d])
test(205, x[y,list(d),mult="all"][,d], c(1,2,NA,NA))

# Test [NA] returns one NA row. NA is type *logical* so prior to
# change in v1.5, NA would get silently recycled and the whole table would
# be returned all NA (rarely useful and often confusing, but consistent
# with data.frame).
TESTDT = data.table(a=1:3,v=1:3,key="a")
test(206, TESTDT[NA], data.table(a=NA_integer_,v=NA_integer_,key="a"))  # NA are now allowed in keys, so retains key
setkey(TESTDT,NULL)
test(207, TESTDT[NA], data.table(a=NA_integer_,v=NA_integer_))

# With inheritance, NROW and NCOL in base work nicely. No need for them in data.table.
test(208, NROW(TESTDT), 3L)
test(209, nrow(TESTDT), 3L)
test(210, NCOL(TESTDT), 2L)
test(211, ncol(TESTDT), 2L)

# Test infinite recursion error is trapped when a pre-1.5 data.table
# is used with 1.5 (bug #1008)
DT = data.table(a=1:6,key="a")
test(212, DT[J(3)]$a, 3L) # correct class c("data.table","data.frame")
class(DT) = "data.table"  # incorrect class, but as from 1.8.1 it works. By accident when moving from colnames() to names(), it was dimnames() doing the check, but rather than add a check that identical(class(DT),c("data.frame","data.table")) at the top of [.data.table, we'll leave it flexible to user (user might not want to inherit from data.frame for some reason).
test(213, DT[J(3)]$a, 3L)

# setkey now auto coerces double and character for convenience, and
# to solve bug #953
DF = data.frame(a=LETTERS[1:10], b=1:10, stringsAsFactors=FALSE)
DT = data.table(DF)
setkey(DT,a)    # used to complain about character
test(215, DT["C",b], 3L)
DT = data.table(DF,key="a")
test(216, DT["C",b], 3L)
DT = data.table(a=c(1,2,3),v=1:3,key="a")
test(217, DT[J(2),v], 2L)
DT = data.table(a=c(1,2.1,3),v=1:3,key="a")
test(218, DT[J(2.1),v], 2L)

# tests of quote()-ed expressions in i. Bug #1058
DT = data.table(a=1:5,b=6:10,key="a")
q = quote(a>3)
test(220, DT[eval(q),b], 9:10)
test(221, DT[eval(parse(text="a>4")),b], 10L)
test(222, DT[eval(parse(text="J(2)")),b], 7L)

# lists in calling scope should be ok as single names passed to by, bug #1060
DT = data.table(a=1:2,b=rnorm(10))
byfact = DT[,a]   # vector, ok before fix but check anyway
test(223, DT[,mean(b),by=byfact], DT[,mean(b),by=list(byfact)])
byfact = DT[,list(a)]  # this caused next line to fail before fix
test(224, DT[,mean(b),by=byfact], DT[,mean(b),by=as.list(byfact)])
test(225, DT[,mean(b),by=byfact], DT[,mean(b),by={byfact}])

# tests for building expressions via parse, bug #1243
dt1key<-data.table(A1=1:100,onekey=rep(1:2,each=50))
setkey(dt1key,onekey)
ASumExpr<-parse(text="quote(sum(A1))") # no need for quote but we test it anyway because that was work around when test 227 failed
ASumExprNoQ<-parse(text="sum(A1)")
ans = dt1key[,sum(A1),by=onekey]
test(226,ans,dt1key[,eval(eval(ASumExpr)),by=onekey])
test(227,ans,dt1key[,eval(ASumExprNoQ),by=onekey])

# test for uncommon grouping pattern on 1-row data.table, bug #1245
DT = data.table(a=1L,b=2L)
test(228,DT[,list(1:2),by=a],data.table(a=c(1L,1L),V1=1:2))

# special case j=.SD, bug #1247
DT = data.table(a=rep(1:2,each=2),b=1:4)
test(229,DT[,.SD,by=a],DT)
setkey(DT,a)
test(229.1,DT[,.SD,by=key(DT)],DT)

# merge bug with column 'x', bug #1229
d1 <- data.table(x=c(1,3,8),y1=rnorm(3), key="x")
d2 <- data.table(x=c(3,8,10),y2=rnorm(3), key="x")
ans1=merge(d1, d2, by="x")
ans2=cbind(d1[2:3],y2=d2[1:2]$y2);setkey(ans2,x)
test(230, ans1, ans2)

# one column merge, bug #1241
DT = data.table(a=rep(1:2,each=3),b=1:6,key="a")
y = data.table(a=c(0,1),bb=c(10,11),key="a")
test(231,merge(y,DT),data.table(a=1L,bb=11,b=1:3,key="a"))
test(232,merge(y,DT,all=TRUE),data.table(a=rep(c(0L,1L,2L),c(1,3,3)),bb=rep(c(10,11,NA_real_),c(1,3,3)),b=c(NA_integer_,1:6),key="a"))
y = data.table(a=c(0,1),key="a") # y with only a key column
test(233,merge(y,DT),data.table(a=1L,b=1:3,key="a"))
test(234,merge(y,DT,all=TRUE),data.table(a=rep(c(0L,1L,2L),c(1,3,3)),b=c(NA_integer_,1:6),key="a"))

# 'by' when DT contains list columns
DT = data.table(a=c(1,1,2,3,3),key="a")
DT$b=list(1:2,1:3,1:4,1:5,1:6)
test(235,DT[,mean(unlist(b)),by=a],data.table(a=c(1,2,3),V1=c(1.8,2.5,mean(c(1:5,1:6))),key="a"))
test(236,DT[,sapply(b,mean),by=a],data.table(a=c(1,1,2,3,3),V1=c(1.5,2.0,2.5,3.0,3.5),key="a"))

# when i is a single name, it no longer evaluates within data.table scope
DT = data.table(a=1:5,b=rnorm(5),key="a")
a = list(4)
test(237,DT[a],DT[J(4)])

# repeat earlier test with xkey instead of x. xkey is internal to merge; the bigger problem Tom mentioned.
d1 <- data.table(xkey=c(1,3,8),y1=rnorm(3), key="xkey")
d2 <- data.table(xkey=c(3,8,10),y2=rnorm(3), key="xkey")
ans2=cbind(d1[2:3],y2=d2[1:2]$y2);setkey(ans2,xkey)
test(238, merge(d1, d2, by="xkey"), ans2)

# Join Inherited Scope, and X[Y] including Y's non-join columns
X=data.table(a=rep(1:3,c(3,3,2)),foo=1:8,key="a")
Y=data.table(a=2:3,bar=6:7)
test(239, X[Y,sum(foo),by=.EACHI], data.table(a=2:3,V1=c(15L,15L),key="a"))
test(240, X[Y,sum(foo*bar),by=.EACHI], data.table(a=2:3,V1=c(90L,105L),key="a"))
test(241, X[Y], data.table(a=rep(2:3,3:2),foo=4:8,bar=rep(6:7,3:2),key="a"))
test(242, X[Y,list(foo,bar),by=.EACHI][,sum(foo*bar)], 195L)
test(243, X[Y][,sum(foo*bar)], 195L)
# not sure about these yet :
# test(244, X[Y,sum(foo*bar),mult="first"], data.table(a=2:3,V1=c(24L,49L)))
# test(245, X[Y,sum(foo*bar),mult="last"], data.table(a=2:3,V1=c(36L,56L)))

# joining to less than all X's key colums (in examples but can't see formal test)
X=data.table(a=rep(LETTERS[1:2],2:3),b=1:5,v=10:14,key="a,b")
test(246.1, X["A"], X[1:2])   # checks that X[1:2] retains key, too
test(246.2, key(X["A"]), c("a","b"))
test(247, X["C"]$v, NA_integer_)
test(248, nrow(X["C",nomatch=0]), 0L)

x=data.table( a=c("a","b","c"), b=1:3, key="a" )
y=data.table( a=c("b","d","e"), d=c(8,9,10) )
test(249, x[y], data.table(a=c("b","d","e"),b=c(2L,NA,NA),d=c(8,9,10)))  # keeps i join cols
test(250, x[y,mult="first"], data.table(a=c("b","d","e"),b=c(2L,NA,NA),d=c(8,9,10))) # same

x=data.table( a=c("a","b","b","c"), b=1:4, key="a" )
y=data.table(a=c("b","d","b"), d=c(8,9,10))
test(251, x[y, allow.cartesian=TRUE], data.table(a=c("b","b","d","b","b"),b=c(2:3,NA,2:3),d=c(8,8,9,10,10)))

# auto coerce float to int in ad hoc by (just like setkey), FR#1051
DT = data.table(a=INT(1,1,1,2,2),v=1:5)
test(252, DT[,sum(v),by=a], data.table(a=1:2,V1=c(6L,9L)))

# check that by retains factor columns, since character is now default
DT = data.table(a=factor(c("A","A","A","B","B")),v=1:5)
test(253, DT[,sum(v),by=a], data.table(a=factor(c("A","B")),V1=c(6L,9L)))

# fix for bug #1298 with by=key(DT) and divisibility error.
DT=data.table(a=c(1,1,1,2,2),b=1:5,key="a")
test(254, DT[,sum(b),by=key(DT)]$V1, c(6L,9L))

# for for bug #1294 (combining scanning i and by)
# also see test 88.5 contributed by Johann Hibschman above.
DT = data.table(a=1:12,b=1:2,c=1:4)
test(255, DT[a>5,sum(c),by=b]$V1, c(12L, 7L))

# fix for bug #1301 (all.vars() doesn't appear to find fn in fns[[fn]] usage)
DT = data.table(a=1:6,b=1:2,c=letters[1:2],d=1:6)
fns = list(a=max,b=min)
test(256, DT[,fns[[b[1]]](d),by=c]$V1, c(5L,2L))
test(257, DT[,fns[[c[1]]](d),by=c]$V1, c(5L,2L))
fns=c(max,min)

DT = data.table(ID=1:10, SCORE_1=1:10, SCORE_2=11:20, SCORE_3=30:21, fn=c(rep(1, 5), rep(2, 5)))
test(258, DT[,fns[[fn]](SCORE_1,SCORE_2,SCORE_3),by=ID]$V1, c(30:26,6:10))
test(259, DT[,as.list(fns[[fn]](SCORE_1,SCORE_2,SCORE_3)),by=ID]$V1, c(30:26,6:10))
test(260, DT[,list(fns[[fn]](SCORE_1,SCORE_2,SCORE_3)),by=ID]$V1, c(30:26,6:10))

# fix for bug #1340 - Duplicate column names in self-joins (but print ok)
DT <- data.table(id=1:4, x1=c("a","a","b","c"), x2=c(1L,2L,3L,3L), key="x1")
test(261, DT[DT, allow.cartesian=TRUE][id < i.id]$i.x2, 2L)

# "<-" within j now assigns in the same environment for 1st group, as the rest
# Thanks to Andeas Borg for highlighting on 11 May

dt <- data.table(x=c(0,0,1,0,1,1), y=c(0,1,0,1,0,1), z=1:6)
groupInd = 0
test(262, dt[,list(z,groupInd<-groupInd+1),by=list(x,y)]$V2, c(1,2,2,3,3,4))
test(263, groupInd, 0)
test(264, dt[,list(z,groupInd<<-groupInd+1),by=list(x,y)]$V2, c(1,2,2,3,3,4))
test(265, groupInd, 4)

# Tests for passing 'by' expressions that evaluate to character column
# names in the edge case of 1 row; the character 'by' vector could
# feasibly be intended to be grouping values. Bug 1404; thanks to Andreas Borg
# for the detailed report, suggested fix and tests.

DT = data.frame(x=1,y="a",stringsAsFactors=FALSE)
DT = as.data.table(DT)
test(266,class(DT$y),"character") # just to check we setup the test correctly
test(267,DT[,sum(x),by=y]$V1,1)
test(268,DT[,sum(x),by="y"]$V1,1)
colvars="y"
test(269,DT[,sum(x),by=colvars]$V1,1)
setkey(DT,y)
test(270,DT[,sum(x),by=key(DT)]$V1,1)

DT = data.table(x=1,y=2)
setkeyv(DT,names(DT))
test(271, DT[,length(x),by=key(DT)]$V1, 1L)

DT = data.table(x=c(1,2,1), y=c(2,3,2), z=1:3)
setkeyv(DT,names(DT))
test(272, DT[,sum(z),by=key(DT)]$V1, c(1L,3L,2L))


# Tests for .BY and implicit .BY
# .BY is a single row, and by variables are now, too. FAQ 2.10 has been changed accordingly.
DT = data.table(a=1:6,b=1:2)
test(273, DT[,sum(a)*b,by=b]$V1, c(9L,24L))
test(274, DT[,sum(a)*.BY[[1]],by=b], data.table(b=1:2,V1=c(9L,24L)))
test(275, DT[,sum(a)*bcalc,by=list(bcalc=b+1L)], data.table(bcalc=2:3,V1=c(18L,36L)))
test(276, DT[,sapply(.SD,sum)*b,by=b], data.table(b=1:2,V1=c(9L,24L)))  # .SD should no longer include b, unlike v1.6 and before
test(277, DT[,sapply(.SD,sum)*bcalc,by=list(bcalc=b+1L)], data.table(bcalc=2:3,V1=c(18L,36L)))  # cols used in by expressions are excluded from .SD, but can still be used in j (by name only and may vary within the group e.g. DT[,max(diff(date)),by=month(date)]
test(278, DT[,sum(a*b),by=list(bcalc=b+1L)], data.table(bcalc=2:3,V1=c(9L,24L)))


# Test x==y where either column contain NA.
DT = data.table(x=c(1,2,NA,3,4),y=c(0,2,3,NA,4),z=1:5)
test(279, DT[x==y,sum(z)], 7L)
# In data.frame the equivalent is :
# > DF = as.data.frame(DT)
# > DF[DF$x==DF$y,]
#       x  y  z
# 2     2  2  2
# NA   NA NA NA
# NA.1 NA NA NA
# 5     4  4  5
# > DF[!is.na(DF$x) & !is.na(DF$y) & DF$x==DF$y,]
#   x y z
# 2 2 2 2
# 5 4 4 5


# Test that 0 length columns are expanded with NA to match non-0 length columns, bug fix #1431
DT = data.table(pool = c(1L, 1L, 2L), bal = c(10, 20, 30))
test(280, DT[, list(bal[0], bal[1]), by=pool], data.table(pool=1:2, V1=NA_real_, V2=c(10,30)))
test(281, DT[, list(bal[1], bal[0]), by=pool], data.table(pool=1:2, V1=c(10,30), V2=NA_real_))
# Test 2nd group too (the 1st is special) ...
test(282, DT[, list(bal[ifelse(pool==1,1,0)], bal[1]), by=pool], data.table(pool=1:2, V1=c(10,NA), V2=c(10,30)))

# More tests based on Andreas Borg's post of 11 May 2011.
DT = data.table(x=INT(0,0,1,0,1,1), y=INT(1,1,0,1,1,1), z=1:6)
ans = data.table(x=c(0L,1L,1L),y=c(1L,0L,1L),V1=c(1L,1L,2L),V2=c(7L,3L,11L))
test(283, DT[,list(sum(x[1], y[1]),sum(z)), by=list(x,y)], ans)
test(284, DT[,list(sum(unlist(.BY)),sum(z)),by=list(x,y)], ans)
groupCols = c("x", "y")
test(285, DT[,list(sum(unlist(.BY)),sum(z)),by=groupCols], ans)
groupExpr = quote(list(x,y))
test(286, DT[,list(sum(unlist(.BY)),sum(z)),by=groupExpr], ans)

# Bug fix from Damian B on 25 June 2011 :
DT = data.table(X=c(NA,1,2,3), Y=c(NA,2,1,3))
setkeyv(DT,c("X","Y"))
test(287, unique(DT), DT)

# Bug fix #1421: using vars in calling scope in j when i is logical or integer.
DT = data.table(A=c("a","b","b"),B=c(4,5,NA))
myvar = 6
test(288, DT[A=="b",B*myvar], c(30,NA))

# Test new feature in 1.6.1 that i can be plain list (such as .BY)
DT = data.table(grp=c("a","a","a","a","b","b","b"),v=1:7)
mysinglelookup = data.table(grp=c("a","b"),s=c(42,84),grpname=c("California","New York"),key="grp")
setkey(mysinglelookup,grp)
test(289, DT[,sum(v*mysinglelookup[.BY]$s),by=grp], data.table(grp=c("a","b"),V1=c(420,1512)))
# In v1.6.2 we will change so that single name j returns a vector, regardless of grouping
test(290, DT[,list(mysinglelookup[.BY]$grpname,sum(v)),by=grp], data.table(grp=c("a","b"),V1=c("California","New York"),V2=c(10L,18L)))

# Test user defined attributes are retained, see comment in FR#1006
DT = data.table(a=as.numeric(1:2),b=3:4)
setattr(DT,"myuserattr",42)
setkey(DT,a)   # a is numeric so a change of type to integer occurs, too, via := which checks selfref is ok
test(291, attr(DT,"myuserattr"), 42)

# Test new .N symbol
DT = data.table(a=INT(1,1,1,1,2,2,2),b=INT(3,3,3,4,4,4,4))
test(292, DT[,.N,by=list(a,b)], data.table(a=c(1L,1L,2L),b=c(3L,4L,4L),N=c(3L,1L,3L)))
test(293, DT[,list(a+b,.N),by=list(a,b)],  data.table(a=c(1L,1L,2L),b=c(3L,4L,4L),V1=4:6,N=c(3L,1L,3L)))

# Test that setkey and := syntax really are by reference, even within functions. You
# really do need to take a copy first to a new name; force(x) isn't enough.

DT = data.table(a=1:3,b=4:6)
f = function(x){ force(x)
                 setkey(x) }
f(DT)
test(294,key(DT),c("a","b"))  # The setkey didn't copy to a local variable. Need to copy first to local variable (with a new name) if required.

f = function(x){ force(x)
                 x[,a:=42L] }
f(DT)
test(295,DT,data.table(a=42L,b=4:6))  # := was by reference (fast) and dropped the key, too, because assigned to key column

DT = data.table(a=1:3,b=4:6)
f = function(x){ x = copy(x)
                 setkey(x) }
f(DT)
test(295.1,key(DT),NULL)
setkey(DT,a)
f = function(x){ x = copy(x)
                 x[,b:=10:12][J(2),b] }   # test copy retains key
test(295.2,f(DT),11L)
test(295.3,DT,data.table(a=1:3,b=4:6,key="a"))  # The := was on the local copy



# new feature added 1.6.3, that key can be vector.
test(296,data.table(a=1:3,b=4:6,key="a,b"),data.table(a=1:3,b=4:6,key=c("a","b")))

# test .SDcols (not speed, just operation)
DT = data.table(grp=1:3,A1=1:9,A2=10:18,A3=19:27,B1=101:109,B2=110:118,B3=119:127,key="grp")
test(297,DT[,list(A1=sum(A1),A2=sum(A2),A3=sum(A3)),by=grp], DT[,lapply(.SD,sum),by=grp,.SDcols=2:4])

DT = data.table(a=1:3,b=4:6)
test(298, {DT$b<-NULL;DT}, data.table(a=1:3))  # delete column
test(299, DT$c <- as.character(DT$c), error="zero length")  # to simulate RHS which could (due to user error) be non NULL but zero length. This copies DT too, so the next test checks that a subsequent := detects and fixes that.
test(299.1, DT[,c:=42L], data.table(a=1:3,c=42L), warning="Invalid .internal.selfref detected and fixed")
test(299.2, truelength(DT)>length(DT))   # the := over-allocated, by 100 by default, but user may have changed default so just check '>'
# FR #2551 - old 299.3 and 299.5 are changed to include length(RHS) > 1 to issue the warning
test(299.3, DT[2:3,c:=c(42, 42)], data.table(a=1:3,c=42L), warning="Coerced 'double' RHS to 'integer' to match the column's type.*length 3 (nrows of entire table)")
# FR #2551 - length(RHS) = 1 - no warning for type conversion
test(299.7, DT[2,c:=42], data.table(a=1:3,c=42L))
# also see tests 302 and 303.  (Ok, new test file for fast assign would be tidier).
test(299.4, DT[,c:=rep(FALSE,nrow(DT))], data.table(a=1:3,c=FALSE))  # replace c column with logical
test(299.5, DT[2:3,c:=c(42,0)], data.table(a=1:3,c=c(FALSE,TRUE,FALSE)), warning="Coerced 'double' RHS to 'logical' to match the column's type.*length 3 (nrows of entire table)")
# FR #2551 is now changed to fit in / fix bug #5442. Stricter warnings are in place now. Check tests 1294.1-34 below.
test(299.8, DT[2,c:=42], data.table(a=1:3,c=c(FALSE,TRUE,FALSE)), warning="Coerced 'double' RHS to 'logical' to match")
test(299.9, DT[2,c:=42L], data.table(a=1:3,c=c(FALSE,TRUE,FALSE)), warning="Coerced 'integer' RHS to 'logical' to match")
test(299.6, DT[2:3,c:=c(0L, 0L)], data.table(a=1:3,c=FALSE), warning="Coerced 'integer' RHS to 'logical' to match the column's type.*length 3 (nrows of entire table)")


# Test bug fix #1468, combining i and by.
DT = data.table(a=1:3,b=1:9,v=1:9,key="a,b")
test(300, DT[J(1),sum(v),by=b], data.table(b=c(1L,4L,7L),V1=c(1L,4L,7L),key="b"))
test(300.1, DT[J(1:2),sum(v),by=b], data.table(b=c(1L,4L,7L,2L,5L,8L),V1=c(1L,4L,7L,2L,5L,8L)))

# Test ad hoc by of more than 100,000 levels, see 2nd part of bug #1387 (100,000 from the limit of base::sort.list radix)
# This does need to be this large, like this in CRAN checks, because sort.list(method="radix") has this limit, which
# this tests. But it's well under 10 seconds.
DT = data.table(A=1:10,B=rnorm(10),C=factor(paste("a",1:100010,sep="")))
test(301, nrow(DT[,sum(B),by=C])==100010)
DT = data.table(A=1:10,B=rnorm(10),C=paste("a",1:100010,sep=""))
test(301.1, nrow(DT[,sum(B),by=C])==100010)

# Test fast assign
DT = data.table(a=c(1L,2L,2L,3L),b=4:7,key="a")
DT[2,b:=42L]  # needs to be on its own line to test DT symbol is changed by reference
test(302, DT, data.table(a=c(1L,2L,2L,3L),b=c(4L,42L,6L,7L),key="a"))
DT[J(2),b:=84L]
test(303, DT, data.table(a=c(1L,2L,2L,3L),b=c(4L,84L,84L,7L),key="a"))

# Test key is dropped when non-dt-aware packages reorder rows of data.table (for example)
if ("package:plyr" %in% search()) {
    DT = data.table(a=1:10,b=1:2,key="a")
    test(304, arrange(DT,b), data.table(a=INT(1,3,5,7,9,2,4,6,8,10),b=INT(1,1,1,1,1,2,2,2,2,2)))  # testing no key here, too
} else {
    cat("Test 304 not run. If required call library(plyr) first.\n")
}

# Test that changing colnames keep key in sync.
# TO DO: will have to do this for secondary keys, too, when implemented.
DT = data.table(x=1:10,y=1:10,key="x")
setnames(DT,c("a","b"))
test(305, key(DT), "a")
setnames(DT,"a","R")
test(306, key(DT), "R")

setnames(DT,"b","S")
test(307, key(DT), "R")
setnames(DT,c("a","b"))
test(308, key(DT), "a")
setnames(DT,1,"R")
test(309, key(DT), "R")

# Test :=NULL
DT = data.table(x=1:5,y=6:10,z=11:15,key="y")
test(310, DT[,x:=NULL], data.table(y=6:10,z=11:15,key="y"))  # delete first
test(311, DT[,y:=NULL], data.table(z=11:15))    # deleting key column also removes key
test(312, DT[,z:=NULL], data.table(NULL))      # deleting all
test(313, DT[,a:=1:3], error="") # cannot := a new column to NULL data.table, currently. Must use data.table()
DT = data.table(a=20:22)
test(314, {DT[,b:=23:25];DT[,c:=26:28]}, data.table(a=20:22,b=23:25,c=26:28))   # add in series
test(315, DT[,c:=NULL], data.table(a=20:22,b=23:25))   # delete last
test(316, DT[,c:=NULL], data.table(a=20:22,b=23:25), warning="Adding new column 'c' then assigning NULL")


# Test adding, removing and updating columns via [<- in one step
DT = data.table(a=1:6,b=1:6,c=1:6)
DT[,c("a","c","d","e")] <- list(NULL,11:16,42L,21:26)
test(317, DT, data.table(b=1:6,c=11:16,d=42L,e=21:26))

# Other assignments (covers DT[x==2, y:=5] too, #1502)
DT[e<24,"b"] <- 99L
test(318, DT, data.table(b=c(99L,99L,99L,4L,5L,6L),c=11:16,d=42L,e=21:26))
test(319, DT[b!=99L,b:=99L], data.table(b=99L,c=11:16,d=42L,e=21:26))

# previous within functionality restored, #1498
DT = data.table(a=1:10)
test(320, within(DT, {b <- 1:10; c <- a + b})[,list(a,b,c)], data.table(a=1:10,b=1:10,c=as.integer(seq(2,20,length=10))))
# not sure why within makes columns in order a,c,b, but it seems to be a data.frame thing, too.
test(321, transform(DT,b=42L,e=a), data.table(a=1:10,b=42L,e=1:10))
DT = data.table(a=1:5, b=1:5)
test(322, within(DT, rm(b)), data.table(a=1:5))

# check that cbind dispatches on first argument as expected
test(323, cbind(DT,DT), data.table(a=1:5,b=1:5,a=1:5,b=1:5))   # no check.names as from v1.8.0 (now we have :=, cbind is used far less anyway)
test(324, cbind(DT,data.frame(c=1:5)), data.table(a=1:5,b=1:5,c=1:5))
test(325, rbind(DT,DT), data.table(a=c(1:5,1:5),b=1:5))
test(326, rbind(DT,data.frame(a=6:10,b=6:10)), data.table(a=1:10,b=1:10))

# test removing multiple columns, and non-existing ones, #1510
DT = data.table(a=1:5, b=6:10, c=11:15)
test(327, within(DT,rm(a,b)), data.table(c=11:15))
test(328, within(DT,rm(b,c)), data.table(a=1:5))
test(329, within(DT,rm(b,a)), data.table(c=11:15))
test(330, within(DT,rm(b,c,d)), data.table(a=1:5), warning="object 'd' not found")
DT[,c("b","a")]=NULL
test(332, DT, data.table(c=11:15))
test(333, within(DT,rm(c)), data.table(NULL))
DT = data.table(a=1:5, b=6:10, c=11:15)
DT[,2:1]=NULL
test(334, DT, data.table(c=11:15))
test(335, DT[,2:1]<-NULL, error="Attempt to assign to column")

DT = data.table(a=1:2, b=1:6)
test(336, DT[,z:=a/b], data.table(a=1:2,b=1:6,z=(1:2)/(1:6)))
test(337, DT[3:4,z:=a*b], data.table(a=1:2,b=1:6,z=c(1,1,3,8,1/5,2/6)), warning="Coerced 'integer' RHS to 'double' to match the colum")


# test eval of LHS of := (using with=FALSE gives a warning here from v1.9.3)
DT = data.table(a=1:3, b=4:6)
test(338, DT[,2:=42L], data.table(a=1:3,b=42L))
test(339, DT[,2:1:=list(10:12,3L)], data.table(a=3L,b=10:12))
test(340, DT[,"a":=7:9], data.table(a=7:9,b=10:12))
test(341, DT[,c("a","b"):=1:3], data.table(a=1:3,b=1:3))
mycols = "a"
test(342, DT[,(mycols):=NULL], data.table(b=1:3))
mynewcol = "newname"
test(343, DT[,(mynewcol):=21L], data.table(b=1:3,newname=21L))
mycols = 1:2
test(344, DT[,(mycols):=NULL], data.table(NULL))


# It seems that the .Internal rbind of two data.frame coerces IDate to numeric. Tried defining
# "[<-.IDate" as per Tom's suggestion, and c.IDate to no avail (maybe because the .Internal code
# in bind.c doesn't look up package methods?). Anyway, as from 1.8.1, double are allowed in keys, so
# these still work but for a different reason than before 1.8.1: the results are IDate stored as double,
# rather than before when is worked because by and setkey coerced double to integer.
DF = data.frame(x=as.IDate(c("2010-01-01","2010-01-02")), y=1:6)
DT = as.data.table(rbind(DF,DF))
test(345, DT[,sum(y),by=x], {.x=as.IDate(c("2010-01-01","2010-01-02"));mode(.x)="double";data.table(x=.x,V1=c(18L,24L))})
test(346, setkey(DT,x)[J(as.IDate("2010-01-02"))], {.x=as.IDate(rep("2010-01-02",6L));mode(.x)="double";data.table(x=.x,y=rep(c(2L,4L,6L),2),key="x")})

# Test that invalid keys are reset, without user needing to remove key using key(DT)=NULL first
DT = data.table(a=letters[1:3],b=letters[6:4],key="a")
attr(DT,"sorted")="b"  # user can go under the hood
test(347, setkey(DT,b), data.table(a=letters[3:1],b=letters[4:6],key="b"),
          warning="Already keyed by this key but had invalid row order, key rebuilt")

# Test .N==0 with nomatch=NA|0, # tests for #963 added as well
DT = data.table(a=1:2,b=1:6,key="a")
test(349, DT[J(2:3),.N,nomatch=NA,by=.EACHI]$N, c(3L,0L))
test(350, DT[J(2:3),.N,nomatch=0], c(3L))
# Test first .N==0 with nomatch=NA|0
test(350.1, DT[J(2:3),.N], c(4L))
test(350.2, DT[J(4),.N], 1L)
test(350.3, DT[J(4),.N,nomatch=0L], 0L)
test(350.4, DT[J(4:5),.N,nomatch=0L], 0L)
test(350.5, DT[J(0:4),.N,by=.EACHI]$N, c(0L,3L,3L,0L,0L))
test(350.6, DT[c(0,0,0), .N], 0L)

# Test recycling list() on RHS of :=
DT = data.table(a=1:3,b=4:6,c=7:9,d=10:12)
test(351, DT[,c("a","b"):=list(13:15)], data.table(a=13:15,b=13:15,c=7:9,d=10:12))
test(352, DT[,letters[1:4]:=list(1L,NULL)], data.table(a=c(1L,1L,1L),c=c(1L,1L,1L)))

# Test assigning new levels into factor columns
DT = data.table(f=factor(c("a","b")),x=1:4)
test(353, DT[2,f:="c"], data.table(f=factor(c("a","c","a","b")),x=1:4))
test(354, DT[3,f:=factor("foo")], data.table(f=factor(c("a","c","foo","b")),x=1:4))

# Test growVector logic when adding levels  (don't need to grow levels for character cols)
newlevels = as.character(as.hexmode(1:2000))
DT = data.table(f=factor("000"),x=1:2010)
test(355, DT[11:2010,f:=newlevels], data.table(f=factor(c(rep("000",10),newlevels)),x=1:2010))

DT = data.table(f=c("a","b"),x=1:4)
# Test coercing factor to character column
test(355.5, DT[3,f:=factor("foo")], data.table(f=c("a","b","foo","b"),x=1:4))
test(355.6, DT[4,f:=factor("bar"),verbose=TRUE], data.table(f=c("a","b","foo","bar"),x=1:4), output="Coerced factor to character to match the column")


# See datatable-help post and NEWS item for 1.6.7
DT = data.table(X=factor(letters[1:10]), Y=1:10)
DT$X = "Something Different"
test(356, DT, data.table(X=factor("Something Different",levels=c(letters[1:10],"Something Different")), Y=1:10))

DT = data.table(X=letters[1:10], Y=1:10)
DT$X = "Something Different"
test(356.5, DT, data.table(X="Something Different", Y=1:10))

# Bug fix 1570
DT = data.table(x=1:5,y=1:5)
test(357, DT[x==0, y:=5L], data.table(x=1:5,y=1:5))
test(358, DT[FALSE, y:=5L], data.table(x=1:5,y=1:5))

# Bug fix 1599
DT = data.table(a=1:2,b=1:6)
test(359, DT[,sum(b),by=NULL], data.table(V1=21L))
test(360, DT[,sum(b),by=character(0)], data.table(V1=21L))

# Bug fix 1576 : NULL j results in 'inconsistent types' error
DT = data.table(a=1:3,b=1:9)
ans = data.table(a=c(1L,3L),V1=c(12L,18L))
test(361, DT[,if (a==2) NULL else sum(b),by=a], ans)
test(362, DT[,if (a==2) data.table(NULL) else sum(b),by=a], ans)
test(363, DT[,if (a==2) as.list(NULL) else sum(b),by=a], ans)
test(364, DT[,if (a==2) integer(0) else sum(b),by=a], ans)

# Test that data.table() can create list() columns directly
# NB: test 235 above ('by' when DT contains list columns) created the list column in two steps, no longer necessary
DT = data.table(a=1:2,b=list("h",7:8))
test(365, DT[1,b], list("h"))   # should it be a special case for 1-item results to unlist? Don't think so: in keeping with no drop=TRUE principle
test(366, DT[2,b], list(7:8))
DT = data.table(a=1:4,b=list("h",7:8),c=list(matrix(1:12,3),data.table(a=letters[1:3],b=list(1:2,3.4,"k"),key="a")))
test(367, DT[3,b], list("h"))
test(368, DT[4,b], list(7:8))
test(369, DT[3,c[[1]][2,3]], 8L)
test(370, DT[4,c[[1]]["b",b]][[1]], 3.4)

# Test returning a list() column via grouping
DT = data.table(x=INT(1,1,2,2,2),y=1:5)
test(371, DT[,list(list(unique(y))),by=x], data.table(x=1:2,V1=list(1:2,3:5)))

# Test matrix i is an error
test(372, DT[matrix(1:2,ncol=2)], error="i is invalid type (matrix)")

# Tests from bug fix #1593
DT = data.table(x=letters[1:2], y=1:4)
DT[x == "a", ]$y <- 0L
test(373, DT, data.table(x=letters[1:2], y=c(0L,2L,0L,4L)))
DT = data.table(x=letters[1:2], y=1:4, key="x")
DT["a", ]$y <- 0L
test(374, DT, data.table(x=letters[1:2], y=c(0L,2L,0L,4L), key="x"))
DT = data.table(x=letters[1:2], y=1:4)
DT[c(1,3), ]$y <- 0L
test(375, DT, data.table(x=letters[1:2], y=c(0L,2L,0L,4L)))

# Test unique on unsorted tables (and tolerance on numeric columns, too)
DT = data.table(a=c(2,1,2),b=c(1,2,1))
test(376, unique(DT), data.table(a=c(2,1),b=c(1,2)))
# From the SO thread :
M = matrix(sample(2, 120, replace = TRUE), ncol = 3)
DF = as.data.frame(M)
DT = as.data.table(M)
test(377, as.data.table(unique(DF)), unique(DT))

# Test compatibility with sqldf. sqldf() does a do.call("rbind" with empty input,
# so this tests ..1 when NULL (which was insufficiently list(...)[[1]] in 1.6.6).
# We now test this directly rather than using sqldf, because we couldn't get 'R CMD check'
# past "(converted from warning) closing unused connection 3 (/tmp/RtmpYllyW2/file55822c52)"
test(378, cbind(), NULL)
test(379, rbind(), NULL)

DT = data.table(a=rep(1:3,1:3),b=1:6)
test(380, DT[,{.SD$b[1]=10L;.SD}, by=a], error="locked binding")  # .SD locked for 1st group
test(381, DT[,{if (a==2) {.SD$b[1]=10L;.SD} else .SD}, by=a], error="locked binding") # .SD locked in 2nd group onwards too

# test that direct := is trapped, but := within a copy of .SD is allowed (FAQ 4.5). See also tests 556-557.
test(382, DT[,b:=.N*2L,by=a], data.table(a=rep(1:3,1:3),b=rep(2L*(1:3),1:3)))
test(383, DT[,{z=10L;b:=z},by=a], error=":= and `:=`(...) are defined for use in j, once only and in particular ways")
test(384, DT[,{mySD=copy(.SD);mySD[1,b:=99L];mySD},by=a], data.table(a=rep(1:3,1:3),b=c(99L,99L,4L,99L,6L,6L)))

# somehow missed testing := on logical subset with mixed TRUE/FALSE, reported by Muhammad Waliji
DT = data.table(x=1:2, y=1:6)
test(385, DT[x==1, y := x], data.table(x=1:2,y=c(1L,2L,1L,4L,1L,6L)))
test(386, DT[c(FALSE,TRUE),y:=99L], data.table(x=1:2,y=c(1L,99L,1L,99L,1L,99L)))

# test that column names have the appearance of being local in j (can assign to them ok), bug #1624
DT = data.table(name=c(rep('a', 3), rep('b', 2), rep('c', 5)), flag=FALSE)
test(387, DT[,{flag[1]<-TRUE;list(flag=flag)}, by=name], DT[c(1,4,6),flag:=TRUE])
DT = data.table(score=1:10, name=c(rep('a', 4), rep('b',2), rep('c', 3), 'd'))
test(388, DT[,{ans = score[1]
               score[1] <- -score[1]
               ans
               },by=name],
           data.table(name=letters[1:4],V1=c(1L,5L,7L,10L)))

# Tests 389-394 (character grouping and sorting) now at the start of this file, so that any
# errors elsewhere show up in the last 13 lines displayed by CRAN checks.

# Test unique.data.table for numeric columns within tolerance, for consistency with
# with unique.data.frame which does this using paste.
DT = data.table(a=tan(pi*(1/4 + 1:10)),b=42L)
# tan(...) from example in ?all.equal.
test(395, all.equal(DT$a, rep(1,10)))
test(396, length(unique(DT$a))>1)  # 10 unique values on all CRAN machines (as of Nov 2011) other than mac (5 unique)
test(397, unique(DT), DT[1])  # before v1.7.2 unique would return all 10 rows. For stability within tolerance, data.table has it's own modified numeric sort.
test(398, duplicated(DT), c(FALSE,rep(TRUE,9)))

DT = data.table(a=c(3.142, 4.2, 4.2, 3.142, 1.223, 1.223), b=rep(1,6))
test(399, unique(DT), DT[c(1,2,5)])
test(400, duplicated(DT), c(FALSE,FALSE,TRUE,TRUE,FALSE,TRUE))

DT[c(2,4,5),a:=NA]
test(401, unique(DT), DT[c(1,2,3,6)])
test(402, duplicated(DT), c(FALSE,FALSE,FALSE,TRUE,TRUE,FALSE))

# Test NULL columns next to non-NULL, #1633
DT = data.table(a=1:3,b=4:6)
test(403, DT[,list(3,if(a==2)NULL else b),by=a], data.table(a=1:3,V1=3,V2=c(4L,NA_integer_,6L)))
test(404, DT[,list(3,if(a==1)NULL else b),by=a], error="Please use a typed empty vector instead.*such as integer.*or numeric")
test(405, DT[,list(3,if(a==1)numeric() else b),by=a], error="Column 2 of result for group.*integer.*double.*types must be consistent for each group")
test(406, DT[,list(3,if(a==1)integer() else b),by=a], data.table(a=1:3,V1=3,V2=c(NA_integer_,5:6)))

# Test that first column can be list, #1640
test(407, data.table(list(1:2,3:5)), as.data.table(list(list(1:2,3:5))))

# With over-allocation, null data.table has truelength 100. Replaced the calls to structure() in the
# code to new null.data.table(), so test internal function. User may have changed default, so this
# doesn't test "100" explicitly.
test(408, null.data.table(), data.table(NULL))
test(408.5, data.table(), data.table(NULL))

# Test that adding a column using := is fully by reference rather than a shallow copy, #1646
DT = data.table(1:2,3:4)  # list vector truelength 100
DT2 = DT
DT2[,y:=10L]
test(409, DT, DT2)
test(410, DT, data.table(1:2,3:4,y=10L))
DT2[1,V1:=99L]
test(411, DT, DT2)
test(412, DT, data.table(c(99L,2L),3:4,y=10L))

# Test that cbind dispatched to data.table() and retains keys
DT = data.table(x=c("a","b"),y=1:4,key="x")
test(413.1, key(cbind(DT,DT)), NULL)  # key dropped because name "x" ambiguous
DT1 = data.table(z = c(1,2), w = 1:4, key = "z")
test(413.2, key(cbind(DT,DT1)), c("x", "z"))
test(413.3, key(cbind(colA=10:13, DT)), "x")   # data.table() dispatched even though 1st argument isn't data.table
test(413.4, key(cbind(colA=10:17, DT)), NULL)  # DT recycled so key is dropped
test(413.5, key(cbind(colA=1, DT)), "x")       # DT not recycled so key retained
test(414.1, key(cbind(DT,as.data.frame(DT1))), "x")

test(414.2, cbind(as.data.frame(DT),DT1), data.frame(DT,DT1))
# cbind(DF,...) should return a data.frame for consistency with base. Package treemap (at least) depends
# on this in the return() in treepalette().
# Use data.table(DF,DT) if a data.table result is required.
 

# Test friendly error when := is used in wrong place
test(415, x:=1, error="defined for use in j, once only and in particular ways")

# Somehow never tested that X[Y] is error if X is unkeyed.
DT = data.table(a=1:3,b=4:6)
test(416, DT[J(2)], error="x must be keyed")

# Test shallow copy warning from := adding a column, and (TO DO) only when X is NAMED.
DT = data.table(a=1:3,b=4:6)
test(417, alloc.col(DT,3), DT, warning="Attempt to reduce allocation from.*to 3 ignored. Can only increase allocation via shallow copy")
old = getOption("datatable.alloccol")   # search for "r-devel" note in this file why not in one step here
options(datatable.alloccol=3L)
DT = data.table(a=1:3,b=4:6)
options(datatable.alloccol=old)
DT2 = DT
test(418, length(DT)==2 && truelength(DT)==3)
DT[,c:=7L]   # uses final slot
test(419, DT, DT2)
test(420, length(DT)==3 && truelength(DT)==3 && length(DT2)==3 && truelength(DT2)==3)
test(421, DT[,d:=8L,verbose=TRUE], output="Growing vector of column pointers from")
test(422, length(DT)==4)
test(423, truelength(DT)>=4)  # with default alloccol, new tl will be 103. But user might have set that higher and then be running test.data.table(), or user might have set alloccol to just ncol(DT)+1. Hence just >=4.

# Test crash bug fixed, #1656, introduced with the 1.7.0 feature
DT <- data.table(a = factor(c("A", "Z")), b = 1:4)
DT[1,1] <- "Z"
test(424, DT, data.table(a=factor(c("Z","Z","A","Z")),b=1:4))
test(425, DT[1,1] <- 1, 1, warning="Coerced 'double' RHS to 'integer'")
test(426, DT, data.table(a=factor(c("A","Z")),b=1:4))
DT[1,1] <- 2L
test(427, DT, data.table(a=factor(c("Z","Z","A","Z")),b=1:4))
DT[1,a:="A"]
test(428, DT, data.table(a=factor(c("A","Z","A","Z")),b=1:4))
DT[1,a:=2L]
test(429, DT, data.table(a=factor(c("Z","Z","A","Z")),b=1:4))
test(430, DT[1,1]<- 3L, NA_integer_, warning="RHS contains 3 which is outside the levels range.*1,2.*of column 1, NAs generated")
test(431, DT[1,1:=4L], data.table(a=factor(c(NA,"Z","A","Z")),b=1:4), warning="RHS contains 4 which is outside the levels range.*1,2.*of column 1, NAs generated")

# simple realloc test
if (is.null(getOption("datatable.alloccol"))) {
    DT = data.table(a=1:3,b=4:6)
    test(432, truelength(DT), 100L)
    alloc.col(DT,200)
    test(433, truelength(DT), 200L)
    DT = alloc.col(DT,300)  # superfluous in this example, but shouldn't fail
    test(434, truelength(DT), 300L)
    DT2 = alloc.col(DT,400)
    test(435, truelength(DT), 400L)
    test(436, truelength(DT2), 400L)
}

# test that alloc.col assigns to wherever object is
DT = data.table(a=1:3,b=4:6)
f = function() {
    alloc.col(DT,200)  # DT isn't local so (via inherits=TRUE) it finds in frame above
    invisible()
}
f()
test(437, truelength(DT), 200L)

# quick test that [<- over allocates (again) after the copy of length via *tmp*
DT = data.table(a=1:3,b=4:6)
tl = truelength(DT)
DT$foo = 7L
test(438, truelength(DT), tl)
DT[,"bar"] = 8L
test(439, truelength(DT), tl)
test(440, DT, data.table(a=1:3,b=4:6,foo=7L,bar=8L))

# Test rbind works by colname now, for consistency with base, FR#1634
DT = data.table(a=1:3,b=4:6)
test(441, rbind(DT,list(a=4L,b=7L)), data.table(a=1:4,b=4:7))
test(442, rbind(DT,data.frame(a=4L,b=7L)), data.table(a=1:4,b=4:7))
test(443, rbind(DT,data.table(a=4L,b=7L)), data.table(a=1:4,b=4:7))
test(444, rbind(DT,list(b=7L,a=4L)), data.table(a=1:4,b=4:7)) # rbind should by default check row names. Don't warn here. Add clear documentation instead.
test(445, rbind(DT,data.frame(b=7L,a=4L)), data.table(a=1:4,b=4:7))
test(446, rbind(DT,data.table(b=7L,a=4L)), data.table(a=1:4,b=4:7))
test(450, rbind(DT,list(c=4L,a=7L)), error="This could be because the items in the list may not ")
test(451, rbind(DT,data.frame(c=4L,a=7L)), error="This could be because the items in the list may not ")
test(452, rbind(DT,data.table(c=4L,a=7L)), error="This could be because the items in the list may not ")
test(453, rbind(DT,list(4L,7L)), data.table(a=1:4,b=4:7))

# Test new use.names argument in 1.8.0
test(453.1, rbind(DT,list(FOO=4L,BAR=7L),use.names=FALSE), data.table(a=1:4,b=4:7))
test(453.2, rbind(DT,data.table(b=4:5,a=7:8), use.names=FALSE), data.table(a=1:5,b=4:8))

# Test the linked reported bug, #1645
A1 = data.table(b='hello', a='foo', key='a')
A2 = data.table(a=c('foo', 'bar'), key='a')
test(454, merge(A1, A2, all.y=TRUE, by='a'), data.table(a=c("bar","foo"),b=c(NA,"hello"),key="a"))
A1 = data.table(a='foo', b='hello', key='a')
test(455, merge(A1, A2, all.y=TRUE, by='a'), data.table(a=c("bar","foo"),b=c(NA,"hello"),key="a"))

# Test mixing nomatch=0 and mult="last", bug #1661
DT = data.table(id=c(1L, 2L, 2L, 3L), val=1:4, key="id")
test(456, DT[J(c(1,2,4)), mult="last", nomatch=0], data.table(id=1:2,val=c(1L,3L),key="id"))

# Test join inherited scope respexts nomatch=0, #1663
DT2 = data.table(id=c(1L,2L,4L), val2=c(11,12,14),key="id")
test(457, DT[DT2, list(val, val2), nomatch=0, by=.EACHI], data.table(id=c(1L,2L,2L),val=1:3,val2=c(11,12,12),key="id"))

# Test bysameorder edge cases, #1631
DT = data.table(a=1:3,v=4:9,key="a")
test(458, DT[,sum(v),by=list(a%%2L)], data.table(a=c(1L,0L),V1=c(26L,13L)))
test(459, DT[, list(sum(v)), list(ifelse(a == 2, NA, 1L))], data.table(ifelse=c(1L,NA_integer_),V1=c(26L,13L)))
test(460, DT[, list(sum(v)), list(ifelse(a == 2, 1, NA))], data.table(ifelse=c(NA_real_,1),V1=c(26L,13L)))
test(461, DT[,sum(v),by=a], data.table(a=1:3,V1=c(11L,13L,15L),key="a"))

# Test loading from file (which resets tl to 0 in R 2.14.0+, and unitialized random number in 2.13.2-)
f = tempfile()
save(list="DT",file=f)
load(f)
test(462, DT[,foo:=10L], data.table(a=1:3,v=4:9,foo=10L,key="a"))
unlink(f)

# Test CJ problems with v1.7.4, #1689
test(463, all(sapply(CJ(1:2,1:3),length)==6L))
DT = data.table(x=1:4,y=1:2,cnt=1L,key="x,y")
test(464, DT[CJ(1:4,1:4)]$cnt, INT(1,rep(NA,4),1,NA,NA,1,rep(NA,4),1,NA,NA))
test(465, DT[CJ(1:4,1:4), sum(cnt>0), by=.EACHI]$y, rep(1:4,4))
f1 = factor(c("READING","MATHEMATICS"))
f2 = factor(c("2010_2011","2009_2010","2008_2009"), levels=paste(2006:2010,2007:2011,sep="_"))
test(466, all(sapply(CJ(f1, f2),length)==6L))

# Test list(.SD,newcol=..) gives error with guidance
DT = data.table(a=1:2,v=3:6)
test(467, DT[,list(newcol=7L,.SD),by=a], error="Error.*use := by group instead")

# Test empty list column
DT = data.table(a=1:3,b=4:6)
test(468, DT[,foo:=list()], data.table(a=1:3,b=4:6,foo=list()))
# Test plonk list
test(469, DT[,bar:=list(1,"a",3.14)], data.table(a=1:3,b=4:6,foo=list(),bar=list(1,"a",3.14)))
# Test plonk list variable (to catch deparse treating j=list() specially)
x = list(2,"b",2.718)
test(470, DT[,baz:=x], data.table(a=1:3,b=4:6,foo=list(),bar=list(1,"a",3.14),baz=list(2,"b",2.718)))
# Test recycling list
DT = data.table(a=1:4,b=5:8)
test(471, DT[,foo:=list("a",2:3)], data.table(a=1:4,b=5:8,foo=list("a",2:3,"a",2:3)))
# Test recycling singleton list
DT[,foo:=NULL]
test(472, DT[,foo:=list(list(2:3))], data.table(a=1:4,b=5:8,foo=list(2:3,2:3,2:3,2:3)))

# Test adding new column with a recycled factor, #1691
DT = data.table(a=1:4,b=5:8)
DT[,c:=factor("a")]
test(473, DT, data.table(a=1:4,b=5:8,c=factor(c("a","a","a","a"))))
DT[,d:=factor(c("a","b"))]
test(474, DT, data.table(a=1:4,b=5:8,c=factor(c("a","a","a","a")),d=factor(c("a","b","a","b"))))

# Test scoping error introduced at 1.6.1, unique(DT) when key column is 'x'
DT=data.table(x=c("a", "a", "b", "b"), y=c("a", "a", "b", "b"), key="x")
test(475, unique(DT), data.table(x=c("a","b"),y=c("a","b"),key="x"))

# Test character and list columns in tables with many small groups
N = if (.devtesting) 1000L else 100L
DT = data.table(grp=1:(2*N),char=sample(as.hexmode(1:N),4*N,replace=TRUE),int=sample(1:N,4*N,replace=TRUE))
ans = DT[,list(p=paste(unique(char),collapse=","),
               i=list(unique(int))), by=grp]
test(476, nrow(as.matrix(ans)), 2L*N)   # The as.matrix triggers the "'getCharCE' must be called on a CHARSXP", or similar symptom of earlier corruption, before fix in dogroups.c.

# Test that plonking from calling scope works, even after removing, and column copy via := is ok too.
DT = data.table(a=1:3)
foo = 4:6
DT[,foo:=foo]
rm(foo)
gc()
DT[,foo2:=foo]
DT[2,foo:=10L]
DT[3,foo2:=11L]
gc()
test(477, DT, data.table(a=1:3,foo=c(4L,10L,6L),foo2=c(4L,5L,11L)))
test(478, DT[,foo:=foo], DT)  # does nothing, with no warning, consistent with base R `a<-a`.

# Test that recycling now works with oversized inputs and % != 0 length, both with warnings.
DT = data.table(x=1:4)
test(479, DT[, a:=5:7], data.table(x=1:4,a=c(5:7,5L)), warning="Supplied 3 items to be assigned to 4 items of column 'a' (recycled leaving remainder of 1 items)")

# Test that multiple columns can be added
DT = data.table(x=1:4)
test(481, DT[, c("foo","bar"):=list(10L,11:14)], data.table(x=1:4,foo=10L,bar=11:14))

# and combined with update and add in one step
test(482, DT[, c("foo","baz"):=list(12L,15:18)], data.table(x=1:4,foo=12L,bar=11:14,baz=15:18))

# Test that errors in := do not leave DT in bad state, #1711
DT = data.table(x=1:4)
test(483, DT[,c("foo","bar"):=list(20L,numeric())], error="RHS of assignment to new column.*bar.*is zero length but not empty list")
test(484, DT, data.table(x=1:4))  # i.e. DT as it was before, without foo being added as it did in v1.7.7-

# Test i's key longer than x's
d1 <- data.table(a=1:2, b=11:14, key="a,b")
d2 <- data.table(A=0:1, B=1:4, key="A")
test(485, d2[d1, allow.cartesian=TRUE], data.table(A=INT(1,1,1,1,2,2),B=INT(2,4,2,4,NA,NA),b=INT(11,11,13,13,12,14),key="A"))
test(486, d2[d1,sum(B),by=.EACHI], data.table(A=INT(1,1,2,2),V1=INT(6,6,NA,NA),key="A"))  # no allow.cartesian needed due to by-without-by

if ("package:reshape" %in% search()) {
    DT <- data.table(ID=rep(1:3, each=3), TIME=rep(1:3, 3), X=1:9)
    test(487, data.table(reshape(DT, idvar="ID", timevar="TIME", direction="wide")),
              data.table(ID=1:3,X.1=INT(1,4,7),X.2=INT(2,5,8),X.3=INT(3,6,9)))
    # The data.table() around reshape is to drop reshape's attributes.
    DT <- data.table(ID=rep(1:3, each=3), TIME=rep(1:3, 3), X=1:9, Y=10:18)
    test(488, data.table(reshape(DT, idvar="ID", timevar="TIME", direction="wide")),
              data.table(ID=1:3,X.1=INT(1,4,7),Y.1=INT(10,13,16),X.2=INT(2,5,8),Y.2=INT(11,14,17),X.3=INT(3,6,9),Y.3=INT(12,15,18)))
} else {
    cat("Tests 487 and 488 not run. If required call library(reshape) first.\n")
}

# Test warnings for names<- and colnames<-,  but only warnings when caller is data.table aware.
DT = data.table(a=1:3,b=4:6)
test(489, names(DT)[1]<-"A", "A", warning=if (base::getRversion()>="3.1.0") NULL else "Please upgrade")
test(490, names(DT), c("A","b"))
test(491, colnames(DT)[2]<-"B", "B", warning=if (base::getRversion()>="3.1.0") NULL else "Please upgrade")
test(492, names(DT), c("A","B"))

# Check setnames out of bounds errors
test(493, setnames(DT,"foo","bar"), error="not found.*foo")
test(494, setnames(DT,3,"bar"), error="outside range.*3")

# Test new function setcolorder()
DT = data.table(a=1:2,b=3:4,c=5:6)
test(495, setcolorder(DT,c(2,1,3)), data.table(b=3:4,a=1:2,c=5:6))
test(496, setcolorder(DT,c(2,1,3)), data.table(a=1:2,b=3:4,c=5:6))
test(497, setcolorder(DT,c("c","a","b")), data.table(c=5:6,a=1:2,b=3:4))
test(498, setcolorder(DT,"a"), error="neworder is length")
test(498.1, setcolorder(DT,c("d","a","b")), error="Names in neworder not found in x: d")


# test first group listens to nomatch when j uses join inherited scope.
x <- data.table(x=c(1,3,8),x1=10:12, key="x")
y <- data.table(x=c(3,8,10),y1=10:12, key="x")
test(499, y[x,x1,nomatch=0,by=.EACHI], data.table(x=c(3,8),x1=11:12, key="x"))
test(500, y[x,x1,nomatch=NA,by=.EACHI], data.table(x=c(1,3,8),x1=10:12, key="x"))

# Test merge bug of unkeyed tables introduced in 1.6.8 and 1.6.9 reported by Eric, and ...
dt1 <- data.table(l = factor(c("a","b","a","b")))
dt2 <- data.table(l = factor(c("a","b")), L = factor(c("A","B")))
test(501, setkey(merge(dt1,dt2,by="l"),NULL), as.data.table(merge(as.data.frame(dt1), as.data.frame(dt2), by="l")))

dt1 <- data.table(l = c("a","b","a","b"))
dt2 <- data.table(l = c("a","b"), L = c("A","B"))
test(501.5, setkey(merge(dt1,dt2,by="l"),NULL), as.data.table(merge(as.data.frame(dt1), as.data.frame(dt2), by="l")))

# ... similar example from DM
dtA = data.table(i = 1:8, j = rep(1:2, 4), k = rep(1:4, 2), A = 10:17)
dtB = data.table(j = rep(1:2, 2), k = 1:4, B = 18:21)
test(502, merge(dtA, dtB, by = c("j","k"), all.x = TRUE),
          data.table(j=rep(1:2,each=4), k=rep(INT(1,3,2,4),each=2), i=INT(1,5,3,7,2,6,4,8),
                     A=INT(10,14,12,16,11,15,13,17), B=rep(INT(18,20,19,21),each=2), key="j,k"))
test(503, dtA$i, 1:8)  # check that merge didn't change the order of dtA by reference
test(504, dtB$k, 1:4)  # or dtB

# Test new i. JIS prefix in 1.7.10
DT = data.table(a=1:2,b=1:4,key="a")
test(505, DT[J(a=1,b=6),sum(i.b*b),by=.EACHI]$V1, 24)  # 24 now 'double' because i.b is 'double'

# Test := after a key<-
DT = data.table(a=3:1,b=4:6)
test(506, key(DT)<-"a", "a", warning="can copy the whole table")
test(508, DT, data.table(a=1:3,b=6:4,key="a"))
test(509, DT[,b:=10L], data.table(a=1:3,b=10L,key="a"))
test(510, DT[,c:=11L], data.table(a=1:3,b=10L,c=11L,key="a"))  # Used to be warning about invalid .internal.selfref detected and fixed. As from v1.8.3 data.table() returns a NAMED==0 object, and key<- appears not to copy that. But within functions, key<- would still copy. TO DO: add tests....
#test(511,)

# Test new functons chmatch and %chin%
y=letters
x=c(sample(letters,12),"foo","bar")
test(512, chmatch(x,y), match(x,y))
test(513, chmatch(x,y,nomatch=0), match(x,y,nomatch=0))
test(514, x %chin% y, x %in% y)

# Test new function set() in v1.8.0
DT = data.table(a=1:3,b=4:6)
test(515, set(DT,2,1,3), data.table(a=c(1L,3L,3L),b=4:6), warning="Coerced i")
test(516, set(DT,"2",1,3), error="i is type 'character'")
test(517, set(DT,2L,1,3), DT, warning="Coerced j")
# FR #2551 implemented - removed warning from 518
# test(518, set(DT,2L,1L,3), DT, warning="Coerced 'double' RHS to 'integer'")
test(518, set(DT,2L,1L,3), DT)
test(519, set(DT,2L,1L,3L), data.table(a=INT(1,3,3),b=4:6))
test(520, set(DT,2L,"a",2L), data.table(a=1:3,b=4:6))
test(521, set(DT,2:3,"b",7:8), data.table(a=1:3,b=INT(4,7,8)))
test(522, set(DT,2L,"foo",7L), data.table(a=1:3,b=INT(4,7,8), foo=INT(NA,7,NA))) # error="foo.*is not a column name[.] Cannot add columns with set.*use := instead")
test(523, set(DT,2L,c("a","a"),list(9L,10L)), error="Can't assign to the same column twice in the same query (duplicates detected).")
test(523.1, set(DT,2L,"a",10L), data.table(a=INT(1,10,3),b=INT(4,7,8), foo=INT(NA,7,NA)))
setkey(DT,b)
test(524, set(DT,2L,"a",2L), data.table(a=1:3, b=INT(4,7,8), foo=INT(NA,7,NA), key="b"))
test(525, set(DT,1L,"b",6L), data.table(a=1:3, b=6:8, foo=INT(NA,7,NA)))
test(525.1, set(DT,j="b",value=9:11), data.table(a=1:3, b=9:11, foo=INT(NA,7,NA))) # plonk syntax via missing i (fixed in 1.8.1)
test(525.2, set(DT,NULL,"b",12:14), data.table(a=1:3, b=12:14, foo=INT(NA,7,NA)))  # plonk syntax via NULL i

# NEW ADDITIONAL TESTS FOR set() - bug #2077 - for using set to add columns by reference
DT1 <- data.table(x = 1, y = 1:10, fac = sample(LETTERS[1:3], 10, replace = TRUE)) # from SO
DT2 <- copy(DT1)
mul=c(5.3,2.8)
for (j in seq_along(mul)) set(DT1, i=NULL, j=paste("dot", j, sep=""), mul[j]*DT1[[j]])
DT2[, `:=`(dot1=5.3*x, dot2=2.8*y)]
test(1096.1, DT1, DT2)
set(DT1, i=NULL, j="dot2", value=NULL) # remove "dot2"
test(1096.2, DT1, DT2[, list(x,y,fac, dot1)])
DT2[, dot2 := NULL][5:9, `:=`(bla1 = 0L, x = 3L, bla2 = 2L)]
set(DT1, i=5:9, j=c("bla1", "x", "bla2"), value=list(0L, 3L, 2L))
test(1096.3, DT1, DT2) # more testing with many columns including existing columns
test(1096.4, set(DT1, i=NULL, j=7L, value=5L), error="Item 1 of column numbers in j is 7 which is outside range.*1.*6.*Use column names instead in j to add new columns.")

# Test that data.frame incompability is fixed, came to light in Feb 2012
DT = data.table(name=c('a','b','c'), value=1:3)
test(526, base::droplevels(DT[ name != 'a' ]), data.table(name=c('b','c'),value=2:3))   # base:: because we'll implement a fast droplevels, too.

if ("package:nlme" %in% search()) {
    # commented out to be consistent with base R, as #1078 and #1128 are more common cases..
    # until we can find a workaround for this, I'm commenting this one..
    # Search for "Fix for #1078" for the tests..
    # test(527, {x=Orthodont;tt=lme(distance ~ age, data=x); tt[["data"]]=NULL; tt},
    #           {x=as.data.table(Orthodont);tt=lme(distance ~ age, data=x);tt[["data"]]=NULL;tt})
    test(528, {x=iris;tt=groupedData( Sepal.Length ~ Sepal.Width | Species, data=x);attr(tt,"class")=NULL;attr(tt,"FUN")=NULL;tt},
              {x=as.data.table(iris);tt=groupedData( Sepal.Length ~ Sepal.Width | Species, data=x);attr(tt,"class")=NULL;attr(tt,"FUN")=NULL;attr(tt,".internal.selfref")=NULL;tt})
}

# Speed test of chmatch vs match.
# sortedmatch was 40 times slower and the wrong approach, removed in v1.8.0.
# Example from Tom in Jan 2011 who first found and raised the issue with sortedmatch.
if (.timingtests) {
  cat("Running 30sec (max) test ...");flush.console()
  n = 1e6
  a = as.character(as.hexmode(sample(n,replace=TRUE)))
  b = as.character(as.hexmode(sample(n,replace=TRUE)))
  test(529, system.time(ans1<-match(a,b))["user.self"] > system.time(ans2<-chmatch(a,b))["user.self"])
  test(530, ans1, ans2)
  # sorting a and b no longer makes a difference since both match and chmatch work via hash in some way or another
  cat("done\n")
}

# Test that .set_row_names() is maintained on .SD for each group
DT = data.table(a=INT(1,1,2,2,2,3,3,3,3),b=1:9)
test(531, DT[,length(rownames(.SD)),by=a], data.table(a=1:3,V1=2:4))

# Test column names with spaces, bug#1880, and check.names default is now FALSE, too
# Thanks to Yang Zhang for the tests.
DT = data.table("a b"=INT(1,1,2,2,2),c=1:5)
test(532, DT[,sum(c),by="a b"], data.table("a b"=1:2,V1=c(3L,12L)))
test(533, names(data.table('a b'=1)[, list('c d'=`a b`)]), "c d")
test(534, names(transform(data.table('a b'=1), `c d`=`a b`)), c("a b","c d"))

# Test keyby, new in v1.8.0
DT = data.table(a=INT(1,3,1,2,3,2),b=1:2,c=1:3,v=1:6)
test(535, DT[,sum(v),by=a, keyby=a], error="not both")
test(536, DT[,sum(v),by=a], data.table(a=c(1L,3L,2L),V1=c(4L,7L,10L)))  # retains appearance order
ans = data.table(a=1:3,V1=c(4L,10L,7L),key="a")
test(537, DT[,sum(v),keyby=a], ans)
test(538, DT[,sum(v),keyby="a"], ans)
var="a"
test(539, DT[,sum(v),keyby=eval(var)], ans)
a=quote(a%%2L)
test(540, DT[,sum(v),by=eval(a)], data.table(a=1:0,V1=c(11L,10L)))
test(541, DT[,sum(v),keyby=eval(a)], data.table(a=0:1,V1=c(10L,11L),key="a"))

test(542, DT[,sum(v),keyby=c("a","b","c")]$V1, INT(1,3,4,6,5,2))
test(543, DT[,sum(v),keyby="a,b,c"]$V1, INT(1,3,4,6,5,2))
test(544, DT[,sum(v),keyby=c("a","b,c")], error="but one or more items include a comma")

# Test single expressions passed to by, FR#1743 in v1.8.0
DT = data.table(a=1:4,date=as.IDate("2012-02-28")+0:3,v=5:8)
test(545, DT[,sum(v),by=a%%2L], data.table(a=1:0,V1=c(12L,14L)))
test(546, DT[,sum(v),by=month(date)], data.table(month=2:3,V1=c(11L,15L)))

# Test that factor levels no longer need to be sorted, and that 'ordered' class is retained.
# Posted by Allan Engelhardt ...
x = factor(LETTERS[1:3], levels=rev(LETTERS), ordered=TRUE)
DT = data.table(A=x,B=x,v=1:3, key="A")
test(547,is.ordered(DT$A) && is.ordered(DT$B))
test(548.1, DT["A",v,verbose=TRUE], output="Coercing character column i.'V1' to factor to match type of x.'A'") # msg back to i.V1 after a change to i.A for FR #2693. That still works, just differently which no longer overwrites names(i)
test(548.2, DT["A",v],1L)
# Posted by Damian Betebenner ...
set.seed(123)
my.course.sample = sample(1:5, 10, replace=TRUE)
Y = factor(my.course.sample, levels=1:5, labels=c("Basic Math", "Calculus", "Geometry", "Algebra I", "Algebra II"))
DT = data.table(ID=1:10, COURSE=Y)
test(549, DT[,sum(ID),by=COURSE]$V1, INT(1,2,29,17,6))
setkey(DT, COURSE)
test(550, DT[,sum(ID),by=key(DT)]$V1, INT(6,1,29,2,17))

# Another test of DT[i] syntax from datatable-unaware packages, #1794 from ilprincipe.
DF = structure(list(sample = structure(c(1L, 1L, 1L, 1L, 1L, 1L, 1L, 1L, 2L, 2L, 2L, 2L, 2L, 2L, 2L, 2L), .Label = c("panel.1yr", "panel.2yr", "panel.3yr", "panel.inc", "pre.inc", "pre.prev", "post.inc", "post.prev"), class = "factor"), base = c(2003, 2003, 2003, 2003, 2003, 2003, 2003, 2003, 2002, 2002, 2002, 2002, 2002, 2002, 2002, 2002), ref = structure(c(1L, 1L, 1L, 1L, 1L, 1L, 1L, 1L, 1L, 1L, 1L, 1L, 1L, 1L, 1L, 1L), .Label = c("2004", "2002-2004", "2001", "2000", "2009", "2008"), class = "factor"), var = structure(c(1L, 1L, 1L, 1L, 1L, 1L, 1L, 1L, 1L, 1L, 1L, 1L, 1L, 1L, 1L, 1L), .Label = c("distance", "time"), class = "factor"), treated = c(0, 0, 0, 0, 1, 1, 1, 1, 0, 0, 0, 0, 1, 1, 1, 1), distance = c(10000, 30000, 50000, 1e+05, 10000, 30000, 50000, 1e+05, 10000, 30000, 50000, 1e+05, 10000, 30000, 50000, 1e+05), all = c(602L, 6357L, 8528L, 9272L, 435L, 2438L, 3456L, 6360L, 245L, 2693L, 3699L, 4084L, 187L, 983L, 1400L, 2660L), di.recip = c(5L, 39L, 57L, 62L, 4L, 16L, 22L, 45L, 2L, 25L, 36L, 37L, 1L, 11L, 16L, 35L), irr = c(0.00830564784053156, 0.00613496932515337, 0.00668386491557223, 0.00668679896462468, 0.00919540229885057, 0.00656275635767022, 0.00636574074074074, 0.00707547169811321, 0.00816326530612245, 0.00928332714444857, 0.0097323600973236, 0.00905974534769833, 0.0053475935828877, 0.0111902339776195, 0.0114285714285714, 0.0131578947368421)), .Names = c("sample", "base", "ref", "var", "treated", "distance", "all", "di.recip", "irr"), row.names = c(NA, 16L), class = "data.frame")
DT = as.data.table(DF)
test(551, nrow(reshape(DT, v.names = c("all", "di.recip", "irr"),
              timevar = "treated", idvar = c("sample", "var", "distance"),
              direction = "wide" )), 8L)

# Test bug report #1275 from S Bagley :
DT = data.table(a=c("1","1"), b=c(2,2))
test(552, is.character(DT$a))
test(553, unique(DT), data.table(a="1",b=2))

# Test bug #1726 from Ivan Zhang.
DT = data.table(V1=c('a', 'b', 'a'), V2 = c('hello', 'ello', 'llo'))
test(554, nrow(DT[V1=='a' & V2 %like% 'll']), 2L)
test(555, nrow(DT[V1=='a' & V2 %like% 'ello']), 1L)

# Test can't := to .SD, #1727
DT = data.table(x = 1:5, y = rnorm(5))
test(556, DT[,.SD[,z:=rnorm(1)],by=x], error="[.]SD is locked.*reserved for possible future use")
f = function(.SD) .SD[,z:=rnorm(1)]
test(557, DT[, f(.SD), by=x], error="[.]SD is locked.*reserved for possible future use")

# Test printing on nested data.table, bug #1803
DT = data.table(x=letters[1:3],y=list(1:10,letters[1:4],data.table(a=1:3,b=4:6)))
test(558, capture.output(print(DT)),
          c("   x            y","1: a 1,2,3,4,5,6,","2: b      a,b,c,d","3: c <data.table>"))
test(559, setkey(DT,x)["a",y][[1]], 1:10)   # y is symbol representing list column, specially detected in dogroups

# Test renaming of .N to N
DT = data.table(a=INT(1,1,2,2,2),b=INT(1,2,2,2,1))
test(560.1, DT[,.N,a][,.N], 2L)
test(560.2, DT[,.N,a][,N], 2:3)
test(561, DT[,.N,a][,N], 2:3)
test(562, DT[,list(.N),a][,N], 2:3)
test(563, DT[,.N,a][,unique(.N),a]$V1, c(1L,1L))
test(564, DT[,.N,a][,unique(N),a]$V1, 2:3)
test(565, DT[,.N,a][N>2], data.table(a=2L, N=3L))
test(566, DT[,list(.N=.N),a][.N>2], data.table(a=2L,.N=3L))
test(567, DT[,.N,list(a,b)][,N,by=a]$N, c(1L,1L,2L,1L))
test(568, DT[,.N,list(a,b)][,unique(N),by=a]$V1, c(1L,2L,1L))
test(569, DT[,list(.N=.N),list(a,b)][,.N,a], error="The column '.N' can't be grouped because")
test(570, DT[,list(.N=.N),list(a,b)][,unique(.N),a], error="The column '.N' can't be grouped because")

# Test spaces in by="..." format, datatable-help on 31 March
DT = data.table("a "=1:2, "b"=3:4," b"=5:6, v=1:6)
test(571, DT[,sum(v),by="b, b"], data.table("b"=3:4, " b"=5:6, V1=c(9L,12L)))
test(572, DT[,sum(v),by="a , b"], data.table("a "=1:2, " b"=5:6, V1=c(9L,12L)))
test(573, DT[,sum(v),by="b, a"], error="object ' a' not found")

# Test base::unname, used by melt, and only supported by data.table for DF compatibility for non-dtaware packages
DT = data.table(a=1:3, b=4:6)
test(574, dim(unname(DT)), 3:2)

# Test that CJ retains explicit names (useful if used independently)
test(575, CJ(x=c(1L,2L), y=c("a","b")), data.table(x=c(1L,1L,2L,2L),y=c("a","b","a","b"),key="x,y"))
test(576, CJ(c(1L,2L), y=c("a","b")), data.table(V1=c(1L,1L,2L,2L),y=c("a","b","a","b"),key="V1,y"))
test(577, CJ(x=c(1L,2L), c("a","b")), data.table(x=c(1L,1L,2L,2L),V2=c("a","b","a","b"),key="x,V2"))

# Test factor to character join when factor contains unused and reverse order levels :
X = data.table(a=LETTERS[1:4],v=1:4,key="a")
Y = data.table(a=factor(c("D","B"),levels=rev(LETTERS)),key="a")
test(578, X[Y,verbose=TRUE], output="Coercing factor column i.'a' to character to match type of x.'a'")
test(579, X[Y], data.table(a=c("D","B"), v=c(4L,2L)))

# Test that logical i in set() returns helpful error
DT = data.table(a=1:3,b=4:6)
test(580, set(DT,a<3,"b",0L), error="simply wrap with which(), and take the which() outside the loop if possible for efficiency")

# Test by on empty tables (and when i returns no rows), #1945
DT = data.table(a=1:3,v=1:6)
test(581, DT[a<1,sum(v),by=a], data.table(a=integer(),V1=integer()))
test(582, DT[a<1,sum(v),by=list(a)], data.table(a=integer(),V1=integer()))
test(583, DT[a<1], DT[0])
test(584, DT[a<1], output="Empty data.table (0 rows) of 2 cols: a,v")
test(585, DT[a<1,list(v)], output="Empty data.table (0 rows) of 1 col: v")
test(586, data.table(a=integer(),V1=integer()), output="Empty data.table (0 rows) of 2 cols: a,V1")

# Test that .N is available in by on empty table, also in #1945
test(587, DT[a<1,list(sum(v),.N),by=a], data.table(a=integer(),V1=integer(),N=integer()))

# Realised that DT[NULL] returned an error.
test(588, DT[NULL], data.table(NULL))

# Test that .N, .SD and .BY are available when by is missing and when by is 0 length
DT = data.table(x=rep(1:3,each=3), y=c(1,3,6), v=1:9)
test(589, DT[,sapply(.SD,sum)*.N], c(x=162, y=270, v=405))
test(590, DT[,sapply(.SD,sum)*.N,by=NULL], data.table(V1=c(162,270,405)))
test(591, DT[,sapply(.SD,sum)*.N,by=character()], data.table(V1=c(162,270,405)))
test(592, DT[,sapply(.SD,sum)*.N,by=""], data.table(V1=c(162,270,405)))
test(593, DT[,lapply(.SD,sum)], data.table(x=18L, y=30, v=45L))    # bug fix #2263 in v1.8.3: now data.table result for consistency
test(594, DT[,lapply(.SD,sum),by=NULL], data.table(x=18L, y=30, v=45L))
test(595, DT[,lapply(.SD,sum),by=character()], data.table(x=18L, y=30, v=45L))
test(596, DT[,lapply(.SD,sum),by=""], data.table(x=18L, y=30, v=45L))

# Test keys of two numeric columns, bug#2004
DT = data.table(x=0.0,y=c(0.0,0.1,0.0,0.2,0.0))
test(597, unique(DT), DT[c(1,2,4)])
test(598, DT[,list(count=.N),by=c("x","y")], data.table(x=0.0,y=c(0.0,0.1,0.2),count=c(3L,1L,1L)))

# And that numeric NAs sort stably to the beginning. Whether NAs are allowed in keys, another issue but
# ordernumtol needs to deal with NA anyway for add hoc by and unique.
DT = data.table( c(1.34, 1.34, 1.34,   NA, 2.22, 2.22, 1.34, NA,  NA, 1.34, 0.999), c(75.1,   NA, 75.1, 75.1,  2.3,  2.4,  2.5, NA, 1.1,   NA, 7.9 ))
test(599, DT[c(8,9,4,11,2,10,7,1,3,5,6)], setkey(setkey(DT),NULL))

set.seed(1)
DT = data.table(x=rep(c(1,2), each=10), y=rnorm(20))
setkey(DT, x, y)
test(600, is.sorted(DT$x))
test(601, !is.sorted(DT$y))
test(602, base::order(DT$x,DT$y), 1:20)

# Test that as.list.data.table no longer copies via unclass, so speeding up sapply(DT,class) and lapply(.SD,...) etc, #2000
N = if (.devtesting) 1e6 else 1e4
DT = data.table(a=1:N,b=1:N,c=1:N,d=1:N)   # 15MB in dev testing, but test with N=1e7
if (.devtesting) test(603, system.time(sapply(DT,class))["user.self"] < 0.1)

# Tests on loopability, i.e. that overhead of [.data.table isn't huge, as in speed example in example(":=")
# These are just to catch slow down regressions where instead of 1s it takes 40s
if (.devtesting) {  # TO DO: find more robust way to turn these on for CRAN checks
test(604, system.time(for (i in 1:1000) nrow(DT))["user.self"] < 0.5)
test(605, system.time(for (i in 1:1000) ncol(DT))["user.self"] < 0.5)
test(606, system.time(for (i in 1:1000) length(DT[[1L]]))["user.self"] < 0.5) # much faster than nrow, TO DO: replace internally
}
# TO DO: move to stress test script off CRAN ... 
# DT = as.data.table(matrix(1L,nrow=100000,ncol=100))
# test(607, system.time(for (i in 1:1000) DT[i,V1:=i])["user.self"] < 10)  # 10 to be very wide margin for CRAN
# test(608, DT[1:1000,V1], 1:1000)

# Crash bug of chorder(character()), #2026
test(609, chorder(character()), base::order(character()))
test(610, chorder(""), base::order(""))
# Extra tests of chorder and chgroup
x = sample(LETTERS)
test(610.1, chorder(x), base::order(x))
test(610.2, chgroup(x), seq_along(x))
x = sample(LETTERS,1000,replace=TRUE)
test(610.3, chorder(x), base::order(x))
test(610.4, unique(x[chgroup(x)]), unique(x))

# := by group
DT = data.table(a=1:3,b=(1:9)/10)
test(611, DT[,v:=sum(b),by=a], data.table(a=1:3,b=(1:9)/10,v=c(1.2,1.5,1.8)))
setkey(DT,a)
test(612, DT[,v:=min(b),by=a], data.table(a=1:3,b=(1:9)/10,v=(1:3)/10,key="a"))
# Assign to subset ok (NA initialized in the other items) ok :
test(613, DT[J(2),w:=8.3]$w, rep(c(NA,8.3,NA),each=3))
test(614, DT[J(3),x:=9L]$x, rep(c(NA_integer_,NA_integer_,9L),each=3))
test(615, DT[J(2),z:=list(list(c(10L,11L)))]$z, rep(list(NULL, 10:11, NULL),each=3))
# Combining := by group with i
test(616, DT[a>1,p:=sum(b)]$p, rep(c(NA,3.3),c(3,6)))
test(617, DT[a>1,q:=sum(b),by=a]$q, rep(c(NA,1.5,1.8),each=3))

# Empty i clause, #2034. Thanks to Chris for testing, tests from him.
test(618, copy(DT)[a>3,r:=sum(b)], DT)
test(619, copy(DT)[J(-1),r:=sum(b)], DT)
test(620, copy(DT)[J(-1),r:=sum(b),nomatch=0], DT)
DT = data.table(x=letters, key="x")
test(621, copy(DT)[J("bb"), x:="foo"], DT)  # when no update, key should be retained
test(622, copy(DT)[J("bb"), x:="foo",nomatch=0], DT)

set.seed(2)
DT = data.table(a=rnorm(5)*10, b=1:5)
test(623, DT[,s:=sum(b),by=round(a)%%2]$s, c(10L,5L,5L,10L,10L))

# Tests on POSIXct attributes

DT = data.table(a=c(1,1,2,2,2))
test(624, attributes(DT[,as.POSIXct("2011-12-13 18:50",tz="EST"),by=a][[2]]), list(class=c("POSIXct","POSIXt"),tzone="EST"))

DT = data.table(x = rnorm(5))
DT$time1 <- Sys.time()         # recycle via *tmp*
DT$time2 <- rep(Sys.time(), 5) # plonk via *tmp*
DT[,time3:=Sys.time()]         # recycle
DT[,time4:=rep(Sys.time(),5)]  # plonk
test(625, all(sapply(DT,is,"POSIXct")[-1]))

# unique on ITime doesn't lose attributes, #1719
t = as.ITime(strptime(c("09:10:00","09:11:00","09:11:00","09:12:00"),"%H:%M:%S"))
test(626, unique(t), t[c(1,2,4)])
test(627, class(unique(t)), "ITime")

# Test recycling list() rbind - with recent C-level changes, this seems not possible (like rbindlist)
# old test commented.
# test(628, rbind(data.table(a=1:3,b=5:7,c=list(1:2,1:3,1:4)), list(4L,8L,as.list(1:3))),
#           data.table(a=c(1:3,rep(4L,3L)),b=c(5:7,rep(8L,3L)),c=list(1:2,1:3,1:4,1L,2L,3L)))
test(628, rbind(data.table(a=1:3,b=5:7,c=list(1:2,1:3,1:4)), list(4L,8L,as.list(1:3))), error = "inconsistent with first column of that item which is length")
# Test switch in .rbind.data.table for factor columns
test(628.5, rbind(data.table(a=1:3,b=factor(letters[1:3]),c=factor("foo")), list(4L,factor("d"),factor("bar"))),
          data.table(a=1:4,b=factor(letters[1:4]),c=factor(c(rep("foo",3),"bar"), levels = c("foo", "bar"))))

# Test merge with common names and all.y=TRUE, #2011
DT1 = data.table(a=c(1,3,4,5), total=c(2,1,3,1), key="a")
DT2 = data.table(a=c(2,3,5), total=c(5,1,2), key="a")
# 629+630 worked before anyway.  631+632 test the bug fix.
adf=as.data.frame
adt=as.data.table

test(629, merge(DT1,DT2), data.table(a=c(3,5),total.x=c(1,1),total.y=c(1,2),key="a"))
test(629.1, merge(DT1,DT2), setkey(adt(merge(adf(DT1),adf(DT2),by="a")),a))

test(630, merge(DT1,DT2,all.x=TRUE), data.table(a=c(1,3,4,5),total.x=c(2,1,3,1),total.y=c(NA,1,NA,2),key="a"))
test(630.1, merge(DT1,DT2,all.x=TRUE), setkey(adt(merge(adf(DT1),adf(DT2),by="a",all.x=TRUE)),a))

test(631, merge(DT1,DT2,all.y=TRUE), data.table(a=c(2,3,5),total.x=c(NA,1,1),total.y=c(5,1,2),key="a"))
test(631.1, merge(DT1,DT2,all.y=TRUE), setkey(adt(merge(adf(DT1),adf(DT2),by="a",all.y=TRUE)),a))

test(632, merge(DT1,DT2,all=TRUE), data.table(a=c(1,2,3,4,5),total.x=c(2,NA,1,3,1),total.y=c(NA,5,1,NA,2),key="a"))
test(632.1, merge(DT1,DT2,all=TRUE), setkey(adt(merge(adf(DT1),adf(DT2),by="a",all=TRUE)),a))

# Test that unsettting datatable.alloccol is caught, #2014
old = getOption("datatable.alloccol")
options(datatable.alloccol=NULL)  # the return value here seems to be TRUE rather than the old expression TO DO: follow up with r-devel
test(633, data.table(a=1:3), error="n must be integer length 1")
options(datatable.alloccol=old)

# Test that with=FALSE by number isn't messed up by dup column names, #2025
DT = data.table(a=1:3,a=4:6)
test(634, DT[,2:=200L], data.table(a=1:3,a=200L))

# Test names when not all items are named, #2029
DT = data.table(x=1:3,y=1:3)
test(635, names(DT[,list(x,y,a=y)]), c("x","y","a"))
test(636, names(DT[,list(x,a=y)]), c("x","a"))

# Test := by key, and that := to the key by key unsets the key. Make it non-trivial in size too.
set.seed(1)
DT = data.table(a=sample(1:100,1e6,replace=TRUE),b=sample(1:1000,1e6,replace=TRUE),key="a")
test(637, DT[,m:=sum(b),by=a][1:3], data.table(a=1L,b=c(156L,808L,848L),m=DT[J(1),sum(b)],key="a"))
test(638, key(DT[J(43L),a:=99L]), NULL)
setkey(DT,a)
test(639, key(DT[,a:=99L,by=a]), NULL)

# Test printing is right aligned without quotes etc, and rownames are repeated ok for more than 20 rows
DT=data.table(a=8:10,b=c("xy","x","xyz"),c=c(1.1,22.1,0))
test(640, capture.output(print(DT)), c("    a   b    c","1:  8  xy  1.1","2:  9   x 22.1","3: 10 xyz  0.0"))
DT=data.table(a=letters,b=1:26)
test(641, tail(capture.output(print(DT[1:20])),2), c("19: s 19","20: t 20"))
test(642, tail(capture.output(print(DT[1:21])),2), c("21: u 21","    a  b"))
DT=data.table(a=as.character(as.hexmode(1:500)), b=1:500)
test(643, capture.output(print(DT)), c("       a   b","  1: 001   1","  2: 002   2","  3: 003   3","  4: 004   4","  5: 005   5"," ---        ","496: 1f0 496","497: 1f1 497","498: 1f2 498","499: 1f3 499","500: 1f4 500"))

# Test inconsistent length of columns error.
DT = list(a=3:1,b=4:3)
setattr(DT,"class",c("data.table","data.frame"))
test(644, setkey(DT,a), error="Column 2 is length 2 which differs from length of column 1 (3)")
test(645, setkey(DT,b), error="Column 2 is length 2 which differs from length of column 1 (3)")

# Test faster mean.  Example from (now not needed as much) data.table wiki point 3.
# Example is a lot of very small groups.
set.seed(100)
n=1e4  # small n so as not to overload daily CRAN checks.
DT=data.table(grp1=sample(1:750, n, replace=TRUE),
              grp2=sample(1:750, n, replace=TRUE),
              x=rnorm(n),
              y=rnorm(n))
DT[c(2,5),x:=NA]  # seed chosen to get a group of size 2 and 3 in the first 5 to easily inspect.
DT[c(3,4),y:=NA]
tt1 = system.time(ans1<-DT[,list(mean(x),mean(y)),by=list(grp1,grp2)])    # 1.1s
tt2 = system.time(ans2<-DT[,list(.Internal(mean(x)),.Internal(mean(y))),by=list(grp1,grp2)])  # 1.1s
basemean = base::mean  # to isolate time of `::` itself
tt3 = system.time(ans3<-DT[,list(basemean(x),basemean(y)),by=list(grp1,grp2)])   # 11s
test(646, ans1, ans2)
test(647, ans1, ans3)
# this'll error with `valgrind` because of the 'long double' usage in gsumm.c (although I wonder if we need long double precision). 
# http://valgrind.org/docs/manual/manual-core.html#manual-core.limits
# http://comments.gmane.org/gmane.comp.debugging.valgrind/10340
test(648, any(is.na(ans1$V1)) && !any(is.nan(ans1$V1)))
if (.devtesting) test(649, tt1["user.self"] < 10*tt2["user.self"])   # should be same speed, but *10 as large margin
if (.devtesting) test(650, tt1["user.self"] < tt3["user.self"]/2)   # 10 times faster, but test 2 times faster as large margin

tt1 = system.time(ans1<-DT[,list(mean(x,na.rm=TRUE),mean(y,na.rm=TRUE)),by=list(grp1,grp2)])   # 2.0s
tt2 = system.time(ans2<-DT[,list(mean.default(x,na.rm=TRUE),mean.default(y,na.rm=TRUE)),by=list(grp1,grp2)])  # 5.0s
test(651, ans1, ans2)
test(652, any(is.nan(ans1$V1)))
if (.devtesting) test(653, tt1["user.self"] < tt2["user.self"])

# See FR#2067. Here we're just testing the optimization of mean and lapply, should be comparable to above
tt2 = system.time(ans2<-DT[,lapply(.SD,mean,na.rm=TRUE),by=list(grp1,grp2)])
setnames(ans2,"x","V1")
setnames(ans2,"y","V2")
test(654, ans1, ans2)
test(655, abs(tt1["user.self"] - tt2["user.self"])<2.0)  # unoptimized tt2 takes 30 seconds rather than 2. The difference between tt1 and tt2 is under 0.2 seconds usually, so 2.0 is very large margin for error to ensure it's not 30secs.

test(656, DT[,mean(x),by=grp1,verbose=TRUE], output="GForce optimized j to.*gmean")
test(657, DT[,list(mean(x)),by=grp1,verbose=TRUE], output="GForce optimized j to.*gmean")
test(658, DT[,list(mean(x),mean(y)),by=grp1,verbose=TRUE], output="GForce optimized j to.*gmean")
tt = capture.output(DT[,list(mean(x),mean(y)),by=list(grp1,grp2),verbose=TRUE])
test(659, !length(grep("Wrote less rows", tt)))  # first group is one row with this seed. Ensure we treat this as aggregate case rather than allocate too many rows.

# Test .N for logical i subset
DT = data.table(a=1:10, b=rnorm(10))
test(660, DT[a==8L, .N], 1L)

# Test that growing is sensible in worst case
DT = data.table(a=rep(1:10,1:10),b=rnorm(55))
tt = capture.output(DT[,sum(b)*b,by=a,verbose=TRUE])
test(661, length(grep("growing from",tt))<3)  # was 6 when we simply grew enough for latest result

# Test that adding a new logical column is supported, #2094
DT=data.table(a=1:3)
test(662, DT[,newcol:=NA], data.table(a=1:3,newcol=NA))
test(663, sapply(DT,class), c(a="integer",newcol="logical"))

# Test that setting names in the presence of dups is ok, #2103
DT = data.table(a=1:3, b=2:4, a=3:5)
test(664, setnames(DT, c('d','e','f')), data.table(d=1:3,e=2:4,f=3:5))

# Test by=c(...) in combination with i subset, #2078
DT = data.table(a=1:3,b=1:6,key="a")
test(665, DT[a<3,sum(b),by=c("a"),verbose=TRUE], DT[a<3,sum(b),by="a"], output="i clause present and columns used in by detected")
test(666, DT[a<3,sum(b),by=key(DT),verbose=TRUE], DT[a<3,sum(b),by=a], output="i clause present and columns used in by detected")
test(667, DT[a<3,sum(b),by=paste("a")], error='Otherwise, by=eval(paste("a")) should work')
test(668, DT[a<3,sum(b),by=eval(paste("a"))], DT[a<3,sum(b),by=a])
test(669, DT[a<3,sum(b),by=c(2)], error="must evaluate to 'character'")

# Test := keyby does key, #2065
DT = data.table(x=1:2, y=1:6)
ans = data.table(x=rep(1:2,each=3),y=c(1L,3L,5L,2L,4L,6L),z=rep(c(9L,12L),each=3),key="x")
test(670, DT[,z:=sum(y),keyby=x], ans)
DT = data.table(x=1:2, y=1:6)
test(671, DT[,z:=sum(y),keyby="x"], ans)
DT = data.table(x=1:2, y=1:6)
test(672, DT[,z:=sum(y),keyby=x%%2], data.table(x=1:2,y=1:6,z=c(9L,12L)), warning=":= keyby not straightforward character column names or list() of column names, treating as a by")
DT = data.table(x=1:2, y=1:6)
test(673, DT[,z:=sum(y),by=x%%2], data.table(x=1:2,y=1:6,z=c(9L,12L)))
DT = data.table(x=1:2, y=1:6)
test(674, DT[x>1,z:=sum(y),keyby=x], error="When i is present, keyby := on a subset of rows doesn't make sense. Either change keyby to by, or remove i")

# Test new .()
DT = data.table(x=1:2, y=1:6, key="x")
test(675, DT[.(1L)], DT[1:3])

# Test new rbindlist
l = list(data.table(a=1:2, b=7:8),
         data.table(a=3:4, 9:10),
         data.table(5:6, 11:12),
         data.table(b=13:14),
         list(15:16,17L),
         list(c(18,19),20:21))
test(676, rbindlist(l[1:3]), data.table(a=1:6,b=7:12))
test(677, rbindlist(l[c(10,1,10,2,10)]), data.table(a=1:4,b=7:10))  # NULL items ignored
test(678, rbindlist(l[c(1,4)]), error="Item 2 has 1 columns, inconsistent with item 1 which has 2")
test(679, rbindlist(l[c(1:2,5)]), error="Column 2 of item 3 is length 1, inconsistent with first column of that item which is length 2.")
test(680, rbindlist(l[c(2,6)]), data.table(a=c(3,4,18,19), V2=c(9:10,20:21)))  # coerces 18 and 19 to numeric (with eddi's changes in commit 1012 - highest type is preserved now) --- Caught and changed by Arun on 26th Jan 2014 (in commit 1099).
### ----> Therefore this TO DO may not be necessary here anymore (added by Arun 26th Jan 2014) ---> # TO DO when options(datatable.pedantic=TRUE): test(680.5, rbindlist(l[c(2,6)]), warning="Column 1 of item 2 is type 'double', inconsistent with column 1 of item 1's type ('integer')")
test(681, rbindlist(list(data.table(a=letters[1:2],b=c(1.2,1.3),c=1:2), list("c",1.4,3L), NULL, list(letters[4:6],c(1.5,1.6,1.7),4:6))), data.table(a=letters[1:6], b=seq(1.2,1.7,by=0.1), c=1:6))
test(682, rbindlist(NULL), data.table(NULL))
test(683, rbindlist(list()), data.table(NULL))
test(684, rbindlist(list(NULL)), data.table(NULL))
test(685, rbindlist(list(data.table(NULL))), data.table(NULL))

# Test merge when no overlap of data in by columns when all=TRUE, #2114
DF1=data.frame(foo=letters[1:5], bar=1:5, stringsAsFactors=FALSE)
DF2=data.frame(foo=letters[6:10], baz=6:10, stringsAsFactors=FALSE)
DT1=as.data.table(DF1)
DT2=as.data.table(DF2)
test(686, merge(DF1, DF2, by="foo", all=TRUE), as.data.frame(merge(DT1,DT2,by="foo",all=TRUE)))
DF1=data.frame(foo=letters[1:5], bar=1:5, stringsAsFactors=TRUE)
DF2=data.frame(foo=letters[6:10], baz=6:10, stringsAsFactors=TRUE)
DT1=as.data.table(DF1)
DT2=as.data.table(DF2)
test(687, merge(DF1, DF2, by="foo", all=TRUE), as.data.frame(merge(DT1,DT2,by="foo",all=TRUE)))

# And a more basic test that #2114 revealed that factor to factor join was leaving NA in the i
# factor columns, caught in 1.8.1 beta before release to CRAN.
DT = data.table(a=factor(letters[1:4]), b=5:8, key="a")
test(688, DT[J(factor("b"))], data.table(a=factor("b"), b=6L, key="a"))

# Test removing a column followed by adding a new column using := by group, #2117
DT = data.table(a=1:3,b=4:6)
DT[,b:=NULL]
test(689, DT[,b:=.N,by=a], data.table(a=1:3, b=1L))
test(690, DT[,c:=2,by=a], data.table(a=1:3, b=1L, c=2))

# Test combining i with by, with particular out of order circumstances, #2118
set.seed(1)
DT=data.table(a=sample(1:5,20,replace=TRUE),b=1:4,c=1:10)
test(691, DT[a>2,sum(c),by=b], DT[a>2][,sum(c),by=b])
test(692, DT[a>2,sum(c),by=b%%2L], data.table(b=1:0,V1=c(34L,42L)))
test(693, DT[a>2,sum(c),by=(b+1)%%2], data.table(b=c(0,1),V1=c(34L,42L)))
setkey(DT,b)
test(694, DT[a>2,sum(c),by=b], DT[a>2][,sum(c),by=b])
test(695, DT[a>2,sum(c),by=b%%2L], data.table(b=1:0,V1=c(34L,42L)))
test(696, DT[a>2,sum(c),by=(b+1)%%2], data.table(b=c(0,1),V1=c(34L,42L)))

# Test subset and %chin% crash with non-character input, #2131
test(697, 4 %chin% letters, error="type")
test(698, 4L %chin% letters, error="type")
test(699, "a" %chin% 4, error="type")
DT = data.table(aa=1:6,bb=7:12)
test(700, subset(DT,select="aa"), DT[,list(aa)])
test(701, subset(DT,select=aa), DT[,list(aa)])
test(702, subset(DT,select=c(aa)), DT[,list(aa)])
setkey(DT,aa)
test(703, subset(DT,select="aa"), data.table(aa=1:6,key="aa"))
test(704, subset(DT,select=aa), data.table(aa=1:6,key="aa"))
test(705, subset(DT,select=c(aa)), data.table(aa=1:6,key="aa"))

# Test rbinding of logical columns, #2133
DT1 = data.table(A=1:3,B=letters[1:3],C=c(TRUE,TRUE,FALSE))
DT2 = data.table(A=4:5,B=letters[4:5],C=c(TRUE,FALSE))
test(706, rbind(DT1,DT2), data.table(A=1:5, B=letters[1:5], C=c(TRUE,TRUE,FALSE,TRUE,FALSE)))
test(707, rbindlist(list(DT1,DT2)), rbind(DT1,DT2))

# Test non ascii characters when passed as character by, #2134
# *****
# TO DO: reinstate. Temporarily removed to pass CRAN's Mac using C locale (R-Forge's Mac is ok)
# *****

# Test := adding column after a setnames of all column names (which [,list(x)] does), #2146
DT = data.table(x=1:5)[,list(x)]
test(713, DT[,y:=5], data.table(x=1:5,y=5))
setnames(DT,c("A","B"))
test(714, DT[,z:=6:10], data.table(A=1:5,B=5,z=6:10))

# Test J alias is now removed outside DT[...] from v1.8.7 (to resolve rJava::J conflict)
test(715, J(a=1:3,b=4), data.table(a=1:3,b=4), error="could not find function.*J")

# Test get in j
DT = data.table(a=1:3,b=4:6)
test(716, DT[,get("b")], 4:6)   # TO DO: add warning about inefficiency when datatable.pedantic=TRUE
test(717, DT[,get("b"),verbose=TRUE], output="ansvars being set to all columns")

# Test that j can be a logical index when `with=FALSE` (#1797)
DT = data.table(a=1:10, b=rnorm(10), c=letters[1:10])
test(718, DT[, c(FALSE, TRUE, FALSE), with=FALSE], DT[, 2, with=FALSE])
test(719, nrow(DT[, c(FALSE, FALSE, FALSE), with=FALSE]), 0L)

# Test combining join with missing groups with group by, #2162
DT = data.table(a = 1, b = 2, c = 4, key="a")
test(720, DT[list(c(5,6,7)), .N, by=b], data.table(b=NA_real_,N=3L))
test(721, DT[list(c(5,6,7))][, .N, by=b], DT[list(c(5,6,7)), .N, by=b])
test(722, DT[list(c(5,6,7)), .N, by=b, mult="first"], data.table(b=NA_real_,N=3L))
test(723, DT[list(c(5,6,7)), .N, by=b, nomatch=0], data.table(b=numeric(),N=integer(),key="b")) # Key here is correct. by is ordered (albeit empty)
test(724, DT[list(c(5,6,7)), .N, by=b, nomatch=0], DT[list(c(5,6,7)),nomatch=0][,.N,by=b])      # Splitting should always be consistent

# another test linked from #2162
DT = data.table(x=rep(c("a","b","c"),each=3), y=c(1L,3L,6L), v=1:9, key="x")
test(725, DT[c("a","b","d"),list(v)], DT[J(c("a","b","d")),"v",with=FALSE])  # unfiled bug fix for NA matches; see NEWS 1.8.3
test(726, DT[c("a", "b", "d"), sum(v), by=y, nomatch=0], data.table(y=INT(1,3,6),V1=INT(5,7,9)))
test(727, DT[c("a", "b", "d"), sum(v), by=y], data.table(y=INT(1,3,6,NA),V1=INT(5,7,9,NA)))
test(728, DT[c("a", "b", "d"), sum(v), by=y], DT[J(c("a", "b", "d"))][, sum(v), by=y])

# explicit verbose=FALSE needed here because tests are run a second time with verbose=TRUE
test(729.1, capture.output(DT[c("a", "b", "d"), print(.SD), by=.EACHI, verbose=FALSE]),
          capture.output(suppressWarnings(DT[c("a", "b", "d"), print(.SD), by=x, verbose=FALSE])))
test(729.2, capture.output(DT[c("a", "b"), print(.SD), by=y, verbose=FALSE]),   # TO DO: why doesn't last group have x=d, maybe groups=i in dogroups
            capture.output(DT[c("a", "b"),verbose=FALSE][, print(.SD), by=y, verbose=FALSE]))

test(729.3, DT[c("b","d"),.SD,by=.EACHI], data.table(x=c("b","b","b","d"),y=INT(1,3,6,NA),v=INT(4,5,6,NA)))   # no debate here
test(729.4, DT[c("b","d"),.SD, by=y], DT[c("b","d")][,.SD, by=y][4L,x:=NA_character_])   # the i groups when no match don't get carried through (would be hard to implement this and very unlikely to be useful. Just break into compound query, if needed to be used in j, to get them to carry through. TO DO: add to FAQ.

# That unnamed i gets x's join column names when j is .SD (or any named list, which verbose warns is inefficient), #2281
test(729.5, DT[c("a","b"),.SD], data.table(x=rep(c("a","b"),each=3),y=INT(1,3,6),v=1:6,key="x"))

# check := when combining join with missing groups and then group by
test(730, DT[c("b","a"),w:=sum(v),by=y]$w, INT(5,7,9,5,7,9,NA,NA,NA))  # by over a different column than was joined to
test(731, DT["d",w:=99,by=y]$w, INT(5,7,9,5,7,9,NA,NA,NA))    # do nothing for missing group, before getting as far as type error
test(732, DT["d",w:=99L,by=y]$w, INT(5,7,9,5,7,9,NA,NA,NA))   # do nothing for missing group
test(733, DT[c("c","e","b"),w:=sum(v),by=y%%2L]$w, INT(5,7,9,24,24,15,24,24,15))

# Test column type change in the 0 row case (#2274)
DT = data.table(a=1:3,b=4:6)[0]
test(734, DT[,b:=as.character(b)], data.table(a=integer(),b=character()))
test(735, DT[,c:=double()], data.table(a=integer(),b=character(),c=double()))

# Deleting multiple columns out-of-order, #2223
DT = data.table(a=1:3,b=4:6,c=7:9,d=10:12,e=13:15,f=16:18,g=19:21)
test(736, DT[,c("b","d","g","f","c"):=NULL], data.table(a=1:3,e=13:15))  # test redundant with=FALSE is ok
DT = data.table(a=1:3,b=4:6,c=7:9,d=10:12,e=13:15,f=16:18,g=19:21)
test(737, DT[,c("b","d","g","f","c"):=NULL], data.table(a=1:3,e=13:15))  # with no longer needed

# Mixing column adds and deletes in one := gave incorrect results, #2251.
DT = data.table(c1=1:2)
test(738, DT[,c("c2", "c1"):=list(c1+1L, NULL)], data.table(c2=2:3))

# `:=`(c1=v1,v2=v2,...) is now valid , #2254
DT = data.table( c1=1:3 )
test(739, DT[,`:=`(c2=4:6, c3=7:9)], data.table(c1=1:3,c2=4:6,c3=7:9))
test(740, DT[,`:=`(4:6,c3=7:9)], error="all arguments must be named")
test(741, DT[,`:=`(4:6,7:9,10:12)], error="all arguments must be named")  # test the same error message in the other branch

# that out of bounds LHS is caught, root cause of #2254
test(742, DT[,3:6:=1L], error="outside.*range")
test(743, DT[,2:3:=99L], data.table(c1=1:3,c2=99L,c3=99L))
test(744, DT[,(ncol(DT)+1):=1L], error="outside.*range")
test(745, DT[,ncol(DT):=1L], data.table(c1=1:3,c2=99L,c3=1L))

# multiple LHS with by without by, #2215
DT = data.table(a=letters[c(1:3,3L)],key="a")
test(746, DT["a",c("new1","new2"):=list(4L, 5L)],
          data.table(a=letters[c(1:3,3L)],new1=INT(4,NA,NA,NA),new2=INT(5,NA,NA,NA),key="a"))
test(747, DT[,new1:=4:6], data.table(a=letters[c(1:3,3L)],new1=INT(4L,5L,6L,4L),new2=INT(5,NA,NA,NA),key="a"), warning="recycled leaving remainder of 1 item")
suppressWarnings(DT[,new1:=4:6])
test(748, DT[c("c","b"),`:=`(new3=.N,new2=sum(new1)+1L),by=.EACHI], data.table(a=letters[c(1:3,3L)],new1=INT(4,5,6,4),new2=INT(5,6,11,11),new3=INT(NA,1,2,2),key="a"))

# and multiple LHS by group, #1710
DT = data.table(a=rep(6:8,1:3),b=1:6)
test(749, DT[,c("c","d","e"):=list(.N,sum(b),a*10L),by=a], data.table(a=rep(6:8,1:3),b=1:6,c=rep(1:3,1:3),d=INT(rep(c(1,5,15),1:3)),e=rep(6:8,1:3)*10L))
test(750, DT[a<8,`:=`(f=b+sum(d),g=.N),by=c][,6:7,with=FALSE], data.table(f=INT(2,12,13,NA,NA,NA),g=INT(1,2,2,NA,NA,NA)))

# varname holding colnames, by group, linked from #2120.
DT = data.table(a=rep(1:3,1:3),b=1:6)
colname = "newcol"
test(751, DT[,(colname):=sum(b),by=a], data.table(a=rep(1:3,1:3),b=1:6,newcol=INT(1,5,5,15,15,15)))

# Add tests for nested := in j by group, #1987
DT = data.table(a=rep(1:3,2:4),b=1:9)
test(752, DT[,head(.SD,2)[,new:=1:.N],by=a], data.table(a=rep(1:3,each=2),b=c(1:4,6:7),new=1:2))

# Test duplicate() of recycled plonking RHS, #2298
DT = data.table(a=letters[3:1],x=1:3)
test(753, setkey(DT[,c("x1","x2"):=x],a), data.table(a=letters[1:3],x=3:1,x1=3:1,x2=3:1,key="a"))
DT = data.table(a=letters[3:1],x=1:3,y=4:6)
test(754, setkey(DT[,c("x1","y1","x2","y2"):=list(x,y)],a), data.table(a=letters[1:3],x=3:1,y=6:4,x1=3:1,y1=6:4,x2=3:1,y2=6:4,key="a"))
# And non-recycling i.e. that a single column copy does copy the column
DT = data.table(a=1:3)
test(754.1, DT[,b:=a][1,a:=4L][2,b:=5L], data.table(a=INT(4,2,3),b=INT(1,5,3)))
test(754.2, DT[,b:=a][3,b:=6L], data.table(a=INT(4,2,3),b=INT(4,2,6)))
test(754.3, DT[,a:=as.character(a),verbose=TRUE], output="Direct plonk.*no copy")
RHS = as.integer(DT$a)
test(754.4, DT[,a:=RHS,verbose=TRUE], output="RHS for item 1 has been duplicated")

# Used to test warning on redundant by (#2282) but by=.EACHI has now superseded
DT = data.table(a=letters[1:3],b=rep(c("d","e"),each=3),x=1:6,key="a,b")
test(755, DT[c("b","c"),sum(x),by=.EACHI], data.table(a=c("b","c"),V1=c(7L,9L),key="a"))
test(756, DT[c("b","c"),sum(x),by=a], data.table(a=c("b","c"),V1=c(7L,9L),key="a"))
test(757, DT[list(c("b","c"),"d"),sum(x),by=a], data.table(a=c("b","c"),V1=2:3,key="a"))  # 'by' less than number of join columns

# join then by when mult=="last"|"first", #2303 (crash in dev 1.8.3 only)
DT = data.table(a=1:3,b=1:6,c=7:12,key="a")
test(758, DT[J(c(1L,1L)),sum(c),by=b,mult="last"], DT[J(c(1L,1L)),mult="last"][,sum(c),by=b])
test(759, DT[J(1L),c,by=b,mult="last"], DT[J(1L),mult="last"][,c,by=b])
test(760, DT[2:5,sum(c),by=b], DT[2:5][,sum(c),by=b])
test(761, DT[2:5,sum(c),by=b%%2], DT[2:5][,sum(c),by=b%%2])

# joining from empty i table, #2194
DT = data.table(a=1:3,b=4:6,key="a")
test(762, DT[J(integer()),b,by=.EACHI], data.table(a=integer(),b=integer(),key="a"))
test(763, DT[J(integer()),1L,by=b], data.table(b=integer(),V1=integer(),key="b"))  # ordered by is detected now (empty is ordered), otherwise a join to the result would fail just because it's empty which wouldn't be consistent with non empty case
test(764, DT[J(integer()),b,mult="last"], integer())
test(765, DT[J(2L),b,mult="last"], 5L)
test(766, DT[J(5L),b,nomatch=0,by=.EACHI], data.table(a=integer(),b=integer(),key="a"))
test(767, DT[J(5:6),b,nomatch=0,by=.EACHI], data.table(a=integer(),b=integer(),key="a"))

# Crash on by-without-by with mixed type non join i columns, #2314. Despite not being used by j they were still being assigned to .BY.
DT = data.table(iris,key="Species")
Y = data.table(date=as.POSIXct("2011-01-01"),num=as.numeric(1:26))
Y[,get("letters"):=LETTERS]
Y[,A:=1:26]
Y[,p:=factor(p)]  # coerce type to match DT$Species to save warning. Crash was related to .BY internally, not the coercion.
setkey(Y,p)
for (i in 1:10){DT[Y,Petal.Width];DT[Y];NULL}  # reliable crash in 1.8.2 (tested).
test(768, DT[Y,Petal.Width,by=.EACHI], data.table(Species=factor(LETTERS),Petal.Width=NA_real_,key="Species"))
DT = data.table(a=1:3,b=1:6,c=7:12, key="a")
test(769, DT[,.BY[[1]]==a,by=a], data.table(a=1:3,V1=TRUE,key="a"))
test(770, DT[J(2:3),.BY[[1]]==b,by=.EACHI], data.table(a=INT(2,2,3,3),V1=c(TRUE,FALSE),key="a"))

# A data.table RHS of := caused a crash, #2311.
a = data.table(first=1:6, third=c(1,1,1,3,3,4), key="first")
b = data.table(first=c(3,4,4,5,6,7,8), second=1:7, key="first")
test(771, b[,third:=a[b,third,by=.EACHI]], b, warning="Supplied 2 items.*to 7.*recycled leaving remainder of 1 item")
test(772, copy(b)[,third:=as.list(a[b,third,by=.EACHI])], b, warning="Supplied 2 items.*to 7.*recycled leaving remainder of 1 item")
test(773, b[4,third[[1]]], c(1,3,3,3,4,NA,NA))
test(774.1, b[,third:=a[b,third,mult="first"]], ans<-data.table(first=c(3,4,4,5,6,7,8), second=1:7, third=c(1,3,3,3,4,NA,NA), key="first"))
test(774.2, b[,third:=a[b,third]], ans) # mult="first" no longer needed as from v1.9.3.  It now does what was naturally expected.


# That names are dropped. (Names on the column vectors don't display. They increase size and aren't much use.)
DT = data.table(a=1:3,b=LETTERS[1:3])
map = c("A"="Foo",B="Bar",C="Baz")
DT[,b:=map[b]]
test(775, names(DT$b), NULL)

# Test that names of named vectors don't carry through, #2307.
DT = data.table(a=1:3,b=c("a"="a","b"="a","c"="b"))
test(776, names(DT$b), NULL)  # From v1.8.11, data.table() drops vector names
DT = data.table(a=1:3,b=c("a","a","b"))
setattr(DT$b, "names", c("a","b","c"))  # Force names in there to test #2307
test(777, names(DT$b), c("a","b","c"))
test(778, DT[,sum(a),by=b], data.table(b=c("a","b"),V1=c(3L,3L)))  #2307 retained names length 3 on the length 2 vector result causing it not to print.
test(779, print(DT[,sum(a),by=b]), output="   b V11: a  32: b  3$")

# Test new .GRP binding
test(780, data.table(a=1:3,b=1:6)[,i:=.GRP,by=a][,i2:=.GRP], data.table(a=1:3,b=1:6,i=rep(1:3,2),i2=1L))

# Test new .I binding
DT = data.table(a=1:4,b=1:8)
test(781, DT[,.I,by=a]$I, INT(1,5,2,6,3,7,4,8))
test(782, DT[,.I[which.max(b)],by=a], data.table(a=1:4,V1=5:8))
setkey(DT,a)
test(783, DT[,.I,by=a]$I, 1:8)
test(784, DT[,.I[which.max(b)],by=a], data.table(a=1:4,V1=INT(2,4,6,8),key="a"))
test(785, DT[J(2:4),.I,by=a%%2L], data.table(a=rep(0:1,c(4,2)),I=INT(3,4,7,8,5,6)))
test(786, DT[J(c(3,2,4)),list(.I,.GRP),by=.EACHI], data.table(a=rep(c(3L,2L,4L),each=2),I=INT(5,6,3,4,7,8),.GRP=rep(1:3,each=2L)))
test(787, DT[J(3:2),`:=`(i=.I,grp=.GRP),by=.EACHI][,list(i,grp)], data.table(i=INT(NA,NA,3:6,NA,NA),grp=INT(NA,NA,2,2,1,1,NA,NA)))

# New not-join (a.k.a. not-select, since not just for data.table i but integer, logical and character too)
DT = data.table(A=rep(1:3,each=2),B=1:6,key="A")
test(788, DT[!J(2)], data.table(A=c(1L,1L,3L,3L),B=c(1L,2L,5L,6L),key="A"))
test(789, DT[!(2:6)], DT[1])
test(790, DT[!(2:6)], DT[!2:6])   # nicer than DT[-2:6] applying - to 2 first
test(791, DT[!6], DT[1:5])
test(792, DT[!c(TRUE,FALSE)], DT[c(FALSE,TRUE)])
test(793, setkey(DT[,A:=letters[A]],A)[!c("b","c")], DT["a"])
test(794, DT[!"b"], DT[c("a","c")])
test(795, DT[!0], DT)
test(796, DT[!NULL], DT[NULL])
test(797, DT[!integer()], DT)
test(798, DT[!-1], DT[1])
test(799, DT[--1], DT[1])
myi = c("a","c")
test(800, DT[!myi], DT["b"])
test(801, DT[!"c",sum(B),by=A], data.table(A=c("a","b"),V1=c(3L,7L),key="A"))
test(802, DT[!"missing",sum(B),by=A], DT[,sum(B),by=A])
test(803, DT[!c("a","missing","b","missing2"),sum(B),by=A], DT["c",sum(B),by=.EACHI])
# Combining not-join with which
test(804, DT[!"b",which=TRUE], INT(1:2,5:6))  # row numbers in DT that don't match
# New which=NA value
test(805, DT[c("b","foo","c"),which=NA], 2L)  # row numbers in i that don't match
test(806, DT[!c("b","foo","c"),which=NA], c(1L,3L)) # row numbers in i that do match
test(807, DT[!c("b","foo","c"),nomatch=0], error="not-join.*prefix is present on i.*Please remove nomatch")
test(808, DT[c("b","foo","c"),which=TRUE,nomatch=NA], INT(3:4,NA,5:6))
test(809, DT[c("b","foo","c"),which=TRUE,nomatch=0], INT(3:4,5:6))
test(810, DT[c("b","foo","c"),which=NA,nomatch=NA], 2L)
test(811, DT[c("b","foo","c"),which=NA,nomatch=0], error="which=NA with nomatch=0 would always return an empty vector[.] Please change or remove either which or nomatch")

# New notj for column names and positions when with=FALSE, #1384
DT = data.table(a=1:3,b=4:6,c=7:9)
test(812, DT[,!"b",with=FALSE], DT[,-match("b",names(DT)),with=FALSE])
test(813, DT[,"foo",with=FALSE], error="column(s) not found: foo")
test(814, DT[,!"foo",with=FALSE], DT, warning="column(s) not removed because not found: foo")
test(815, DT[,!c("b","foo"),with=FALSE], DT[,list(a,c)], warning="column(s) not removed because not found: foo")
test(816, DT[,!2:3,with=FALSE], DT[,-(2:3),with=FALSE])  # for consistency, but ! is really for character column names
mycols = "b"
test(817, DT[,!mycols,with=FALSE], DT[,list(a,c)])
mycols = 2
test(818, DT[,!mycols,with=FALSE], DT[,list(a,c)])

# Test X[Y] slowdown, #2216
X = CJ(a=seq_len(1e3),b=seq_len(1e3))
Y = copy(X)
X[4,b:=3L]     # create a dup group, to force allLen1=FALSE
setkey(X)
test(819, system.time(X[Y,allow.cartesian=TRUE])["user.self"] < 5)
# Many minutes in 1.8.2!  Now well under 1s, but 5s for wide tolerance for CRAN. We like CRAN to tell us if any changes
# in R or elsewhere cause the 2 minute bug to return. Hence not excluded by an if(.devtesting)

test(820, system.time(X[Y,mult="first"])["user.self"] < 5)

# Optimization of lapply(,"+"), #2212
DT = data.table(a=rep(1:3,each=2L),b=1:6,c=7:12)
ans = data.table(a=rep(1:3,each=2L),b=INT(2,3,5,6,8,9),c=INT(8,9,11,12,14,15))
test(821, DT[,lapply(.SD, "+", a), by=a], ans)
test(822, DT[,lapply(.SD, `+`, a), by=a], ans)
ans = data.table(a=1:3,b=INT(4,9,14),c=INT(16,21,26))
test(823, DT[,lapply(.SD, "sum", a), by=a], ans)
test(824, DT[,lapply(.SD, sum, a), by=a], ans)
test(825, DT[,lapply(.SD, `sum`, a), by=a], ans)
DT[2,b:=NA_integer_]
test(825.1, DT[,lapply(.SD, function(x)sum(x)), by=a], data.table(a=1:3,b=INT(NA,7,11),c=INT(15,19,23)))
test(825.2, DT[,lapply(.SD,function(x,...)sum(x,...),na.rm=TRUE),by=a], data.table(a=1:3,b=INT(1,7,11),c=INT(15,19,23)))
test(825.3, DT[,lapply(.SD,sum,na.rm=TRUE),by=a], data.table(a=1:3,b=INT(1,7,11),c=INT(15,19,23)))

# Test illegal names in merge are ok and setcolorder length error, #2193i and #2090
DT1 = data.table(a=letters[1:5], "Illegal(name%)"=1:5, key="a")
DT2 = data.table(a=letters[1:5], b=6L, key="a")
test(826, merge(DT1,DT2), cbind(DT1,b=6L))
test(827, merge(DT2,DT1), cbind(DT2,"Illegal(name%)"=1:5))
a=data.table('User ID'=c(1,2,3), 'Blah Blah'=c(1,2,3), key='User ID')  #2090's test
b=data.table('User ID'=c(1,2,3), 'Yadda Yadda'=c(1,2,3), key='User ID')
test(827.1, names(a[b]), c("User ID","Blah Blah","Yadda Yadda"))

# setcolorder and merge check for dup column names, #2193(ii)
setnames(DT2,"b","a")
test(828, setcolorder(DT2,c("a","b")), error="x has some duplicated column name(s): a. Please remove or rename")
test(829, merge(DT1,DT2), error="y has some duplicated column name(s): a. Please remove or rename")
test(830, merge(DT2,DT1), error="x has some duplicated column name(s): a. Please remove or rename")

# attribs such as "comments" should be retained, #2270
DT1 <- data.table(id = seq.int(1, 10), A = LETTERS[1:10], key = "id")
comment(DT1$A) <- "first comment"     # copies, setattr would be better as on next line
DT2 <- data.table(id = seq.int(2, 10, 2), b = letters[1:5], key = "id")
setattr(DT2$b,"comment","second comment")
test(831, comment(DT1[DT2]$A), "first comment")
test(832, comment(DT2[DT1]$b), "second comment")
test(833, sapply(merge(DT1,DT2),comment), list(id=NULL, A="first comment", b="second comment"))
test(834, comment(DT1[2:3]$A), "first comment")

# Test that matrix RHS of := is caught, #2333
DT = data.table(a=1:3)
DT[,a:=scale(a)]    # 1 column matrix auto treated as vector
test(835, na.omit(DT), DT)
test(836, DT[,a:=as.integer(a)], data.table(a=INT(-1,0,1)))
test(837, DT[,a:=cbind(1,2)], data.table(a=c(1L,2L,1L)), warning="2 column matrix RHS of := will be treated as one vector")
DT = data.table(a=1:3,b=1:6)
test(838, DT[,c:=scale(b), by=a][,c:=as.integer(1000*c)], data.table(a=1:3,b=1:6,c=rep(as.integer(1000*scale(1:2)), each=3)))

# Test data.table's last(). (last is used internally in data.table, too).
test(839, last(1:10), 10L)   # If xts is loaded, this'll just test xts's last. Ok as they're consistent, for vectors.
DT = data.table(a=1:3,b=4:6)
test(840, last(DT), DT[3L])  # xts's last returns a one row data.table ok. So this test is ok too, whether or not xts is loaded.
                             # But not true when DT is a one column data.table/data.frame, see below.
if ("package:xts" %in% search()) {  # e.g. when run via R CMD check
    x = xts(1:100, Sys.Date()+1:100)
    test(841, last(x,10), x[91:100,])
    # The important thing this tests is that data.table's last() dispatches to xts's method when data.table is loaded above xts.
    # But that isn't tested by R CMD check because xts is loaded above data.table, there.
    # So to make this test relevant, in a fresh R session type: "require(xts);require(data.table);test.data.table()"
    #                                              rather than: "require(data.table);require(xts);test.data.table()"
    # Which was the main thrust of bug#2312 fixed in v1.8.3
} else {
    cat("Test 841 not run. If required call library(xts) first.\n")
    # So these won't run from R CMD check (deliberately, for now) ...
    test(842, last(list("a",1:2,89)), 89)  # xts's last returns a one item list here. Would prefer it to return the item itself.
    DT = data.table(a=1:3)
    test(842.1, last(DT), DT[3L])
    # xts's last returns a 3L atomic here for 1 column data.frame, strangely. We wish for the last row, consistently. I tried
    # providing a last.data.table method and using Enhances and Imports in DESCRIPTION with import() and S3method() in
    # NAMESPACE but nothing I tried made last.data.table available to xts's last if xts was loaded above data.table (which was
    # frustrating to test as well, see comment to test 839 above).
}

# Test L[[1L]][,:=] updates by reference, #2204
l = list(data.table(a=1:3), data.table(b=4:6))
test(843, l[[2L]][,c:=7:9], data.table(b=4:6,c=7:9))
test(844, l, list(data.table(a=1:3), data.table(b=4:6,c=7:9)))
names(l) = c("foo","bar")   # R >= 3.1 no longer copies all the contents, yay
test(845, l[["foo"]][2,d:=4], data.table(a=1:3,d=c(NA,4L,NA)),
    warning= if (!.R.assignNamesCopiesAll) NULL else "Invalid .internal.selfref detected and fixed")
l = list(data.table(a=1:3), data.table(b=4:6))
setattr(l,"names",c("foo","bar"))
test(846, l[["foo"]][2,d:=4], data.table(a=1:3,d=c(NA,4,NA)))
test(847, l, list(foo=data.table(a=1:3,d=c(NA,4,NA)), bar=data.table(b=4:6)))
old = getOption("datatable.alloccol")
options(datatable.alloccol=2L)  # the return value here seems to be TRUE rather than the old expression TO DO: follow up with r-devel
l = list(foo=data.table(a=1:3,b=4:6),bar=data.table(c=7:9,d=10:12))   # list() doesn't copy the NAMED==0 objects here
test(848, truelength(l[[1L]]), 2L)
test(849, {l[[1L]][,e:=13:15]; l[[1L]]}, data.table(a=1:3,b=4:6)[,e:=13:15])
test(850, truelength(l[[1L]]), 102L)
test(851, truelength(l[[2L]]), 2L)
l[["bar"]][,f:=16:18]
test(852, truelength(l[[2L]]), 102L)
options(datatable.alloccol=old)
# Now create the list from named objected
DT1 = data.table(a=1:3, b=4:6)
DT2 = data.table(c=7:9)
l = list(DT1, DT2)
if (!.R.listCopiesNamed) {
    # From R>=3.1, list() no longer copies NAMED inputs (a very welcome change in Rdevel, r63767)
    test(853, address(DT1) == address(l[[1L]]))
    w = NULL
} else {
    test(853, address(DT1) != address(l[[1L]]))
    w = "Invalid .internal.selfref detected and fixed.*R's list() used to copy named objects"
}
test(854, l[[1]][,d:=10:12], data.table(a=1:3,b=4:6,d=10:12), warning = w)
test(855, l[[1]], data.table(a=1:3,b=4:6,d=10:12))

# Test setnames on data.frame, #2273.
DF = data.frame(foo=1:2,bar=3:4)
setnames(DF,c("baz","qux"))
test(856, DF, data.frame(baz=1:2,qux=3:4))
test(857.1, set(DF,NULL,"quux",5:6), error="set() on a data.frame is for changing existing columns, not adding new ones")
test(857.2, set(DF,NULL,3L,5:6), error="set() on a data.frame is for changing existing columns, not adding new ones")
test(858.1, set(DF,NULL,"qux",5:6), data.frame(baz=1:2, qux=5:6))
test(858.2, set(DF,NULL,2L,7:8), data.frame(baz=1:2, qux=7:8))

# Test DT[J(data.frame())], #2265
DT = data.table(foo=c(1,2,3), bar=c(1.1,2.2,3.3), key="foo")
i = data.frame(foo=1)
test(859, DT[i], DT[J(i)])
test(860, DT[i], DT[data.table(i)])

# test no memory leak, #2191 and #2284
# These take a few seconds each, and it's important to run these on CRAN to check no leak
gc(); before = gc()["Vcells","(Mb)"]
for (i in 1:2000) { DT = data.table(1:3); rm(DT) }  # in 1.8.2 would leak 3MB
gc(); after = gc()["Vcells","(Mb)"]
test(861, after < before+0.5)   # close to 0.0 difference, but 0.5 for safe margin

gc(); before = gc()["Vcells","(Mb)"]
DF = data.frame(x=1:20, y=runif(20))
for (i in 1:2000) { DT = as.data.table(DF); rm(DT) }
gc(); after = gc()["Vcells","(Mb)"]
test(862, after < before+0.5)

gc(); before = gc()["Vcells","(Mb)"]
DT = data.table(x=1:20, y=runif(20))
for (i in 1:2000) { x <- DT[1:5,]; rm(x) }
gc(); after = gc()["Vcells","(Mb)"]
test(863, after < before+0.5)

# rbindlist should look for the first non-empty data.table - New changes (from Arun). Explanation below:
# Even if data.table is empty, as long as there are column names, they should be considered. 
# Ex: What if all data.tables are empty? What'll be the column name then?
# If there are no names, then the first non-empty set of names will be allocated. I think this is the way to do it.. TODO: Should write to Matt about it.
test(864.1, rbindlist(list(data.table(foo=logical(0),bar=logical(0)), DT<-data.table(baz=letters[1:3],qux=4:6))), setnames(DT, c("foo", "bar")))
test(864.2, rbindlist(list(list(logical(0),logical(0)), DT<-data.table(baz=letters[1:3],qux=4:6))), DT)
test(864.3, rbindlist(list(data.table(logical(0),logical(0)), DT<-data.table(baz=letters[1:3],qux=4:6))), setnames(DT, c("V1", "V2")))

# Steve's find that setnames failed for numeric 'old' when pointing to duplicated names
DT = data.table(a=1:3,b=1:3,v=1:6,w=1:6)
test(865, ans1<-DT[,{list(name1=sum(v),name2=sum(w))},by="a,b",verbose=TRUE],
          output="result of j is a named list. It's very inefficient.*removed and put back")
test(866, names(ans1), c("a","b","name1","name2"))
test(867, names(ans2<-DT[,list(name1=sum(v),name2=sum(w)),by="a,b"]), c("a","b","name1","name2"))  # list names extracted here
test(868, ans1, ans2)
# and related to setnames, too
DT = data.table(a=1:3,b=1:6,key="a")
test(869, DT[J(2,42,84),print(.SD),by=.EACHI], output="   b1: 22: 5.*Empty data.table (0 rows) of 3 cols: a,V2,V3")

# Test setnames with duplicate colnames
DT = data.table(a=1:3,b=4:6,b=7:9)
test(870, setnames(DT,"b","foo"), error="Some items of 'old' are duplicated (ambiguous) in column names: b")
test(871, setnames(DT,c("bar","bar"),c("x","y")), error="Some duplicates exist in 'old': bar")
test(872, setnames(DT,3,"c"), data.table(a=1:3,b=4:6,c=7:9))
test(873, setnames(DT,"foo","bar"), error="Items of 'old' not found in column names: foo")
test(874, setnames(DT,c(1,1),c("foo","bar")), error="Some duplicates exist in 'old': 1")
test(875, setnames(DT,"c","b"), data.table(a=1:3,b=4:6,b=7:9))
test(875.1, setnames(DT,"a","c"), data.table(c=1:3,b=4:6,b=7:9))  # 'a' isn't duplicated so not a problem as from v1.8.11
test(875.2, setnames(DT,c("c","b"), c("C","B")), error="Some items of 'old' are duplicated (ambiguous) in column names: b")  # check error msg when 2nd one in old is the problem

# Test local var problem introduced in v1.8.3
DT = data.table(a=1:3,b=1:6)
f = function() {
  localvar = 2
  print(DT[a>localvar])
  print(DT[a>localvar,sum(b)])
  print(DT[a>localvar,sum(b),by=a])  # bug fix 2368
}
test(876, f(), output="   a b1: 3 32: 3 6.*[1] 9.*   a V11: 3  9")

# segfault when assigning NA names, #2393
DT = data.table(a=1:3, b=4:6)
test(877, setnames(DT, c(NA, NA)), error="Passed a vector of type 'logical'. Needs to be type 'character'")

# test no warning when use.names explicitly set, #2385 - changed 'warning' to 'message' as we just check if usenames is missing, due to C-level changes.
# commented the message for now until confirmation with Matt.
test(878, rbind(data.table(a=1:3,b=4:6), data.table(b=7:9,a=4:6)), data.table(a=1:6,b=4:9)) #, message="Columns will be bound by name for consistency with base")
test(879, rbind(data.table(a=1:3,b=4:6), data.table(b=7:9,a=4:6), use.names=TRUE), data.table(a=1:6,b=4:9))

# Test fread()
n=110  # 110 just to be over the 100 limit for printing head, as a convenience
DT = data.table( a=sample(1:1000,n,replace=TRUE),
                 b=sample(1:1000,n,replace=TRUE)-500L,
                 c=rnorm(n),
                 d=sample(c("foo","bar","baz","qux","quux"),n,replace=TRUE),
                 e=rnorm(n),
                 f=sample(1:1000,n,replace=TRUE) )
DT[2,b:=NA_integer_]
DT[4,c:=NA_real_]
DT[3,d:=NA_character_]
DT[5,d:=""]
DT[2,e:=+Inf]
DT[3,e:=-Inf]
DT[4,e:=NaN]  # write.table writes NaN as NA, though, and all.equal considers NaN==NA. fread would read NaN as NaN if "NaN" was in file
write.table(DT,f<-tempfile(),sep=",",row.names=FALSE,quote=FALSE)
test(880, fread(f), as.data.table(read.csv(f,stringsAsFactors=FALSE)))
test(881, fread(f), DT)
# test that columns are not coerced if nastring=NULL
DT[3,d:="NA"]
test(882, fread(f,na.strings=NULL)[['d']], DT[['d']])
DT[3,d:=NA_character_]
unlink(f)
write.table(DT,f<-tempfile(),sep=",",row.names=FALSE,quote=TRUE)
test(883, fread(f), as.data.table(read.csv(f,stringsAsFactors=FALSE)))
test(884, fread(f), DT)
unlink(f)

# Test short files.
# All the unlinks and using a new file each time are to work around apparent Windows issues it seems when writing, appending
# rereading (possibly via the MapViewOfFile) the same file that has just been appended to. These apparent issues have only
# showed up on winbuilder so far, so might be in combination with the D: tempdir() there; perhaps D: is on a network drive or something.
cat("",file=f<-tempfile()); test(885, fread(f), error="empty"); unlink(f)
test(885.1, fread(""), error="empty")
test(886, fread("\n"), error="empty")
test(887, fread("  \n\t  \t  \n    \n  "), error="empty")
cat("A", file=f<-tempfile()); test(888, fread(f), data.table(A=logical())); unlink(f)
test(889, fread("A\n"), data.table(A=logical()))
cat("AB,CDE",file=f<-tempfile()); test(890, fread(f), data.table(AB=logical(),CDE=logical())); unlink(f)
test(891, fread("AB,CDE\n"), data.table(AB=logical(),CDE=logical()))
cat("3.14",file=f<-tempfile()); test(892, fread(f), data.table(V1=3.14)); unlink(f)
cat("A,3",file=f<-tempfile()); test(893, fread(f), data.table(V1="A",V2=3L)); unlink(f)
if (.Platform$OS.type=="unix") test(893.5, fread("A,B\r\n\r\n"), data.table(A=logical(),B=logical()))
for (nc in c(0,1,2)) {   # 0 means all cols here
for (nr in c(0,1,2,3,5,10,18,19,20,21,22,28,29,30,31,32,38,39,40,41,42)) {  # 30 and 40 are trigger points for auto skip
for (eol in if (.Platform$OS.type=="unix") c("\n","\r\n") else "\n") {
    headDT = head(DT,nr)[,seq_len(if (nc==0) ncol(DT) else nc),with=FALSE]
    if (nr==0) for (j in seq_len(ncol(headDT))) set(headDT,j=j,value=logical())  # when read back in empty cols are the lowest type (logical)
    f = tempfile()
    cat(names(headDT),sep=",",file=f)  # no \n at the end here
    for (i in seq_len(nr)) {
        cat(eol,file=f,append=TRUE)  # on unix we simulate windows too. on windows \n will write \r\n (and \r\n will write \r\r\n)
        write.table(headDT[i],file=f,quote=FALSE,sep=",",eol="",row.names=FALSE,col.names=FALSE,append=TRUE)
        # loop approach is to get no \n after last line
    }
    test(894+nr/100+nc/1000, fread(f), headDT)
    file.copy(f,f2<-tempfile()); unlink(f)    # again trying to work around apparent issue on Windows
    cat(eol,file=f2,append=TRUE)   # now a 'normal' file ending with \n
    test(895+nr/100+nc/1000, fread(f2), headDT)
    file.copy(f2,f3<-tempfile()); unlink(f2)
    cat(eol,file=f3,append=TRUE)   # extra \n should be ignored
    test(896+nr/100+nc/1000, fread(f3), headDT)
    unlink(f)
    unlink(f2)
    unlink(f3)
}}}
if ("package:bit64" %in% search()) {
    DT = data.table( a=sample(1:1000,n,replace=TRUE),
                     b=sample(as.integer64(2)^35 * 1:10, n, replace=TRUE),
                     c=sample(c("foo","bar","baz"),n,replace=TRUE) )
    write.table(DT,f<-tempfile(),sep=",",row.names=FALSE,quote=FALSE)
    test(897, class(DT$b), "integer64")
    test(898, fread(f), DT)
    unlink(f)

    # Test all mid read bump coercions
    DT[,a2:=as.integer64(a)][,a3:=as.double(a)][,a4:=gsub(" ","",format(a))]
    DT[,b2:=as.double(b)][,b3:=gsub(" ","",format(b))]
    DT[,r:=a/100][,r2:=gsub(" ","",format(r))]
    DT[12, a2:=as.integer64(12345678901234)]   # start on row 12 to avoid first 5, middle 5 and last 5 test rows
    DT[13, a3:=3.14]
    DT[14, a4:="123A"]
    DT[15, b2:=1234567890123.45]
    DT[16, b3:="12345678901234567890A"]  # A is needed otherwise read as double with loss of precision (TO DO: should detect and bump to STR)
    DT[17, r2:="3.14A"]
    write.table(DT,f<-tempfile(),sep=",",row.names=FALSE,quote=FALSE)
    test(899, fread(f), DT, warning="Bumped column.*to type character.*may not be lossless")
    unlink(f)
} else {
    cat("Tests 897-899 not run. If required call library(bit64) first.\n")
}

# getwd() has been set by test.data.table() to the location of this tests.Rraw file. Test files should be in the same directory.
f = "ch11b.dat"  # http://www.stats.ox.ac.uk/pub/datasets/csb/ch11b.dat
test(900, fread(f), as.data.table(read.table(f)))

f = "1206FUT.txt"    # a CRLF line ending file (DOS)
test(901, DT<-fread(f), as.data.table(read.table(f,sep="\t",header=TRUE,colClasses=as.vector(sapply(DT,class)))))

# Tests the coerce of column 23 to character on line 179 due to the 'A' for the first time :
f = "2008head.csv"
test(902, fread(f), as.data.table(read.csv(f,stringsAsFactors=FALSE)), warning="Bumped column 23 to type character.*may not be lossless")

test(903, fread("A,B\n1,3,foo,5\n2,4,barbaz,6"), data.table(1:2,3:4,c("foo","barbaz"),5:6),
          warning="Starting data input on line 2 and discarded previous non-empty line: A,B")  # invalid colnames (too short)
test(904, fread("A,B,C,D\n1,3,foo,5\n2,4,barbaz,6"), DT<-data.table(A=1:2,B=3:4,C=c("foo","barbaz"),D=5:6))  # ok
test(905, fread('A,B,C,D\n1,3,foo,5\n2,4,"barbaz",6'), DT)
test(906, fread('A,B,C,D\n1,3,foo,5\n2,4,"ba,r,baz",6'), DT[2,C:="ba,r,baz"])
test(907, fread('A,B,C,D\n1,3,foo,5\n2,4,"ba,\\"r,baz",6'), DT[2,C:='ba,\\"r,baz'])  # \" protected ok, but \ needs taking off too (TO DO)
test(908, fread("A,B,C\n1,3,\n2,4,\n"), data.table(A=1:2,B=3:4,C=NA)) # where NA is type logical

test(909, fread("
Date and Time,Open,High,Low,Close,Volume
2007/01/01 22:51:00,5683,5683,5673,5673,64
2007/01/01 22:52:00,5675,5676,5674,5674,17
2007/01/01 22:53:00,5674,5674,5673,5674,42
")$Open, c(5683L,5675L,5674L))   # , is higher than ' ' in the hierarchy of separators, so ',' is auto detected here.

# blanks when testing if header row is all character
test(910, fread("
02-FEB-2009,09:55:04:962,26022009,2500,PE,36,500,44,200,11850,1100,,2865.60
02-FEB-2009,09:55:04:987,26022009,2800,PE,108.75,200,111,50,11700,1450,,2865.60
02-FEB-2009,09:55:04:939,26022009,3100,CE,31.1,3000,36.55,200,3500,5250,,2865.60
")$V13, rep(2865.60,3))

test(911, fread("02-FEB-2009,09:55:04:962,26022009,2500,PE,36,500,44,200,11850,1100,,2865.60
02-FEB-2009,09:55:04:987,26022009,2800,PE,108.75,200,111,50,11700,1450,,2865.60
02-FEB-2009,09:55:04:939,26022009,3100,CE,31.1,3000,36.55,200,3500,5250,,2865.60")$V13, rep(2865.60,3))

# Check manually setting separator
txt = "A;B;C|D,E\n1;3;4|5,6\n2;4;6|8,10\n"
test(912, names(fread(txt)), c("A;B;C|D","E"))
test(913, fread(txt,sep=";"), data.table(A=1:2,B=3:4,"C|D,E"=c("4|5,6","6|8,10")))
test(914, fread(txt,sep="*"), data.table("A;B;C|D,E"=c("1;3;4|5,6","2;4;6|8,10")))
test(915, fread(txt,sep="\n"), data.table("A;B;C|D,E"=c("1;3;4|5,6","2;4;6|8,10"))) # like a fast readLines

# Crash bug when RHS is 0 length and := by group, fixed in 1.8.7
DT = data.table(a=1:3,b=1:6)
test(916, DT[,newcol:=logical(0),by=a], data.table(a=1:3,b=1:6,newcol=NA))

# roll join error when non last join column is factor, #2450
X = data.table(id=2001:2004, uid=c(1001,1002,1001,1001), state=factor(c('CA','CA','CA','MA')), ts=c(51,52,53,54), key='state,uid,ts')
Y = data.table(id=3001:3004, uid=c(1001,1003,1002,1001), state=factor(c('CA','CA','CA','CA')), ts=c(51,57,59,59), key='state,uid,ts')
test(917, X[Y,roll=TRUE], data.table(id=INT(2001,2003,2002,NA), uid=c(1001,1001,1002,1003), state=factor('CA'), ts=c(51,59,59,57), i.id=INT(3001,3004,3003,3002), key='state,uid,ts'))

# NA in join column of type double, #2453.
X = data.table(name=c("Joh","Raf","Jon","Ste","Rob","Smi"),depID=c(NA,31,33,33,34,34),key="depID")
Y = data.table(depID=c(31,33,34,35),depName=c("Sal","Eng","Cle","Mar"),key="depID")
test(918, Y[X], data.table(depID=c(NA,31,33,33,34,34),depName=c(NA,"Sal","Eng","Eng","Cle","Cle"),name=c("Joh","Raf","Jon","Ste","Rob","Smi"),key='depID'))   # Y[X] same as merge.data.frame(X,Y,all.x=TRUE)
test(919, X[Y], data.table(name=c("Raf","Jon","Ste","Rob","Smi",NA), depID=c(31,33,33,34,34,35), depName=c("Sal","Eng","Eng","Cle","Cle","Mar"),key='depID'))
test(920, X[Y,nomatch=0], data.table(name=c("Raf","Jon","Ste","Rob","Smi"),depID=c(31,33,33,34,34),depName=c("Sal","Eng","Eng","Cle","Cle"),key='depID'))
test(921, Y[X,nomatch=0], data.table(depID=c(31,33,33,34,34),depName=c("Sal","Eng","Eng","Cle","Cle"),name=c("Raf","Jon","Ste","Rob","Smi"),key='depID'))

# setnames bug on keyed table, when full vector is given and target key isn't the positions in columns 1:length(key)
DT = data.table(a=1:2,b=3:4,c=5:6,key="b")
test(922, setnames(DT,c("A","B","C")), data.table(A=1:2,B=3:4,C=5:6,key="B"))

# vecseq overflow, crash bug #2464
DT = data.table(x=rep(1L,50000),key="x")
test(923, DT[DT], error="Join results in more than 2^31 rows (internal vecseq reached physical limit). Very likely misspecified join.")
X = data.table(x=1:2,y=1:6,key="x")
test(924.1, X[J(c(1,1,1))], X[rep(1:3,3)])
test(924.2, X[J(c(1,1,1,1))], error="Join results in 12 rows; more than 10 = nrow(x)[+]nrow(i). Check for duplicate key values in i each of")


# sorting of 'double' columns not correct for ties (tolerance nuance in C code), #2484
DT = data.table(X=as.POSIXct( c(rep("15DEC2008:00:00:00",10),"15DEC2008:00:00:00",rep("17DEC2008:00:00:00",2)),format="%d%b%Y:%H:%M:%S"),Y=c(1534,61,74,518,519,1519,1520,1524,3127,29250,30609,43,7853))
setkey(DT,X,Y)
test(925, DT[,base::order(X,Y)], 1:nrow(DT))

# Test new dogroup warning for zero length columns in result when other columns are >1, #2478
DT = data.table(a=1:3,b=1:6)
test(926, DT[, if(a==2L) list(42:43,NULL) else list(42L,3.14), by=a], data.table(a=INT(1,2,2,3),V1=INT(42,42,43,42),V2=c(3.14,NA,NA,3.14)), warning="Item 2 of j's result for group 2 is zero length. This will be filled with 2 NAs to match the")
test(927, DT[, if(a==2L) list(42:43,numeric()) else list(42L,3.14), by=a], data.table(a=INT(1,2,2,3),V1=INT(42,42,43,42),V2=c(3.14,NA,NA,3.14)), warning="Item 2 of j's result for group 2 is zero length. This will be filled with 2 NAs to match the")

# And the root cause of #2478: that cbind(DT,1:3) created invalid data.table with empty column
test(928, cbind(data.table(a=1L),b=1:3), data.table(a=1L,b=1:3))
# FR #4813 implementation resulted in changing 929 error to warning
# test(929, cbind(data.table(a=1L,b=2:3),c=1:3), error="argument 1 (nrow 2) cannot be recycled without remainder to match longest nrow (3)")
test(929, cbind(data.table(a=1L,b=2:3),c=1:3), data.table(a=1L, b=c(2L,3L,2L), c=1:3), warning="Item 1 is of size 2 but maximum size is 3")
test(930, cbind(data.table(a=1L,b=2:3),c=1:4), data.table(a=1L,b=INT(2,3,2,3),c=1:4))
DT = data.table(x=c(1,1,1,1,2,2,3),y=c(1,1,2,3,1,1,2))
DT[,rep:=1L][c(2,7),rep:=c(2L,3L)]   # duplicate row 2 and triple row 7
DT[,num:=1:.N]                       # to group each row by itself
test(931, DT[,cbind(.SD,dup=1:rep),by="num"], data.table(num=INT(1,2,2,3:7,7,7),x=c(1,1,1,1,1,2,2,3,3,3),y=c(1,1,1,2,3,1,1,2,2,2),rep=INT(1,2,2,1,1,1,1,3,3,3), dup=INT(1,1,2,1,1,1,1,1,2,3)))

# New roll=+/- and rollends
DT = data.table(a=INT(1,3,4,4,4,4,7), b=INT(5,5,6,6,9,9,2), v=1:7, key="a,b")
test(932, DT[J(c(0,2,6,8)), roll=+Inf, rollends=TRUE, v], INT(1,1,6,7))
test(933, DT[J(c(0,2,6,8)), roll=-Inf, rollends=TRUE, v], INT(1,2,7,7))
test(934, DT[J(c(0,2,6,8)), roll=+Inf, v], INT(NA,1,6,7))
test(935, DT[J(c(0,2,6,8)), roll=-Inf, v], INT(1,2,7,NA))
test(936, DT[J(c(-10,-1,2,12,13)), roll=5, rollends=TRUE, v], INT(NA,1,1,7,NA))
test(937, DT[J(c(-10,-1,2,12,13)), roll=-5, rollends=TRUE, v], INT(NA,1,2,7,NA))
test(938, DT[J(c(-10,2,6,7,8)), roll="nearest", v], INT(1,1,7,7,7))
test(939, DT[J(c(-10,2,6,7,8)), roll="nearest", rollends=c(TRUE,FALSE), v], INT(1,1,7,7,NA))
test(940, DT[J(c(-10,2,6,7,8)), roll="nearest", rollends=c(FALSE,TRUE), v], INT(NA,1,7,7,7))
test(941, DT[J(c(-10,2,6,7,8)), roll="nearest", rollends=FALSE, v], INT(NA,1,7,7,NA))

# merge all=TRUE with space in a y column name, #2555
X = data.table(a=1:3,b=4:6)
Y = data.table(a=2:4,"d 1"=5:7) # space in Y's column name
test(942, merge(X,Y,all=TRUE,by="a"), data.table(a=1:4,b=INT(4:6,NA),"d 1"=INT(NA,5:7),key="a"))
test(943, merge(X,Y,all.y=TRUE,by="a"), data.table(a=2:4,b=INT(5:6,NA),"d 1"=5:7,key="a"))

# Test error message say NULL rather than empty table
DT = data.table(NULL)
test(944, DT[,a:=1L], error = "Cannot use := to add columns to a null data.table.*You can use")
DT = data.table(a=numeric())
test(945, DT[,b:=a+1], data.table(a=numeric(),b=numeric()))

# fread blank column names get default names
test(946, fread('A,B,,D\n1,3,foo,5\n2,4,bar,6\n'), data.table(A=1:2,B=3:4,c("foo","bar"),D=5:6))
test(947, fread('0,2,,4\n1,3,foo,5\n2,4,bar,6\n'), data.table(0:2,2:4,c("","foo","bar"),4:6))
test(948, fread('A,B,C\nD,E,F\n',header=TRUE), data.table(A="D",B="E",C=FALSE))
test(949, fread('A,B,\nD,E,F\n',header=TRUE), data.table(A="D",B="E",V3=FALSE))

# +/- with no numbers afterwards should read as character
test(950, fread('A,B,C\n1,+,4\n2,-,5\n3,-,6\n'), data.table(A=1:3,B=c("+","-","-"),C=4:6))

# catching misuse of `:=`
x = data.table(a=1:5)
test(951, x[,{b=a+3; `:=`(c=b)}], error="defined for use in j, once only and in particular ways")

# fread colClasses
input = 'A,B,C\n01,foo,3.140\n002,bar,6.28000\n'
test(952, fread(input, colClasses=c(C="character")), data.table(A=1:2,B=c("foo","bar"),C=c("3.140","6.28000")))
test(953, fread(input, colClasses=c(C="character",A="numeric")), data.table(A=c(1.0,2.0),B=c("foo","bar"),C=c("3.140","6.28000")))
test(954, fread(input, colClasses=c(C="character",A="double")), data.table(A=c(1.0,2.0),B=c("foo","bar"),C=c("3.140","6.28000")))
test(955, fread(input, colClasses=list(character="C",double="A")), data.table(A=c(1.0,2.0),B=c("foo","bar"),C=c("3.140","6.28000")))
test(956, fread(input, colClasses=list(character=2:3,double="A")), data.table(A=c(1.0,2.0),B=c("foo","bar"),C=c("3.140","6.28000")))
test(957, fread(input, colClasses=list(character=1:3)), data.table(A=c("01","002"),B=c("foo","bar"),C=c("3.140","6.28000")))
test(958, fread(input, colClasses="character"), data.table(A=c("01","002"),B=c("foo","bar"),C=c("3.140","6.28000")))
test(959, fread(input, colClasses=c("character","double","numeric"), verbose=TRUE),
          warning = "Column 2 ('B') has been detected as type 'character'. Ignoring request from colClasses to read as 'numeric' (a lower type) since NAs (or loss of precision) may result",
          output = "Detected 3 columns",  # including output= just so that verbose output is captured, just the warning will be checked.
          data.table(A=c("01","002"),B=c("foo","bar"),C=c(3.14,6.28)))

test(960, fread(input, colClasses=c("character","double")), error="colClasses is unnamed and length 2 but there are 3 columns. See")
test(961, fread(input, colClasses=1:3), error="colClasses is not type list or character vector")
test(962, fread(input, colClasses=list(1:3)), error="colClasses is type list but has no names")
test(963, fread(input, colClasses=list(character="D")), error="Column name 'D' in colClasses..1.. not found")
test(964, fread(input, colClasses=c(D="character")), error="Column name 'D' in colClasses..1.. not found")
test(965, fread(input, colClasses=list(character=0)), error="Column number 0 (colClasses..1...1.) is out of range .1,ncol=3.")
test(966, fread(input, colClasses=list(character=2:4)), error="Column number 4 (colClasses..1...3.) is out of range .1,ncol=3.")

# Character input more than 4096 bytes (used to be passed through path.expand which imposed the limit), #2649
test(967, nrow(fread( paste( rep('a\tb\n', 10000), collapse=''), header=FALSE)), 10000L)

# Test fread warns about removal of any footer (and autostart skips up over it)
test(968, fread("A,B\n1,3\n2,4\n\nRowcount: 2\n"), data.table(A=1:2,B=3:4), warning="Stopped reading at empty line 4.*discarded.*Rowcount: 2")
test(969, fread("A,B\n1,3\n2,4\n\n\nRowcount: 2"), data.table(A=1:2,B=3:4), warning="Stopped reading at empty line 4.*discarded.*Rowcount: 2")
test(970, fread("A,B\n1,3\n2,4\n\n\nRowcount: 2\n\n"), data.table(A=1:2,B=3:4), warning="Stopped reading at empty line 4.*discarded.*Rowcount: 2")

# fread skip override
input = "some,bad,data\nA,B,C\n1,3,5\n2,4,6\n"
test(971, fread(input), data.table(some=c("A",1:2),bad=c("B",3:4),data=c("C",5:6)))
test(972, fread(input, skip=1), data.table(A=1:2,B=3:4,C=5:6))
test(973, fread(input, skip=2), data.table(V1=1:2,V2=3:4,V3=5:6))
test(974, fread(input, skip=2, header=TRUE), data.table("1"=2L,"3"=4L,"5"=6L))
test(975, fread(input, skip="B"), data.table(A=1:2,B=3:4,C=5:6))
input = "\n\nA,B\n1,3\n2,4\n\nC,D\n5,7\n6,8\n\nE,F\n9,11\n10,12\n"   # 3 tables in one file
test(976, fread(input), data.table(A=1:2,B=3:4), warning="Stopped reading at empty line 6.*discarded.*C,D")
test(977, fread(input, autostart=8), data.table(C=5:6,D=7:8), warning="Stopped reading at empty line 10.*discarded.*E,F")
test(978, fread(input, skip="D"), data.table(C=5:6,D=7:8), warning="Stopped reading at empty line 10.*discarded.*E,F")

# mixed add and update in same `:=` bug/crash, #2528 and #2778
DT = data.table(x=rep(1:2, c(3,2)), y=6:10)
DT[, z:=.GRP, by=x]                 # first assignment
test(979, DT[, `:=`(z=.GRP, w=2), by=x], data.table(x=INT(1,1,1,2,2),y=6:10,z=INT(1,1,1,2,2),w=2))  # mixed update and add
# and example from http://stackoverflow.com/a/14732348/403310 :
dt1 = fread("Date,Time,A,B
01/01/2013,08:00,10,30
01/01/2013,08:30,15,25
01/01/2013,09:00,20,20
02/01/2013,08:00,25,15
02/01/2013,08:30,30,10
02/01/2013,09:00,35,5")
dt2 = fread("Date,A,B,C
01/01/2013,100,300,1
02/01/2013,200,400,2")
setkey(dt1, "Date")
setkey(dt2, "Date")
test(980, dt1[dt2, `:=`(A=A+i.A, B=B+i.B, C=i.C)][,list(A,B,C)],
          data.table(A=INT(110,115,120,225,230,235),B=INT(330,325,320,415,410,405),C=rep(1:2,each=3)))
DT = data.table(A=1:2,B=3:4,C=5:6)
test(981, DT[,`:=`(D=B+4L,B=0:1,E=A*2L,F=A*3L,C=C+1L,G=C*2L),by=A],
          data.table(A=1:2,B=0L,C=6:7,D=7:8,E=c(2L,4L),F=c(3L,6L),G=c(10L,12L)), warning="RHS 2 is length 2")
DT = data.table(A=1:2,B=3:4,C=5:6)
test(982, DT[,`:=`(D=B+4L,B=0L,E=A*2L,F=A*3L,C=C+1L,G=C*2L),by=A],
          data.table(A=1:2,B=0L,C=6:7,D=7:8,E=c(2L,4L),F=c(3L,6L),G=c(10L,12L))) # Also note that G is not yet iterative. In future: c(12,14)

# rbindlist binding factors, #2650
test(983, rbindlist(list(data.table(factor(c("A","A","B","C","A"))), data.table(factor(c("B","F","A","G"))))), data.table(V1=factor(c("A","A","B","C","A","B","F","A","G"))))
test(984, rbindlist(list(data.table(factor(c("A","B"))), data.table(c("C","A")))), data.table(factor(c("A","B","C","A"))))
test(985, rbindlist(list(data.table(c("A","B")), data.table(factor(c("C","A"))))), data.table(factor(c("A","B","C","A"))))
# with NA
test(985.1, rbindlist(list(data.table(factor(c("A","B"))), data.table(factor(c("C",NA))))), data.table(factor(c("A","B","C",NA))))
test(985.2, rbindlist(list(data.table(c("A","B")), data.table(factor(c("C",NA))))), data.table(factor(c("A","B","C",NA))))

## Allow unique/duplicated to accept custom colum combination to query for
## uniqueness
dt <- data.table(A = rep(1:3, each=4), B = rep(11:14, each=3), C = rep(21:22, 6), key = "A,B")
df <- as.data.frame(dt)
test(986, unique(dt), dt[!duplicated(df[, key(dt)]),])
test(987, unique(dt, by='A'), dt[!duplicated(df[, 'A'])])
test(988, unique(dt, by='B'), dt[!duplicated(df[, 'B'])])
test(989, unique(dt, by='C'), dt[!duplicated(df[, 'C'])])
test(990, unique(dt, by=c('B', 'C')), dt[!duplicated(df[, c('B', 'C')])])
test(991, unique(dt, by=NULL), dt[!duplicated(df)])
test(991.1, unique(dt, by=4), error="Integer values between 1 and ncol are required")
test(991.2, unique(dt, by=c(1,3.1)), error="Integer values between 1 and ncol are required")
test(991.3, unique(dt, by=2:3), dt[!duplicated(df[,c('B','C')])])
test(991.4, unique(dt, by=c('C','D','E')), error="by specifies column names that do not exist. First 5: D,E")

# :=NULL on factor column in empty data.table, #4809
DT = data.table(A = integer(), B = factor())
test(992, DT[, B:=NULL], data.table(A=integer()))

# That including FUN= works in j=lapply, #4839
DT = as.data.table(iris)
test(993, DT[, lapply(.SD, function(x) sum(!is.na(x), na.rm=TRUE)), by = Species],
          DT[, lapply(.SD, FUN=function(x) sum(!is.na(x), na.rm=TRUE)), by = Species])

# fread more than 50,000 columns, the R_PPSSIZE limit in Defn.h
# Takes too long for routine use. TO DO: move to a long running stress test script
#M = matrix(1,nrow=3,ncol=200000)
#f = tempfile()
#write.csv(M,f,row.names=FALSE)
#test(994, fread(f)[[200000]], rep(1L,3))
#unlink(f)

# CJ with `sorted = FALSE` option
DT <- data.table(x=rep(3:5, each=4), y=rep(1:6, each=2), z=1:12)
setkey(DT, x, y)
OUT <- DT[J(c(5,5,3,3), c(5,1,5,1))]
test(995, DT[CJ(c(5,3), c(5,1), sorted=FALSE)], OUT)

# CJ with ordered factor
xx <- factor(letters[1:2], ordered=TRUE)
yy <- sample(2)
test(996, CJ(xx, yy), setkey(data.table(rep(xx, each=2), rep(base::sort.int(yy), 2))))

# That CJ orders NA consistently with setkey and historically, now it doesn't use setkey.
# NA must always come first in data.table throughout, since binary search relies on that internally.
test(997, DT <- CJ(c(1,3,NA,2), 5:6), setkey(setkey(copy(DT),NULL)))  # double setkey to really rebuild key
test(998, DT <- CJ(as.integer(c(1,3,NA,2)), 5:6), setkey(setkey(copy(DT),NULL)))
test(999, DT <- CJ(c("A","B",NA,"C"), 5:6), setkey(setkey(copy(DT),NULL)))
test(1000, DT <- CJ(c(1,NA,3), c("B",NA,"A"), c(5L,NA_integer_)), setkey(setkey(copy(DT),NULL)))
test(1001, DT <- CJ(c(1,NA,3)), setkey(setkey(copy(DT),NULL)))  # The 1 column case is switched inside CJ() so test that too.

# merge all=TRUE when y is empty, #2633
a = data.table(P=1:2,Q=3:4,key='P')
b = data.table(P=2:3,R=5:6,key='P')
test(1002, merge(a,b[0],all=TRUE), data.table(merge.data.frame(a,b[0],all=TRUE),key='P'))
a = data.table(c=c(1,2),key='c')
b = data.table(c=3,key='c')
test(1003, merge(a,b[0],all=TRUE), data.table(merge.data.frame(a,b[0],all=TRUE),key='c'))

# setkey with backticks, #2452
DT = data.table("Date and Time"=1:3,x=4:6)
test(1004, setkey(copy(DT),`Date and Time`), setkey(DT,"Date and Time"))

# rbinding with duplicate names, NA or "", #2384 and #2726
DT = data.table(a=1:3,b=4:6,b=7:9,c=10:12)
test(1005, rbind(DT,DT), data.table(a=rep(1:3,2),b=rep(4:6,2),b=rep(7:9,2),c=rep(10:12,2)))
M <- mtcars
colnames(M)[11] <- NA
test(1006, print(as.data.table(M), nrows=10), output="gear NA.*1: 21.0")

# rbinding factor with non-factor/character
DT1 <- data.table(x=1:5, y=factor("a"))
DT2 <- data.table(x=1:5, y=2)
test(1007, rbindlist(list(DT1, DT2)), data.table(x = c(1:5, 1:5), y = factor(c(rep('a', 5), rep('2', 5)), levels = c('a', '2'))))
test(1008, rbindlist(list(DT2, DT1)), data.table(x = c(1:5, 1:5), y = factor(c(rep('2', 5), rep('a', 5)))))

# rbindlist different types
DT1 <- data.table(a = 1L, b = 2L)
DT2 <- data.table(a = 2L, b = 'a')
DT3 <- data.table(a = 2L, b = 2.5)
test(1008.1, rbindlist(list(DT1, DT2)), data.table(a = c(1L,2L), b = c('2', 'a')))
test(1008.2, rbindlist(list(DT1, DT3)), data.table(a = c(1L,2L), b = c(2, 2.5)))

# optimized mean() respects na.rm=TRUE by default, as intended
DT = data.table(a=c(NA,NA,FALSE,FALSE), b=c(1,1,2,2))
test(1009, DT[,list(mean(a), sum(a)),by=b], data.table(b=c(1,2),V1=c(NA,0),V2=c(NA,0)))

# an fread error shouldn't hold a lock on the file on Windows.
f = tempfile()
cat('A,B\n"aa",2\n"bb,2\n"cc",3\n', file=f)  # NB: deliberate missing quote after bb.
test(1010, fread(f), error="Field 1 on line 3.*Check for unbalanced unescaped quotes: \"bb,2")
cat('dd",4\n',file=f,append=TRUE)   # tests file lock on Windows after error
test(1011, fread(f), error="Field 1 on line 3.*Check for unbalanced unescaped quotes: \"bb,2")
cat('A,B\n"aa",1\n"bb",2\n"cc",3\n', file=f)   # testing overwrite
test(1012, fread(f), data.table(A=c("aa","bb","cc"),B=1:3))
unlink(f)  # testing file can be removed after error

# integer64 control to fread
test(1013, fread("A,B\n123,123\n", integer64="integer"), error="integer64='%s' which isn't 'integer64'|'double'|'numeric'|'character'")
test(1014, fread("A,B\n123456789123456,21\n", integer64="character"), data.table(A="123456789123456",B=21L))
test(1015, fread("A,B\n123456789123456,21\n", integer64="double"), data.table(A=as.double("123456789123456"),B=21L))
# and that mid read bumps respect integer64 control too ..
x = sample(1:1000,100,replace=TRUE)
DT = data.table( A=as.character(x), B=1:100)
DT[15, A:="123456789123456"]  # row 15 is outside the top, middle and last 5 rows.
write.table(DT,f<-tempfile(),sep=",",row.names=FALSE,quote=FALSE)
test(1016, fread(f,integer64="numeric"), copy(DT)[,A:=as.numeric(A)])
test(1017, fread(f,integer64="character"), DT, warning="Bumped column.*to type character.*may not be lossless")
unlink(f)

# ERANGE warning, #4879
tt = try(fread("1.46761e-313\n"), silent=TRUE)   # options(warn=2) while this test file runs
if (inherits(tt,"try-error")) {
    # All CRAN machines including SPARC
    test(1018, fread("1.46761e-313\n"), data.table(V1=as.numeric("1.46761e-313")), warning="strtod() returned ERANGE")
} else {
    # on PowerPC only via QEMU emulation :
    test(1018, fread("1.46761e-313\n"), data.table("1.46761e-313"=logical()))
}
test(1019, fread("1.23456789123456789123456789\n"), data.table(V1=as.numeric("1.23456789123456789123456789"))) # no warning, as standard

# crash assigning to row 0, #2754
DT = data.table(A=1:5,B=6:10)
test(1020, DT[0,A:=6L], DT)
test(1021, DT[NA,A:="foo"], DT)
test(1022, DT[5:0,A:=21L], data.table(A=21L, B=6:10)) 
test(1023, DT[c(1,2,NA,3), B:=42L], data.table(A=21L, B=c(42L,42L,42L,9:10)))
test(1024, DT[6,A:=0L], error="i[[]1[]] is 6 which is out of range [[]1,nrow=5[]]")

# crash assigning to duplicated column names/numbers, #2751
test(1024.1, DT[,c("B","B"):=NULL], error="Can't assign to the same column twice in the same query (duplicates detected).")
test(1024.2, DT[,c(1,2,1):=NULL], error="Can't assign to the same column twice in the same query (duplicates detected).")

# as.data.table.table, #4848
DF <- data.frame(x = c(1,1,2,NA,1,2), y = c("b", "b", "b", "a", "c", "a"), z = c(1,1,1,1,1,2), stringsAsFactors=FALSE   )
tab1 <- as.data.table(as.data.frame(table(DF$x), stringsAsFactors=FALSE)); setattr(tab1, 'names', c("V1", "N"))
tab2 <- as.data.table(as.data.frame(table(DF$x, DF$y), stringsAsFactors=FALSE)); setattr(tab2, 'names', c("V1", "V2", "N"))
tab3 <- as.data.table(as.data.frame(table(DF$x, DF$y, DF$z), stringsAsFactors=FALSE)); setattr(tab3, 'names', c("V1", "V2", "V3", "N"))
test(1025, as.data.table(table(DF$x)), tab1)
test(1026, as.data.table(table(DF$x, DF$y)), tab2)
test(1027, as.data.table(table(DF$x, DF$y, DF$z)), tab3)
# catch printing of data.table(table()), #4847 (as.data.table should be used instead)
# new, updated 14th Feb, 2015. data.table(table) now redirects to as.data.table
test(1027.1, data.table(table(1:99)), as.data.table(table(1:99)))
# data.table() and rbindlist() in v1.8.11 now catch and removes the dim attribute. For it on to test print catches it :
test(1027.2, {DT<-data.table(table(1:99));setattr(DT[[1]],"dim",99L);print(DT)}, error="Invalid column: it has dimensions. Can't format it. If it's the result of data.table(table()), use as.data.table(table()) instead.")

# as.data.table.x where x is integer, numeric, etc...
set.seed(45)
test(1028, as.data.table(x<-sample(5)), data.table(V1=x))
test(1029, as.data.table(x<-as.numeric(x)), data.table(V1=x))
test(1030, as.data.table(x<-as.Date(x, origin="2013-01-01")), data.table(V1=x))
test(1031, as.data.table(x<-factor(sample(5))), data.table(V1=x))
test(1032, as.data.table(x<-factor(x, ordered=TRUE)), data.table(V1=x))
test(1033, as.data.table(x<-as.logical(sample(0:1, 5, TRUE))), data.table(V1=x))
test(1034, as.data.table(x<-as.character(sample(letters, 5))), data.table(V1=x))

#########################################
# All melt.data.table tests go in here #
#########################################
if ("package:reshape2" %in% search()) {

    set.seed(45)
    DT <- data.table(
          i_1 = c(1:5, NA), 
          i_2 = c(NA,6,7,8,9,10), 
          f_1 = factor(sample(c(letters[1:3], NA), 6, TRUE)), 
          c_1 = sample(c(letters[1:3], NA), 6, TRUE), 
          d_1 = as.Date(c(1:3,NA,4:5), origin="2013-09-01"), 
          d_2 = as.Date(6:1, origin="2012-01-01"))
    DT[, l_1 := DT[, list(c=list(rep(i_1, sample(5,1)))), by = i_1]$c] # generate list cols
    DT[, l_2 := DT[, list(c=list(rep(c_1, sample(5,1)))), by = i_1]$c]

    test(1035, melt(DT, id=1:2, measure=3:4), melt(DT, id=c("i_1", "i_2"), measure=c("f_1", "c_1")))

    ans1 = cbind(DT[, c(1,2,8), with=FALSE], variable=factor("l_1"))
    ans1[, value := DT$l_1]
    test(1036, melt(DT, id=c("i_1", "i_2", "l_2"), measure=c("l_1")), ans1)

    # melt retains attributes if all are of same type (new)
    ans2 = data.table(c_1=DT$c_1, variable=rep(c("d_1", "d_2"), each=6), value=as.Date(c(DT$d_1, DT$d_2)))[!is.na(value)]
    test(1037, melt(DT, id=4, measure=5:6, na.rm=TRUE, variable.factor=FALSE), ans2)

    DT2 <- data.table(x=1:5, y=1+5i) # unimplemented class
    test(1038, melt(DT2, id=1), error="Unknown column type 'complex'")
    
    # more tests
    DT[, f_2 := factor(c("z", "a", "x", "z", "a", "a"), ordered=TRUE)]
    DT[, id := 1:6]
    ans1 = cbind(melt(DT, id="id", measure=5:6, value.name="value1"), melt(DT, id=integer(0), measure=7:8, value.name="value2")[, variable:=NULL])
    levels(ans1$variable) = as.character(1:2)
    test(1038.2, ans1, melt(DT, id="id", measure=list(5:6, 7:8)))
    test(1038.3, ans1, melt(DT, id="id", measure=list(5:6, 7:8), na.rm=TRUE)) # should've no effect
    test(1038.7, ans1, melt(DT, id="id", measure=patterns("d_", "l_")))
    # melt retains ordered factors!
    test(1038.4, melt(DT, id="id", measure=c("f_1", "f_2"), value.factor=TRUE)$value, factor(c(as.character(DT$f_1), as.character(DT$f_2)), ordered=TRUE))
    # if measure is integer(0) just returns a duplicated data.table with all idcols
    test(1038.5, melt(DT, id=1:6, measure=integer(0)), shallow(DT, 1:6))
    # measure.var list with single entry recycles to maximum length
    ans = cbind(melt(DT, id="id", measure=c("c_1", "c_1"))[, variable := NULL], melt(DT, id=integer(0), measure=c("f_1", "f_2")))
    setnames(ans, c("id", "value1", "variable", "value2"))
    setcolorder(ans, c("id", "variable", "value1", "value2"))
    levels(ans$variable) = as.character(1:2)
    test(1038.6, melt(DT, id="id", measure=list(c("c_1", "c_1"), c("f_1", "f_2"))), ans)

    # test to ensure attributes on non-factor id-columns are preserved after melt
    DT <- data.table(x=1:3, y=letters[1:3], z1=8:10, z2=11:13)
    setattr(DT$x, 'foo', 'bla1')
    setattr(DT$y, 'bar', 1:4)
    test(1222.1, attr(melt(DT, id=1:2)$x, "foo"), "bla1")
    test(1222.2, attr(melt(DT, id=1:2)$y, "bar"), 1:4)

    # bug #699 - melt segfaults when vars are not in dt
    x = data.table(a=c(1,2),b=c(2,3),c=c(3,4))
    test(1316.1, melt(x, id="d"), error="Column 'd' not found in 'data'")
    test(1316.2, melt(x, measure="d"), error="Column 'd' not found in 'data'")
    test(1316.3, melt(x, id="a", measure="d"), error="Column 'd' not found in 'data'")
    test(1316.4, melt(x, id="d", measure="a"), error="Column 'd' not found in 'data'")

    # fix for #780.
    DT = data.table(x=rep(c("a","b","c"),each=3), y=c(1,3,6), v=1:9)
    foo = function(input, by, var) {
        melt(input, id.vars = by, measure.vars=var)
    }
    test(1371.1, foo(DT, by="x"), data.table(x=rep(DT$x, 2L), variable=factor(rep(c("y", "v"), each=9L), levels=c("y", "v")), value=c(DT$y, DT$v)), warning="are not all of the same type. By order of hierarchy, the molten data value column will be of type 'double'")
    test(1371.2, foo(DT), data.table(x=rep(DT$x, 2L), variable=factor(rep(c("y", "v"), each=9L), levels=c("y", "v")), value=c(DT$y, DT$v)), warning="To be consistent with reshape2's melt, id.vars and")
    # Fix for #1055
    DT <- data.table(A = 1:2, B = 3:4, D = 5:6, D = 7:8)
    test(1495, melt(DT, id=1:2), data.table(A=1:2, B=3:4, 
        variable=factor(rep(1L, 4L), labels="D"), value=5:8))

    # segfault of unprotected var caught with the help of address sanitizer
    set.seed(1)
    val = sample(c(1:5, NA), 1e6L, TRUE)
    dt <- setDT(replicate(100L, val, simplify=FALSE))
    ## to ensure there's no segfault...
    ans <- melt(dt, measure.vars=names(dt), na.rm=TRUE)
    test(1509, ans, ans)
}

# sorting and grouping of Inf, -Inf, NA and NaN,  #4684, #4815 & #4883
DT <- data.table(x = rep(c(1, NA, NaN, Inf, -Inf), each=2))
OUT <- data.table(x=c(1, NA, NaN, Inf, -Inf), N=2L)
test(1039, DT[, .N, by=x], OUT)
DT <- data.table(y =c(NA, Inf, NA, -Inf, -Inf, NaN, Inf, 1, NaN, 1))
OUT <- data.table(y = c(NA, Inf, -Inf, NaN, 1), N=2L)
test(1040, DT[, .N, by=y], OUT)

# rbindlist on *data.frame* input, #4648.  Somehow not test for this. (Although, #4648 was the same as #2650 fixed in v1.8.9).
l <- list(u1=data.frame(i1=c('a', 'b', 'c'), val=1:3, stringsAsFactors=TRUE),
          u2=data.frame(i1=c('d', 'e'), val=4:5, stringsAsFactors=TRUE))
test(1041, rbindlist(l), data.table(i1=factor(letters[1:5]),val=1:5))

# negative indexing in *i* leads to crash/wrong aggregates when dogroups is called. bug #2697
DT = data.table(x = c(1,2,3,4,5), group = c(1,1,2,2,3))
test(1042, DT[-5, mean(x), by = group], data.table(group=1:2, V1=c(1.5, 3.5)))
# Test when abs(negative index) > nrow(dt) - should warn
test(1042.1, DT[-10], DT, warning="Item 1 of i is -10 but there are only 5 rows. Ignoring this and 0 more like it out of 1.")
test(1042.2, DT[c(-5, -10), mean(x), by = group], data.table(group=c(1,2),V1=c(1.5,3.5)), warning="Item 2 of i is -10 but there are only 5 rows. Ignoring this and 0 more like it out of 2.") 
#  Test #1043 TO DO - mixed negatives
test(1043, DT[c(1, -5)], error="Item 2 of i is -5 and item 1 is 1. Cannot mix positives and negatives.")

# crash (floating point exception), when assigning null data.table() to multiple cols, #4731
DT = data.table(x=1:5,y=6:10)
test(1044, DT[3,c("x","y"):=data.table()],error="Supplied 2 columns to be assigned an empty list.*use NULL instead.*list(list())")
test(1045, DT[3,c("x","y"):=list()],error="Supplied 2 columns to be assigned an empty list.*use NULL instead.*list(list())")

# negative indexing with head() and tail(). bug #2375
d1 = data.table(date = c(1,2,3,4,5), value = c(1,2,3,4,5))
d2 = data.frame(d1)
test(1046, head(d1, -2), as.data.table(head(d2, -2)))
test(1047, head(d1, 2), as.data.table(head(d2, 2)))
test(1048, head(d1, -10), as.data.table(head(d2, -10)))
test(1049, head(d1, 10), as.data.table(head(d2, 10)))
test(1050, tail(d1, -2), as.data.table(tail(d2, -2)))
test(1051, tail(d1, 2), as.data.table(tail(d2, 2)))
test(1052, tail(d1, -10), as.data.table(tail(d2, -10)))
test(1053, tail(d1, 10), as.data.table(tail(d2, 10)))

# negative indexing with `:=` - new feature through fixing of #2697, performs as intended for negative subscripts.
x <- data.table(letters=letters[1:5], number=1:5)
test(1054, x[-(1:3), number := 1L], x[4:5, number := 1L])
test(1055, x[0, number := 1L], x)

# print.data.table heeds digits=2 etc, #2535
DT = data.table(x=rep(c("a","b","c"),each=3), y=(30/7)^(2:10))[, logy := log(y)]
test(1056, print(DT, digits=2), output="   x       y logy1: a      18  2.92: a      79  4.43: a     337  5.8")
test(1057, print(DT, digits=2, big.mark=","), output="   x         y logy1: a        18  2.9.*6: b    26,556 10.27: c   113,811 11.6")

# bug #2758 fix - segfault with zeros in i and factors in by
x <- data.table(letters=letters[1:5], factor=factor(letters[1:5]), number=1:5)
test(1058, x[c(0, 3), list(letters, number), by=factor], error="While grouping, i=0 is allowed")
test(1059, x[c(3, 0), list(letters, number), by=factor], error="While grouping, i=0 is allowed")
test(1060, x[c(0, 3), number:=5L, by=factor], error="While grouping, i=0 is allowed")
test(1061, x[c(0, 3), number:=5L], data.table(letters=letters[1:5], factor=factor(letters[1:5]), number=c(1:2,5L,4:5)))

# bug #2440 fix - seqfault when j refers to grouping variable when results are empty
DT = data.table(x=rep(c("a","b"),each=3),v=c(42,42,42,4,5,6))
test(1062, DT[x %in% c('z'),list(x2=x),by=x], output="Empty data.table (0 rows) of 2 cols: x,x2")
test(1063, DT[x %in% c('z'),list(vpaste=paste(v,collapse=','),x2=paste(x,x)),by=x], output="Empty data.table (0 rows) of 3 cols: x,vpaste,x2")
test(1064, DT[integer(0), list(x2=x), by=x], output="Empty data.table (0 rows) of 2 cols: x,x2")

# bug #2445 fix - := fails when subsetting yields NAs and with=FALSE
X = data.table(A=1:3, B=1:6, key="A")
var <- "B"
test(1065, X[J(2:5), (var):=22L], data.table(A=rep(1:3, each=2), B=c(1L,4L,rep(22L,4)), key="A"))

# fread single unnamed colClasses
f = "A,B,C,D\n1,3,5,7\n2,4,6,8\n"
test(1066, fread(f,colClasses=c("integer","integer","character")), error="colClasses is unnamed and length 3 but there are 4 columns")
test(1067, fread(f,colClasses=c("integer","numeric","character","character")), data.table(A=1:2,B=c(3,4),C=c("5","6"),D=c("7","8")))
test(1068, fread(f,colClasses="character"), data.table(A=c("1","2"),B=c("3","4"),C=c("5","6"),D=c("7","8")))

# fread select and drop
test(1069, fread(f,drop=c("D","B")), data.table(A=1:2,C=5:6))
test(1070, fread(f,drop="E"), fread(f), warning="Column name 'E' in 'drop' not found")
test(1071, fread(f,select="B",colClasses=list(numeric="C")), data.table(B=3:4))
test(1072, fread(f,select="B",drop="C"), error="not both")
test(1073, fread(f,drop=2:3), fread(f,select=c(1,4)))  # tests coercing numeric select as well

# that problem printing duplicate columns doesn't return, #4788
DT = data.table(V1 = c(1:1000), V2 = c(10001:11000))
test(1074, DT[, sum(V2), by = V1], output="1000: 1000 11000")  # x has two columns both called V1 here

# add test from #2446. Already fixed but add anyway. "names in neworder not found in x: 'colnames with spaces' from merge() when all.y=TRUE"
X = data.table(a=1:3,b=4:6,"c d"=7:9)
Y = data.table(e=10:12,a=2:4)
test(1075, merge(X,Y,by="a",all=TRUE), data.table(a=c(1:4),b=c(4:6,NA),"c d"=c(7:9,NA),e=c(NA,10:12),key="a"))

# Fixes #2670. `by` sometimes incorrect for expressions of keyed columns. When by is used like `by=month(date)`, with key column set to "date", grouping+aggregation would be wrong.
DT = data.table(date=as.Date("2013-01-01")+seq(1,1000,by=10),1:100)
setkey(DT,date)
test(1076, DT[,sum(V2),by=month(date)], DT[, sum(V2), by=list(month(date))])
# just to be sure, second test with another function using sample.
setkey(DT, V2)
ff <- function(x) { set.seed(45); (sample(x)-1) %/% 10}
test(1077, DT[, sum(V2),by=ff(V2)], DT[, sum(V2),by=list(ff(V2))])

# rbindlist should discard names on columns, #4890
d = data.frame(x=1:5)
f = function(x) {suppressWarnings(DF<-data.frame(x=x, y=1:10)); setattr(DF$x,"names","a");DF}
l = apply(d, 1, f)
test(1078.1, length(names(l[[1]]$x)), 10)   # test this test is creating names on the column
test(1078.2, length(names(l[[2]]$x)), 10)
a = rbindlist(l)
test(1078.3, a$x, rep(1:5,each=10))   # a$x would segfault before the fix to rbindlist

# data.table() shouldn't retain column names, root cause of #4890
x = 1:5
names(x) = letters[1:5]
test(1079.1, DF<-data.frame(x=x, y=1:10), data.frame(x=rep(1:5,2),y=1:10), warning="row names.*discarded") 
test(1079.2, lapply(DF, names), list(x=NULL, y=NULL))
test(1079.3, DT<-data.table(x=x, y=1:10), data.table(x=rep(1:5,2),y=1:10))
test(1079.4, lapply(DT, names), list(x=NULL, y=NULL))
# test from similar #4912 for completeness
z = c(a=1,b=2,c=3)
a = data.table(z,x=1:3)
b = rbind(a, data.table(z=2,x=1))
test(1080, b$z, c(1,2,3,2))

# mid row logical detection
test(1081, fread("A,B,C\n1,T,2\n"), data.table(A=1L,B=TRUE,C=2L))

# cartesian join answer's key should contain only the columns considered in binary search. Fixes #2677
set.seed(45)
n <- 10
DT1 <- data.table(a=sample(1:3, n, replace=TRUE), b=sample(1:3, n, replace=TRUE), c=sample(1:10, n,replace=TRUE), key=c("a", "b", "c"))
DT2 <- data.table(p=sample(1:3, n, replace=TRUE), q=sample(1:3, n, replace=TRUE), r=sample(1:n), w=sample(1:n))
setkey(DT2, p,q)
ans <- DT1[DT2, nomatch=0, allow.cartesian=TRUE]  # NB: DT2 contains duplicate key values so columns c ends up not being sorted
test(1082.1, key(ans), c("a","b"))
test(1082.2, setkeyv(ans, key(ans)), ans) # i.e. key is valid, otherwise re-built warning will be caught
check <- setkey(as.data.table(aggregate(r ~a+b+c, ans, length)), a, b)
test(1083, setkeyv(ans[, list(r = .N), by=key(DT1)], key(ans)), check) # if the key is set properly, then and only then will the aggregation results match with "check"

# Tests for #2531. `:=` loses POSIXct or ITime attribute:
# first test from this SO post: http://stackoverflow.com/questions/15996692/cannot-assign-columns-as-date-by-reference-in-data-table
dt <- data.table(date = as.IDate(sample(10000:11000, 10), origin = "1970-01-01"))
dt[, group := rep(1:2, 5)]
dt[, min.group.date := as.IDate(min(date)), by = group]
test(1084, class(dt$min.group.date), c("IDate", "Date"))

dt <- data.table(date = as.IDate(sample(10000:11000, 10), origin = "1970-01-01"))
dt[, group := rep(1:2, 5)]
dt[, min.group.date := min(date), by = group] # don't need to wrap it with as.IDate(.)
test(1085, class(dt$min.group.date), c("IDate", "Date"))

# second test from this SO post: http://stackoverflow.com/questions/14604820/why-does-this-posixct-or-itime-loses-its-format-attribute
DT = data.table(x=as.POSIXct(c("2009-02-17 17:29:23.042", "2009-02-17 17:29:25.160")), y=c(1L,2L))
DT[,x1:=as.ITime(x)]
DT[,`:=`(last.x=tail(x,1L),last.x1=tail(x1,1L)),by=y]
test(1086, class(DT$last.x), c("POSIXct", "POSIXt"))
test(1087, class(DT$last.x1), "ITime")

# chmatch on 'unknown' encoding (e.g. as.character(as.symbol("\u00E4")) )falling back to match, #2538 and #4818
x1 <- c("al\u00E4", "ala", "\u00E4allc", "coep")
x2 <- c("ala", "al\u00E4")
test(1088.1, chmatch(x1, x2), match(x1, x2)) # should not fallback to "match"
test(1088.2, x1 %chin% x2, x1 %in% x2)
# change x1 to symbol to character
x3 <- unlist(lapply(x1, function(x) as.character(as.name(x))), use.names=FALSE)
test(1089.1, chmatch(x3, x2), match(x3, x2)) # should fallback to match in "x"
test(1089.2, x3 %chin% x2, x3 %in% x2) # should fallback to match in "x"
# change x2 to symbol to character
x4 <- unlist(lapply(x2, function(x) as.character(as.name(x))), use.names=FALSE)
test(1090.1, chmatch(x1,x4), match(x1, x4)) # should fallback to match in "table"
test(1090.2, x1 %chin% x4, x1 %in% x4)
# both are symbols to characters
test(1091.1, chmatch(x3, x4), match(x3, x4)) # should fallback to "match" in "x" as well.
test(1091.2, x3 %chin% x4, x3 %in% x4)
# for completness, include test from #2528 of non ascii LHS of := (it could feasibly fail in future due to something other than chmatch)
DT = data.table(pas = c(1:5, NA, 6:10), good = c(1:10, NA))
setnames(DT, "pas", "p\u00E4s")
test(1092, eval(parse(text="DT[is.na(p\u00E4s), p\u00E4s := 99L]")), data.table("p\u00E4s" = c(1:5, 99L, 6:10), good = c(1:10,NA)))
test(1093, eval(parse(text="DT[, p\u00E4s := 34L]")), data.table("p\u00E4s" = 34L, good=c(1:10,NA)))

# print of unnamed DT with >20 <= 100 rows, #4934
DT <- data.table(x=1:25, y=letters[1:25])
DT.unnamed <- unname(copy(DT))
test(1094, print(DT.unnamed), output="NA NA 1:  1  a 2:  2  b 3:  3  c")

# DT[!TRUE] or DT[!TRUE, which=TRUE], #4930. !TRUE still can be a recycling operation with !(all TRUE)
DT <- data.table(x=1:3, y=4:6)
test(1095.1, DT[!TRUE], DT[FALSE])
test(1095.2, DT[!TRUE, which=TRUE], DT[FALSE, which=TRUE])

######### incremented tests by 1 as I've used 1096 for FR #2077 (above along with already existing tests 522): ###########
# roll backwards when i is keyed and rollends=FALSE
# http://stackoverflow.com/questions/18984179/roll-data-table-with-rollends
dt1 = data.table(Date=as.Date(c("2013-01-03","2013-01-07")),key="Date")[,ind:=.I]
dt2 = data.table(Date=seq(from=as.Date("2013-01-01"),to=as.Date("2013-01-10"), by="1 day"),key="Date")
test(1097, dt1[dt2,roll=-Inf,rollends=FALSE]$ind, INT(NA,NA,1,2,2,2,2,NA,NA,NA))  # now ok
test(1098, dt1[dt2,roll=-Inf,rollends=TRUE]$ind, INT(1,1,1,2,2,2,2,2,2,2))  # ok before
test(1099, dt1[dt2,roll=-Inf,rollends=c(TRUE,FALSE)]$ind, INT(1,1,1,2,2,2,2,NA,NA,NA))  # ok before
test(1100, dt1[dt2,roll=-Inf,rollends=c(FALSE,TRUE)]$ind, INT(NA,NA,1,2,2,2,2,2,2,2))  # now ok

#########################################
# All dcast.data.table tests go in here #
#########################################
if ("package:reshape2" %in% search()) {

    names(ChickWeight) <- tolower(names(ChickWeight))
    DT <- melt(as.data.table(ChickWeight), id=2:4) # calls melt.data.table

    # changed 'mean' to 'sum' to avoid valgrind floating point precision based error.
    test(1101, as.data.frame(dcast(DT, time ~ variable, fun=sum)), dcast(as.data.frame(DT), time~variable, fun=sum))
    test(1102, as.data.frame(dcast(DT, diet ~ variable, fun=sum)), dcast(as.data.frame(DT), diet~variable, fun=sum))
    x1 <- as.data.frame(dcast(DT, diet+chick ~ time, drop=FALSE)) 
    x1$chick <- factor(x1$chick, levels=levels(x1$chick), ordered=FALSE)
    x2 <- dcast(as.data.frame(DT), diet+chick~time, drop=FALSE)
    test(1103, x1,x2)
    x1 <- as.data.frame(dcast(DT, diet+chick ~ time, drop=FALSE, fill=0)) 
    x1$chick <- factor(x1$chick, levels=levels(x1$chick), ordered=FALSE)
    x2 <- dcast(as.data.frame(DT), diet+chick~time, drop=FALSE, fill=0)
    test(1104.1, x1,x2)

    # add test for 'subset' in dcast
    x1 <- dcast(as.data.frame(DT), time + chick ~ variable+diet, fun=sum, subset=.(time> 20))
    x2 <- as.data.frame(dcast(DT, time + chick ~ variable+diet, fun=sum, subset=.(time> 20)))
    test(1104.2, x1, x2)

    # testing without aggregation
    x <- data.table(a=5:1, b=runif(5))
    test(1104.3, as.data.frame(dcast(x, a ~ b, value.var="b")), dcast(as.data.frame(x), a ~ b, value.var="b"))

    # Fix for case 2 in bug report #5149 - dcast dint aggregate properly when formula RHS has "."
    set.seed(45)
    DT = data.table(x=rep(1:5, each=3), y=runif(15, 0, 1))
    ans = setDT(dcast(as.data.frame(DT), x ~ ., mean, value.var="y"))
    setkey(ans, x)
    test(1148.1, dcast(DT, x ~ ., mean, value.var="y"), ans)
    # also quashed another bug with `.` in formula (when there's no aggregate function):
    DT <- data.table(a=sample(5), b=runif(5), c=5:1)
    ans1 = setDT(dcast(as.data.frame(DT), a ~ ., value.var="c"))
    ans2 = setDT(dcast(as.data.frame(DT), b+a ~ ., value.var="c"))
    setkey(ans1, "a")
    setkey(ans2, "b", "a")
    test(1148.2, dcast(DT, a ~ ., value.var="c"), ans1)
    test(1148.3, dcast(DT, b+a~., value.var="c"), ans2)

    # more tests for `dcast` with formula being character and errors when formula is a hybrid
    set.seed(1)
    x <- data.table(a=rep(1:5, each=5), b=runif(25))
    ### adding all extra arguments for no verbose during "test.data.table()" to all dcast tests
    test(1150.1, dcast(x, " a~ . ", value.var="b", fun=length), data.table(a=1:5, `.`=5L, key="a"))
    test(1150.2, dcast(x, "a ~  c ", value.var="b"), error="not found or of unknown type")
    test(1150.3, dcast(x, a ~  a, value.var="c"), error="are not found in 'data'")

    # fix for #5379 - issue when factor columns on formula LHS along with `drop=FALSE`
    set.seed(1L)
    df <- data.frame(a=factor(sample(letters[1:3], 10, replace=TRUE), letters[1:5]),
                 b=factor(sample(tail(letters, 5), 10, replace=TRUE)))
    dt <- as.data.table(df)
    test(1198.1, setkey(setDT(dcast(as.data.frame(df), a~b, drop=FALSE, value.var="b", fun=length)), a), dcast(dt, a~b, drop=FALSE, fun=length, value.var="b"))
    
    # reverse the levels
    set.seed(1L)
    df <- data.frame(a=factor(sample(letters[1:3], 10, replace=TRUE), letters[5:1]),
                 b=factor(sample(tail(letters, 5), 10, replace=TRUE)))
    dt <- as.data.table(df)
    test(1198.2, setkey(setDT(dcast(as.data.frame(df), a~b, drop=FALSE, value.var="b", fun=length)), a), dcast(dt, a~b, drop=FALSE, value.var="b", fun=length))
    
    # more factor cols
    set.seed(1L)
    df <- data.frame(a1=factor(sample(letters[1:3], 10, replace=TRUE), letters[1:5]), # factor col 1
                 a2=factor(sample(letters[6:10], 10, replace=TRUE), letters[6:10]), # factor col 2
                 a3=sample(letters[1:3], 10, TRUE), # no factor
                 b=factor(sample(tail(letters, 5), 10, replace=TRUE)))
    dt <- as.data.table(df)
    ans <- dcast(dt, a1+a2+a3~b, drop=FALSE, value.var="b")
    ans[, c(4:7) := lapply(.SD, as.character), .SDcols=4:7]
    test(1198.3, setkey(setDT(dcast(as.data.frame(df), a1+a2+a3~b, drop=FALSE, value.var="b")), a1,a2,a3), ans)

    # dcast bug fix for 'subset' argument (it doesn't get key set before to run C-fcast):
    dt <- data.table(x=c(1,1,1,2,2,2,1,1), y=c(1,2,3,1,2,1,1,2), z=c(1,2,3,NA,4,5,NA,NA))
    test(1252, dcast(dt, x~y, value.var="z", subset=.(!is.na(z))), data.table(x=c(1,2), `1`=c(1,5), `2`=c(2,4), `3`=c(3,NA), key="x"))

    # FR #5675 and DOC #5676
    set.seed(1L)
    dt <- data.table(a=sample(10), b=2013:2014, variable=rep(c("c", "d"), each=10), value=runif(20))
    ans1 <- names(dcast(dt, a ~ ... + b, value.var="value"))
    test(1286, ans1, c("a", "c_2013", "c_2014", "d_2013", "d_2014"))

    # bug git #693 - dcast error message improvement:
    dt <- data.table(x=c(1,1), y=c(2,2), z = 3:4)
    test(1314, dcast(dt, x ~ y, value.var="z", fun.aggregate=identity), error="should take vector inputs and return a single value")

    # bug #688 - preserving attributes
    DT = data.table(id = c(1,1,2,2), ty = c("a","b","a","b"), da = as.Date("2014-06-20"))
    test(1315, dcast(DT, formula = id ~ ty, value.var="da"), data.table(id=c(1,2), a=as.Date("2014-06-20"), b=as.Date("2014-06-20"), key="id")) 

    # issues/713 - dcast and fun.aggregate
    DT <- data.table(id=rep(1:2, c(3,4)), k=c(rep(letters[1:3], 2), 'c'), v=1:7)
    foo <- function (tbl, fun.aggregate) {
        dcast(tbl, id ~ k, value.var='v', fun.aggregate=fun.aggregate, fill=NA_integer_)
    }
    test(1345, foo(DT, last), dcast(DT, id ~ k, value.var='v', fun.aggregate=last, fill=NA_integer_))

    # more minor changes to dcast (subset argument handling symbol - removing any surprises with data.table's typical scoping rules) - test for that.
    DT <- data.table(id=rep(1:2, c(3,4)), k=c(rep(letters[1:3], 2), 'c'), v=1:7)
    bla <- c(TRUE, rep(FALSE, 6L)) 
    # calling `subset=.(bla)` gives eval error when testing... not sure what's happeing! using values directly instead for now.
    test(1346.1, dcast(DT, id ~ k, value.var="v", subset=.(c(TRUE, rep(FALSE, 6L)))), dcast(DT[1L], id ~ k, value.var="v"))
    DT[, bla := !bla]
    test(1346.2, dcast(DT, id ~ k, value.var="v", subset=.(bla), fun.aggregate=length), dcast(DT[(bla)], id ~ k, value.var="v", fun.aggregate=length))

    # issues/715
    DT <- data.table(id=rep(1:2, c(3,2)), k=c(letters[1:3], letters[1:2]), v=1:5)
    test(1347.1, dcast(DT, id ~ k, fun.aggregate=last, value.var="v"), error="should take vector inputs and return a single value")
    test(1347.2, dcast(DT, id ~ k, fun.aggregate=last, value.var="v", fill=NA_integer_), data.table(id=1:2, a=c(1L, 4L), b=c(2L,5L), c=c(3L,NA_integer_), key="id"))

    # Fix for #893
    dt <- data.table(
        x = factor("a", levels = c("a", "b")),
        y = factor("b", levels = c("a", "b")),
        z = 1
    )
    test(1457, dcast(dt, y ~ x, drop = FALSE, value.var="z"), 
                 data.table(dcast(as.data.frame(dt), y ~ x, drop = FALSE, value.var="z"), key="y"))

    # dcast.data.table new tests
    # Fix for #1070 (special case of ... on LHS)
    dt <- data.table(label= month.abb[1:5], val=0)
    test(1501.1, dcast(dt,... ~ label, value.var="val", sum), 
           data.table(`.`=".", Apr=0, Feb=0, Jan=0, Mar=0, May=0, key="."))
    # Fix for #862 (optional prefixes)
    dt <- data.table(name=c("Betty","Joe","Frank","Wendy","Sally"),
                       address=c(rep("bla1",2), rep("bla2",2), "bla3"))
    test(1501.2, dcast(dt, address ~ paste("cust", dt[, seq_len(.N), by=address]$V1, sep=""), value.var="name"), data.table(address=paste0("bla", 1:3), cust1=c("Betty", "Frank", "Sally"), 
                 cust2=c("Joe", "Wendy", NA), key="address"))

    # Fix for #1037 (optional prefixes + undefined variables)
    dt <- structure(list(V1 = c(0L, 1L, 2L, 3L, 4L, 0L, 1L, 2L, 3L, 4L), 
              V2 = c(1.052, 0.542, 0.496, 0.402, 0.278, 5.115, 4.329, 4.121, 
              4.075, 4.0088)), .Names = c("V1", "V2"), class = "data.frame", row.names = c(NA, -10L))
    setDT(dt)
    ans1 = dcast(as.data.frame(dt), cumsum(V1 == 0) ~ V1, value.var = 'V2')
    ans2 = dcast(dt, cumsum(V1 == 0) ~ V1, value.var = 'V2')
    setkey(setnames(setDT(ans1), names(ans2)), V1)
    test(1501.3, ans1, ans2)

    # Implement #716 and #739 (multiple value.var and fun.aggregate)
    # multiple value.var
    dt = data.table(x=sample(5,20,TRUE), y=sample(2,20,TRUE), 
                    z=sample(letters[1:2], 20,TRUE), d1 = runif(20), d2=1L)
    ans21 <- dcast(as.data.frame(dt), x + y ~ z, fun=sum, value.var="d1")
    ans22 <- dcast(as.data.frame(dt), x + y ~ z, fun=sum, value.var="d2")
    ans23 <- dcast(as.data.frame(dt), x + y ~ z, fun=mean, value.var="d1")
    ans24 <- dcast(as.data.frame(dt), x + y ~ z, fun=mean, value.var="d2")

    ans1 <- dcast(dt, x + y ~ z, fun=sum, value.var=c("d1","d2"))
    ans2 <- cbind(ans21, ans22[, 3:4])
    setkey(setnames(setDT(ans2), names(ans1)), x, y)
    test(1501.4, ans1, ans2)
    # multiple fun.agg
    ans1 <- dcast(dt, x + y ~ z, fun=list(sum, mean), value.var="d1")
    ans2 <- cbind(ans21, ans23[, 3:4])
    setkey(setnames(setDT(ans2), names(ans1)), x, y)
    test(1501.5, ans1, ans2)
    # multiple fun.agg and value.var (all combinations)
    ans1 <- dcast(dt, x + y ~ z, fun=list(sum, mean), value.var=c("d1", "d2"))
    ans2 <- cbind(ans21, ans22[, 3:4], ans23[, 3:4], ans24[, 3:4])
    setkey(setnames(setDT(ans2), names(ans1)), x, y)
    test(1501.6, ans1, ans2)
    # multiple fun.agg and value.var (one-to-one)
    ans1 <- dcast(dt, x + y ~ z, fun=list(sum, mean), value.var=list("d1", "d2"))
    ans2 <- cbind(ans21, ans24[, 3:4])
    setkey(setnames(setDT(ans2), names(ans1)), x, y)
    test(1501.7, ans1, ans2)

    # Additional test after fixing fun.agg creation - using the example here: https://github.com/Rdatatable/data.table/issues/716
    DT = data.table(x=1:5, y=paste("v", 1:5, sep=""), 
                            v1=6:10, v2=11:15, 
                            k1=letters[1:5], k2=letters[6:10])
    DT.m = melt(DT, id=1:2, measure=list(3:4, 5:6))
    ans1 <- dcast(DT.m, x ~ y, fun.aggregate = 
        list(sum, function(x) paste(x, collapse="")), value.var=list("value1", "value2"))
    ans21 <- dcast(as.data.frame(DT.m), x ~ y, fun.agg=sum, value.var="value1")
    ans22 <- dcast(as.data.frame(DT.m), x ~ y, fun.agg=function(x) paste(x, collapse=""), value.var="value2")
    ans2 <- cbind(ans21, ans22[, -1L])
    setkey(setnames(setDT(ans2), names(ans1)), x)
    test(1501.8, ans1, ans2)

    # more testing on fun.aggregate
    dt = as.data.table(airquality)
    ans = suppressWarnings(melt(dt, id=c("Month", "Day"), na.rm=TRUE))
    ans = ans[ , .(min=min(value), max=max(value)), by=.(Month, variable)]
    ans = melt(ans, id=1:2, variable.name="variable2")
    ans = dcast(ans, Month ~ variable + variable2)
    setnames(ans, c("Month", paste(names(ans)[-1L], ".", sep="_")))
    valvars = c("Ozone", "Solar.R", "Wind", "Temp")
    ans2 <- suppressWarnings(dcast(dt, Month ~ ., fun=list(min, max), na.rm=TRUE, value.var=valvars))
    setcolorder(ans, names(ans2))
    test(1501.9, setkey(ans, Month), ans2[, names(ans2)[-1L] := lapply(.SD, as.numeric), .SDcols=-1L])

    # test for #1210, sep argument for dcast
    dt = data.table(x=sample(5,20,TRUE), y=sample(2,20,TRUE), 
                z=sample(letters[1:2], 20,TRUE), d1 = runif(20), d2=1L)
    test(1501.10, names(dcast(dt, x ~ y + z, fun=length, value.var = "d2", sep=".")), 
                  c("x", "1.a", "1.b", "2.a", "2.b"))
}

# test for freading commands
x1 <- data.table(a = c(1:5), b = c(1:5))
f <- tempfile()
write.csv(x1, f, row.names = FALSE)
if (.Platform$OS.type == "unix") {
    test(1105, x1[a != 3], fread(paste('grep -v 3 ', f, sep="")))
} else {
    # x2 <- fread(paste('more ', f, sep=""))
    # Doesn't work on winbuilder. Relies on 'more' available in DOS via Cygwin?
    # Error:
    # Syntax error: end of file unexpected (expecting ")")
    #  Error: (converted from warning) running command 'sh.exe -c (more D:\temp\RtmpgB8D2P\file1ed828a511cd) > D:\temp\RtmpgB8D2P\file1ed84f9f44f8' had status 2
    # test(1105, x1, x2)
}
unlink(f)

# test for "key" argument of [.data.table
#x1 <- data.table(a = c(1:5), b = c(5:1))
#x1[J(2), key = 'a']
#test(1106, key(x1) == 'a')
#x1[, a, key = NULL]
#test(1107, is.null(key(x1)))

# test that eval works inside expressions
DT <- data.table(a = c(1:5))
s <- quote(a)
test(1108, DT[, sum(eval(s))], DT[, sum(a)])

# test that boolean expression does not trigger a not-join
DT <- data.table(a = 1:3, b = c(TRUE,FALSE,NA))
test(1109, DT[b != TRUE], DT[!(b == TRUE)])

# commented for now (by Arun)
# # test the speed of simple comparison
# DT <- data.table(a = 1:1e7)
# t1 = system.time(DT[a == 100])[3]
# t2 = system.time(DT[which(a == 100)])[3]
# # make sure we're at most 30% slower than "which" (should pass most of the time)
# test(1110, (t1 - t2)/t2 < 0.3)

# test that a column named list is ok (this also affects other functions in by, might be worth adding a test for that)
DT <- data.table(list = 1:6, a = 1:2)
test(1111, DT[, lapply(.SD, sum), by = a], DT[, list(list = sum(list)), by = a])

# fix for #4995. "rbind" retains key when the first argument isn't a data.table (.rbind.data.table is never run is the issue)
DT <- data.table(name=c('Guff','Aw'),id=101:102,id2=1:2,key='id')
y <- rbind(list('No','NON',0L),DT,list('Extra','XTR',3L))
test(1112, key(y), NULL)

# fix for http://stackoverflow.com/questions/14753411/why-does-data-table-lose-class-definition-in-sd-after-group-by
# where, .SD loses class information.
format.myclass <- function(x, ...){
  paste("!!", x, "!!", sep = "")
}
DT <- data.table(L = rep(letters[1:3],3), N = 1:9)
setattr(DT$N, "class", "myclass")
test(1113, class(DT[, .SD, by = L]$N), class(DT$N))
setkey(DT, L)
test(1114, class(DT[, .SD, by = L]$N), class(DT$N))
test(1115, class(DT[J(unique(L)), .SD, by=.EACHI]$N), class(DT$N))

# Fix for #4994 - not-join quoted expression dint work...
dt = data.table(a = 1:2, key = 'a')
dt1 = data.table(a = 1)
expr = quote(!dt1)
test(1116, dt[eval(expr)], dt[2])
expr = quote(!1)
test(1117, dt[eval(expr)], dt[2])

# Fix for #2381 - optimisation of `DT[, lapply(.SD, function(x) FUN(x, bla)), by=key(DT)]` where "bla" is a column in DT dint work.
set.seed(45)
dt <- data.table(x=rep(1:4, each=4), b1=sample(16), b2=runif(16))
setkey(dt, x)
test(1118, dt[, lapply(.SD, function(y) weighted.mean(y, b2, na.rm=TRUE)), by=x], dt[, lapply(.SD, weighted.mean, b2, na.rm=TRUE), by=x])

# a(nother) test of #295
DT <- data.table(x=5:1, y=1:5, key="y")
test(1119, is.null(key(DT[, list(z = y, y = 1/y)])))


## various ordered factor rbind tests
DT = data.table(ordered('a', levels = c('a','b','c')))
DT1 = data.table(factor('a', levels = c('b','a','f')))
DT2 = data.table(ordered('b', levels = c('b','d','c')))
DT3 = data.table(c('foo', 'bar'))
DT4 = data.table(ordered('a', levels = c('b', 'a')))

test(1120, rbind(DT, DT1, DT2, DT3), data.table(ordered(c('a','a','b', 'foo', 'bar'), levels = c('a','b','d','c','f', 'foo', 'bar'))))
test(1121, rbindlist(list(DT, DT1, DT2, DT3)), data.table(ordered(c('a','a','b', 'foo', 'bar'), levels = c('a','b','d','c','f', 'foo', 'bar'))))
test(1122, rbind(DT, DT4), data.table(factor(c('a','a'), levels = c('a','b','c'))), warning="ordered factor levels cannot be combined, going to convert to simple factor instead")
test(1123, rbindlist(list(DT, DT4)), data.table(factor(c('a','a'), levels = c('a','b','c'))), warning="ordered factor levels cannot be combined, going to convert to simple factor instead")
test(1124, rbind(DT1, DT1), data.table(factor(c('a','a'), levels = c('b','a','f'))))
test(1125, rbindlist(list(DT1, DT1)), data.table(factor(c('a','a'), levels = c('b','a','f'))))

## test rbind(..., fill = TRUE)
DT = data.table(a = 1:2, b = 1:2)
DT1 = data.table(a = 3:4, c = 1:2)

test(1126, rbind(DT, DT1, fill = TRUE), data.table(a = 1:4, b = c(1, 2, NA, NA), c = c(NA, NA, 1, 2)))

## check for #4959 - rbind'ing empty data.table's
DT = data.table(a=character())
#test(1127, rbind(DT, DT), DT)

## check for #5005
DT = data.table(a=0:2,b=3:5,key="a")
test(1128, DT[, (function(){b})()], DT[, b])

## Fix for FR #4867
DT <- data.table(x=1:5, y=6:10)
test(1129.1, DT[, as.factor(c("x", "y")), with=FALSE], DT)
test(1129.2, DT[, as.factor(c("x", "x")), with=FALSE], DT[, list(x, x)])

# Fix for a specific case that results in error in `construct` function in data.table.R (found and fixed during #5007 bug fix)
MyValueIsTen <- 10
set.seed(1)
DT <- data.table(ID=sample(LETTERS[1:3], 6, TRUE), Value1=rnorm(6), Value2=runif(6))
cols <- c("Value1", "Value2")
DT2 <- copy(DT)
test(1130, DT[, (cols) := lapply(.SD, function(x) MyValueIsTen), by=ID], DT2[, (cols) := 10])

# Fix for #5007 - The value MyValueIsTen = 10 was never recognised (value within the function environment)
MyValueIsTen <- 5
set.seed(1)
DT <- data.table(ID=sample(LETTERS[1:3], 6, TRUE), Value1=rnorm(6), Value2=runif(6))
My_Fun <- function(x=copy(DT)) {
    MyValueIsTen <- 10
    cols <- c("Value1", "Value2")
    x[, (cols) := lapply(.SD, function(x) MyValueIsTen), by=ID]
}
DT[, (cols) := 10]
test(1131, My_Fun(), DT)

# Test for #4957 - where `j` doesn't know `.N` when used with `lapply(.SD, function(x) ...)`
test(1132, DT[, lapply(.SD, function(x) .N), by=ID], data.table(ID=c("A", "B", "C"), Value1=2L, Value2=2L))

# Test for #4990 - `:=` does not generate recycling warning during 'by':
DT <- data.table(x=c(1,1,1,1,1,2,2))
# on a new column
test(1133.1, DT[, new := c(1,2), by=x], data.table(x=c(1,1,1,1,1,2,2), new=c(1,2,1,2,1,1,2)), warning="Supplied 2 items to be assigned to group 1 of size 5 in column 'new'")
# on an already existing column
test(1133.2, DT[, new := c(1,2), by=x], data.table(x=c(1,1,1,1,1,2,2), new=c(1,2,1,2,1,1,2)), warning="Supplied 2 items to be assigned to group 1 of size 5 in column 'new'")

# Fix for FR #2496 - catch `{` in `:=` expression in `j`:
DT <- data.table(x=c("A", "A", "B", "B"), val =1:4)
DT2 <- copy(DT)[, a := 1L]
test(1134.1, DT[, {a := 1L}], DT2, warning="Caught and removed")
test(1134.2, DT[, {b := 2L}, by=x], DT2[, b:=2L, by=x], warning="Caught and removed")

# fix for bug #5069 
if ("package:gdata" %in% search()) {
    DT <- data.table(a = c('asdfasdf','asdf','asdgasdgasdgasdg','sdg'), b = runif(4,0,1))
    test(1135, write.fwf(DT, f<-tempfile()), NULL)
    unlink(f)
}

# FR #2693 and Gabor's suggestions from here: http://r.789695.n4.nabble.com/Problem-with-FAQ-2-8-tt4668878.html (correcting software according to FAQ 2.8)
d1 <- data.table(id1 = c(1L, 2L, 2L, 3L), val = 1:4, key = "id1") 
d2 <- data.table(id2 = c(1L, 2L, 4L), val2 = c(11, 12, 14),key = "id2") 
d3 <- copy(d2)
setnames(d3, names(d1))

test(1136.1, d1[d2, id1], INT(1,2,2,4))
test(1136.2, d1[d2, id1], d1[d2][,id1])
test(1136.3, d1[d2, id2], INT(1,2,2,4))
test(1136.4, d1[d2, id2], d1[d2, list(id1,id2,val,val2)][,id2])
test(1136.5, d1[d3, i.id1], INT(1,2,2,4))
test(1136.6, d1[d3, i.id1], d1[d3, list(id1,i.id1)][,i.id1])
test(1136.7, d1[d2, val], c(1:3, NA))
test(1136.8, d1[d2, val2], c(11,12,12,14))
test(1136.9, d1[d3, list(id1, val, i.val)], data.table(id1=INT(1,2,2,4), val=c(1:3, NA), i.val=c(11,12,12,14), key="id1"))
test(1136.11, d1[d3, list(id1, i.id1, val, i.val)], data.table(id1=INT(1,2,2,4), 
                i.id1=INT(1,2,2,4), val=c(1:3, NA), i.val=c(11,12,12,14), key="id1"))
test(1136.12, d1[d2], data.table(id1=INT(1,2,2,4), val=c(1:3, NA), val2=c(11,12,12,14), key="id1"))

test(1136.13, d1[J(2), id1], INT(2,2))
test(1136.14, d1[J(2), i.id1], error="not found")

DT <- data.table(x=c("A", "A", "C", "C"), y=1:4, key="x")
test(1136.15, DT["C", i.x], error="not found")

# test for FR #4979
DT <- data.table(x=1:5, y=6:10, z=11:15)
test(1137.1, DT[, .SD, .SDcols=-1L], DT[, 2:3, with=FALSE])
test(1137.2, DT[, .SD, .SDcols=-(1:2)], DT[, 3, with=FALSE])
test(1137.3, DT[, .SD, .SDcols=-"y"], DT[, c(1,3), with=FALSE])
test(1137.4, DT[, .SD, .SDcols=-c("y", "x")], DT[, 3, with=FALSE])
test(1137.5, DT[, .SD, .SDcols=-which(names(DT) %in% c("x", "y", "z"))], null.data.table())
test(1137.6, DT[, .SD, .SDcols=c(1, -2)], error=".SDcols is numeric but has both")
test(1137.7, DT[, .SD, .SDcols=c("x", -"y")], error="invalid argument to unary")
test(1137.8, DT[, .SD, .SDcols=c(-1, "x")], error="Some items of .SDcols are")

DT <- data.table(x=1:5, y=6:10, z=11:15, zz=letters[1:5])
test(1137.9, DT[, .SD, .SDcols=-grep("^z", names(DT))], DT[, 1:2, with=FALSE])
test(1137.10, DT[, .SD, .SDcols=-grep("^z", names(DT), value=TRUE)], DT[, 1:2, with=FALSE])
test(1137.11, DT[, .SD, .SDcols=-grep("^z", names(DT), value=TRUE, invert=TRUE)], DT[, 3:4, with=FALSE])

set.seed(45)
DT = data.table(x=c("A", "A", "C", "C"), y=1:4, z=runif(4))
test(1137.12, DT[, lapply(.SD, sum), by=x, .SDcols=-"y"], DT[, lapply(.SD, sum), by=x, .SDcols="z"])

# test for FR #353 / R-Forge #5020 - print.data.table gets new argument "row.names", default=TRUE. if FALSE, the row-names don't get printed
# Thanks to Eddi for `capture.output` function!
DT <- data.table(x=1:5, y=6:10)
test(1138.1, capture.output(print(DT, row.names=FALSE)), c(" x  y", " 1  6", " 2  7", " 3  8", " 4  9", " 5 10"))
DT <- data.table(x=1:101, y=6:106) # bug described in #1307
test(1138.2, capture.output(print(DT, row.names=FALSE)), c("      x   y", "      1   6", "      2   7", "      3   8", "      4   9", "      5  10", "---        ", "     97 102", "     98 103", "     99 104", "    100 105", "    101 106"))

# test for FR #2591 (format.data.table issue with column of class "formula")
DT <- data.table(x=c(a~b, c~d+e), y=1:2)
test(1139, capture.output(print(DT)), c("           x y", "1:     a ~ b 1", "2: c ~ d + e 2"))

# FR #4813 - provide warnings if there are remainders for both as.data.table.list(.) and data.table(.)
X = list(a = 1:2, b = 1:3)
test(1140, as.data.table(X), data.table(a=c(1,2,1), b=c(1,2,3)), warning="Item 1 is of size 2 but maximum")
test(1141.1, data.table(a=1:2, b=1:3), data.table(a=c(1L,2L,1L), b=1:3), warning="Item 1 is of size 2 but maximum")
test(1141.2, data.table(a=1:2, data.table(x=1:5, y=6:10)), data.table(a=c(1L,2L,1L,2L,1L), x=1:5, y=6:10), warning="Item 1 is of size 2 but maximum")
test(1141.3, data.table(a=1:5, data.table(x=c(1,2), y=c(3,4))), data.table(a=c(1:5), x=c(1,2,1,2,1), y=c(3,4,3,4,3)), warning="Item 2 is of size 2 but maximum")

# Fix for bug #5098 - DT[, foo()] returns function definition.
DT <- data.table(a=1:2)
foo <- function() sum(1:5)
test(1142, DT[, foo()], 15L)

# Fix for bug #5106 - DT[, .N, by=y] was slow when "y" is not a column in DT
DT <- data.table(x=sample.int(10, 1e6, replace=TRUE))
y <- DT$x
te1 <- system.time(ans1 <- DT[, .N, by=x])[["elapsed"]]
te2 <- system.time(ans2 <- DT[, .N, by=y])[["elapsed"]]
test(1143.1, ans1, setnames(ans2, "y", "x"))
test(1143.2, abs(te1-te2) < 1, TRUE)

# Fix for bug #5104 - side-effect of fixing #2531 - `:=` with grouping (by) and assigning factor columns 
DT <- data.table(x=c(1,1,1,2,2), y=factor(letters[1:5]))
test(1144.1, DT[, z := y, by=x], data.table(x=c(1,1,1,2,2), y=factor(letters[1:5]), z=factor(letters[1:5])))
# Added 3 more tests to close bug #5437 - partial regression due to recent changes (in 1.9.2)
# This should catch any attributes being lost hereafter.
DT<-data.table(X=factor(2006:2012),Y=rep(1:7,2))
test(1144.2, DT[, Z:=paste(X,.N,sep=" - "), by=list(X)], data.table(X=factor(2006:2012),Y=rep(1:7,2), Z=paste(as.character(2006:2012), 2L, sep=" - ")))
DT = data.table(x=as.POSIXct(c("2009-02-17 17:29:23.042", "2009-02-17 17:29:25.160")), y=c(1L,2L))
test(1144.4, DT[, list(lx=x[.N]), by=x], data.table(x=DT$x, lx=DT$x))
ans = copy(DT)
test(1144.3, DT[,`:=`(lx=tail(x,1L)), by=y], ans[, lx := x])

# FR #2356 - retain names of named vector as column with keep.rownames=TRUE
x <- 1:5
setattr(x, 'names', letters[1:5])
test(1144.1, as.data.table(x, keep=TRUE), data.table(rn=names(x), x=unname(x)))
x <- as.numeric(x)
setattr(x, 'names', letters[1:5])
test(1144.2, as.data.table(x, keep=TRUE), data.table(rn=names(x), x=unname(x)))
x <- as.character(x)
setattr(x, 'names', letters[1:5])
test(1144.3, as.data.table(x, keep=TRUE), data.table(rn=names(x), x=unname(x)))
x <- as.factor(x)
setattr(x, 'names', letters[1:5])
test(1144.4, as.data.table(x, keep=TRUE), data.table(rn=names(x), x=unname(x)))
x <- as.Date(1:5, origin="2013-01-01")
setattr(x, 'names', letters[1:5])
test(1144.5, as.data.table(x, keep=TRUE), data.table(rn=names(x), x=unname(x)))

# Fix for bug #5114 - .data.table.locked ISSUE
DT <- data.table(x=1:5, y=6:10)
xx <- DT[, .SD, .SDcols="y"]
test(1145, xx[, y := as.numeric(y)], data.table(y = as.numeric(6:10)))

# Fix for bug #5115 - set not adding columns on class that builds on data.table
DT <- as.data.table(BOD)
ans = copy(DT)[, Time := as.numeric(Time)]
setattr(DT, "class", c("myclass", class(DT)))
setattr(ans, 'class', class(DT))
test(1146.1, DT[, Time:= as.numeric(Time)], ans)
DF <- as.data.frame(DT)
test(1146.2, {set(DF, i=NULL, j=1L, value=seq_len(nrow(DF)));setattr(DF,"reference",NULL);DF}, data.frame(Time=1:nrow(BOD), demand=BOD$demand))
test(1146.3, set(DF, i=NULL, j="bla", value=seq_len(nrow(DF))), error="set() on a data.frame is for changing existing columns, not adding new ones. Please use a data.table for that.")

# Feature - implemented fast radix order for numeric types (both +ve and -ve numerics).
# note that if "x" is already a list, then the values will be modified by reference!
# Note: 'ordernumtol' doesn't distinguish between NA and NaN whereas this one does!
# R-wrapper is dradixorder
set.seed(45)
x <- rnorm(1e6)*1e4
test(1147.1, base::order(x), dradixorder(x, tol=numeric(0))) # base::order doesn't test with tolerance
test(1147.2, ordernumtol(x), dradixorder(x))
tol = .Machine$double.eps^0.5
x <- c(8, NaN, Inf, -7.18918, 5.18909+0.07*tol, NA, -7.18918111, -Inf, NA, 5.18909, NaN, 5.18909-1.2*tol, 5.18909-0.04*tol)
test(1147.3, dradixorder(x), c(6L, 9L, 2L, 11L, 8L, 7L, 4L, 12L, 5L, 10L, 13L, 1L, 3L))

# test for `iradixorder` when input is integer(0) and numeric(0)
test(1149.1, iradixorder(integer(0)), integer(0)) 
test(1149.2, iradixorder(numeric(0)), error="iradixorder is only for integer") 

# test uniqlengths
set.seed(45)
x <- sample(c(NA_integer_, 1:1e5), 1e7, TRUE)
ox <- forderv(x)
o1 <- uniqlist(list(x), ox)
test(1151.1, c(diff(o1), length(x)-tail(o1, 1L)+1L), uniqlengths(o1, length(x)))
o1 <- uniqlist(list(x))
test(1151.2, c(diff(o1), length(x)-tail(o1, 1L)+1L), uniqlengths(o1, length(x)))

# #5190 fix - grouping with .SDcols gave "symbol not subsettable error" - consequence of FR #4979 implementation
dt = data.table(grp = sample(letters[1:3],20, replace = TRUE), v1 = rnorm(20), v2 = rnorm(20))
sd.cols <- "v1"
test(1152, dt[, lapply(.SD, mean), by=grp, .SDcols=sd.cols], dt[, list(v1=mean(v1)), by=grp])

# #5171 fix - setattr attribute non-character led to segfault
x <- FALSE
test(1153, setattr(x, FALSE, FALSE), error="Attribute name must be")

# Fixed binary search capabilities for NA (for int and double) and NaN (for double):
set.seed(1)
DT <- data.table(x=sample(c(NA, NaN, Inf, 1:10), 100, TRUE), y=sample(c(NA, 1:10), 100, TRUE), z=sample(c(NA_character_, letters[1:10]), 100, TRUE))
setkey(DT, x)
test(1154.1, DT[J(NaN)], DT[is.nan(x)])
test(1154.2, DT[J(NA_real_)], DT[is.na(x) & !is.nan(x)])
setkey(DT, y)
test(1154.3, setcolorder(DT[J(NA_integer_)], c("x", "y", "z")), DT[is.na(y)])
setkey(DT, z)
test(1154.4, setcolorder(DT[J(NA_character_)], c("x", "y", "z")), DT[is.na(z)])

# Fixing the binary search above for NA/NaN also fixes BUG #4918
dt1 <- data.table(x = c('red','orange','green'), y=c(1,2,NA), key='y')
dt2 <- data.table(y = c(1,2,3,NA), z = c('a','b','c','missing data'), key='y')
test(1155.1, merge(dt1, dt2, by=c('y')), data.table(y=dt1$y, x=dt1$x, z=dt2$z[1:3], key="y"))
test(1155.2, dt2[dt1], data.table(y=dt1$y, z=dt2$z[1:3], x=dt1$x, key="y"))
test(1155.3, dt1[dt2, nomatch=0L], data.table(x=dt1$x, y=dt1$y, z=dt2$z[1:3], key="y"))

# NaN wasn't properly searched for in some cases. Fixed that. Here's the fix!
dt <- structure(list(x = c(NaN, NaN, NaN, NaN, NaN, NA, NA, -3, -3, 
-3, -2, -2, -1, 0, 0, 0, 1, 1, 2, 2, 2, 2, 2, 3, 3), y = c(16L, 
25L, 23L, 17L, 21L, 11L, 13L, 15L, 1L, 6L, 4L, 18L, 7L, 3L, 12L, 
24L, 2L, 10L, 20L, 14L, 9L, 19L, 8L, 22L, 5L)), .Names = c("x", 
"y"), row.names = c(NA, -25L), class = c("data.table", "data.frame"
))
setkey(dt, x)
test(1155.4, dt[J(NaN)], dt[is.nan(x)])
test(1155.5, dt[J(NA_real_)], dt[is.na(x) & !is.nan(x)])


# Fix for (usually small) memory leak when grouping, #2648.
# Deliberate worst case: largest group (100000 rows) followed last by a small group (1 row).
DT = data.table(A=rep(1:2,c(100000,1)), B=runif(100001))
before = gc()["Vcells",2]
for (i in 1:50) DT[, sum(B), by=A]
after = gc()["Vcells",2]
test(1157, after < before+1)  # +1 = 1MB
# Before the patch, Vcells grew dramatically from 6MB to 60MB. Now stable at 6MB. Increase 50 to 1000 and it grew to over 1GB for this case.

# Similar for when dogroups writes less rows than allocated, #2648.
DT = data.table(k = 1:50, g = 1:20, val = rnorm(1e4))
before = gc()["Vcells",2]
for (i in 1:50) DT[ , unlist(.SD), by = 'k']
after = gc()["Vcells",2]
test(1158, after < before+1)

# tests for 'setDT' - convert list, DF to DT without copy
x <- data.frame(a=1:4, b=5:8)
test(1159.1, setDT(x), data.table(a=1:4, b=5:8))
x <- list(1:4, 5:8)
test(1159.2, setDT(x), data.table(1:4, 5:8))
x <- list(a=1:4, b=5:8)
test(1159.3, setDT(x), data.table(a=1:4, b=5:8))
x <- list(a=1:4, 5:8)
test(1159.4, setDT(x), setnames(data.table(1:4, 5:8), c("a", "V1")))
x <- data.table(a=1:4, b=5:8)
test(1159.5, setDT(x), data.table(a=1:4, b=5:8))
x <- 1:5
test(1159.6, setDT(x), error="Argument 'x' to 'setDT' should be a")
x <- list(1, 2:3)
test(1159.7, setDT(x), error="All elements in argument 'x' to 'setDT'")

# tests for setrev
x <- sample(10)
y <- rev(x)
setrev(x)
test(1160.1, y, x)
x <- sample(c(1:10, NA), 21, TRUE)
y <- rev(x)
setrev(x)
test(1160.2, y, x)
x <- sample(runif(10))
y <- rev(x)
setrev(x)
test(1160.3, y, x)
x <- sample(c(runif(10), NA, NaN), 21, TRUE)
y <- rev(x)
setrev(x)
test(1160.4, y, x)
x <- sample(letters)
y <- rev(x)
setrev(x)
test(1160.5, y, x)
x <- as.logical(sample(0:1, 20, TRUE))
y <- rev(x)
setrev(x)
test(1160.6, y, x)
x <- list(1:10)
test(1160.7, setrev(x), error="Input 'x' must be a vector")

# tests for setreordervec
# integer
x <- sample(c(-10:10, NA), 100, TRUE)
o <- base::order(x, na.last=FALSE)
y <- copy(x)
setreordervec(y, o)
test(1161.1, x[o], y)
# numeric
x <- sample(c(NA, rnorm(10)), 100, TRUE)
o <- base::order(x, na.last=FALSE)
y <- copy(x)
setreordervec(y, o)
test(1161.2, x[o], y)
# character
x <- sample(c(NA, letters), 100, TRUE)
o <- base::order(x, na.last=FALSE)
y <- copy(x)
setreordervec(y, o)
test(1161.3, x[o], y)

# tests for setreordervec
DT <- data.table(x=sample(c(NA, -10:10), 2e2, TRUE), 
      y=sample(c(NA, NaN, -Inf, Inf, -10:10), 2e2, TRUE), 
      z=sample(c(NA, letters), 2e2, TRUE))
# when not sorted, should return FALSE
test(1162.1, is.sorted(DT[[1L]]), FALSE)
setkey(DT, x)
test(1162.2, is.sorted(DT[[1L]]), TRUE)

test(1162.3, is.sorted(DT[[2L]]), FALSE)
setkey(DT, y)
test(1162.4, is.sorted(DT[[2L]]), TRUE)

test(1162.5, is.sorted(DT[[3L]]), FALSE)
setkey(DT, z)
test(1162.6, is.sorted(DT[[3L]]), TRUE)

setkey(DT, x, y)
test(1162.7, length(forderv(DT, by=1:2)), 0)
setkey(DT, x, z)
test(1162.8, length(forderv(DT, by=c(1L, 3L))), 0)
setkey(DT, y, z)
test(1162.9, length(forderv(DT, by=2:3)), 0)
setkey(DT)
# test number 1162.10 skipped because if it fails it confusingly prints out as 1662.1 not 1662.10 
test(1162.11, length(forderv(DT, by=1:3)), 0)
test(1162.12, is.sorted(DT, by=1:3), TRUE, warning="Use.*forderv.*for efficiency in one step, so you have o as well if not sorted")
test(1162.13, is.sorted(DT, by=2:1), FALSE, warning="Use.*forderv.*for efficiency in one step, so you have o as well if not sorted")

# FR #5152 - last on length=0 arguments
x <- character(0)
test(1163, last(x), character(0))

# Bug fix for #5159 - chmatch and character encoding (for some reason this seems to pass the test on a mac as well)
a<-c("a","\u00E4","\u00DF","z")
au<-iconv(a,"UTF8","latin1")
test(1164.1, chmatch(a, au), match(a, au))

# Bug fix for #5117 - segfault when rbindlist on empty data.tables
x <- as.data.table(BOD)
y <- copy(x)
test(1165, x[Time>100], rbindlist(list(x[Time > 100], y[Time > 200])))

# Bug fix for the #5300 - rbind(DT, NULL) should not result in error, but BOD has an attribute as well, which won't be preserved (due to C-impl). Changing test.
setattr(x <- as.data.table(BOD), 'reference', NULL)
test(1166, x, rbind(x, NULL))

# fix for bug #5307 - ordering with multiple columns in which at least one of them is a logical column
foo = data.table(a=rep(c(0L,1L,0L,1L),2), b=rep(c(TRUE,TRUE,FALSE,FALSE),2), c=1L)
test(1167, foo[, .N, by=list(b,a)], data.table(b=c(TRUE, TRUE, FALSE, FALSE), a=c(0L,1L,0L,1L), N=2L))

# fix for bug #5355 - rbindlist with factor columns and empty data.tables resulted in error.
A <- data.table(x=factor(1), key='x')
B <- data.table(x=factor(), key='x')
test(1168.1, rbindlist(list(B,A)), data.table(x=factor(1)))

# fix for bug #5120, it's related to rbind and factors as well - more or less similar to 1168.1 (#5355). Seems to have been fixed with that commit. Just adding test here.
tmp1 <- as.data.table(structure(list(Year = 2013L, Maturity = structure(1L, .Label = c("<1", 
"1.0 - 1.5", "1.5 - 2.0", "2.0 - 2.5", "2.5 - 3.0", "3.0 - 4.0", 
"4.0 - 5.0", ">5.0"), class = "factor"), Quality = structure(2L, .Label = c(">BBB", 
"BBB", "BB", "B", "CCC", "<CCC", "NR", "CASH"), class = c("ordered", 
"factor")), Ct = 2L, Wt = 1.56, CtTotRet = 1.08, TotRet = 69.2307692307692), .Names = c("Year", 
"Maturity", "Quality", "Ct", "Wt", "CtTotRet", "TotRet"), class = c("data.table", 
"data.frame"), row.names = c(NA, -1L)))

tmp2 <- as.data.table(structure(list(Year = 2013L, Maturity = "TOTAL", Quality = "TOTAL", 
Ct = 214L, Wt = 100.001, CtTotRet = 406.26, TotRet = 406.255937440626), .Names = c("Year", 
"Maturity", "Quality", "Ct", "Wt", "CtTotRet", "TotRet"), class = c("data.table", 
"data.frame"), row.names = c(NA, -1L)))

ans <- rbind(tmp1, tmp2)
test(1168.2, as.data.frame(ans), rbind(as.data.frame(tmp1), as.data.frame(tmp2)))

# checks of "" and NA_character_ ordering.
test(1169, forderv(c(NA,"","a","NA")), INT(1,2,4,3))  # data.table does ascii ordering currently, so N comes before a
test(1170, length(forderv(c(NA,"","NA","a"))), 0)
test(1171, forderv(c("",NA,"a","NA")), INT(2,1,4,3))
test(1172, length(forderv(NA_character_)), 0)
test(1173, length(forderv(c(NA_character_,NA_character_))), 0)
test(1174, length(forderv(c(NA_character_,NA_character_,NA_character_))), 0)
test(1175, length(forderv("")), 0)
test(1176, length(forderv(c("",""))), 0)
test(1177, length(forderv(c("","",""))), 0)
test(1178, forderv(c("",NA,"")), INT(2,1,3))

# Test no invalid sort order warning when key is ok and 2nd colum is character/double
DT = CJ(a=rep(1:3),b=c("a","b"))
test(1179.1, key(DT), c("a","b"))
test(1179.2, setkey(DT), DT)  # i.e. no warning
DT = CJ(a=rep(1:3),b=c(3.14,3.15))
test(1180.1, key(DT), c("a","b"))
test(1180.2, setkey(DT), DT)  # i.e. no warning

# test for iradix (NA and negatives). Tests need large range to trigger iradix.
test(1181, forderv(INT(1,3,5000000,NA)), INT(4,1,2,3))
test(1182, forderv(INT(1,-1,5000000,NA)), INT(4,2,1,3))
test(1183, forderv(INT(-3,-7,1,-6000000,NA,3,5000000,NA,8)), INT(5,8,4,2,1,3,6,9,7))

# tests of gsum and gmean with NA
DT = data.table(x=rep(c("a","b","c","d"),each=3), y=c(1L,3L,6L), v=as.numeric(1:12))
set(DT,c(3L,8L),"y",NA)
set(DT,c(5L,9L),"v",NA)
set(DT,10:12,"y",NA)
set(DT,10:12,"v",NA)
options(datatable.optimize=1)  # turn off GForce
test(1184.1, DT[, sum(v), by=x, verbose=TRUE], output="dogroups")
test(1184.2, DT[, mean(v), by=x, verbose=TRUE], output="dogroups")
test(1185.1, DT[, list(sum(y), sum(v), sum(y,na.rm=TRUE), sum(v,na.rm=TRUE)), by=x],
           data.table(x=c("a","b","c","d"), V1=c(NA,10L,NA,NA), V2=c(6,NA,NA,NA), V3=c(4L,10L,7L,0L), V4=c(6,10,15,0)))
options(datatable.optimize=0)  # turn off fastmean optimization to get the answer to match to
test(1185.2, ans <- DT[, list(mean(y), mean(v), mean(y,na.rm=TRUE), mean(v,na.rm=TRUE)), by=x, verbose=TRUE], output="All optimizations.*off")
options(datatable.optimize=1)  # turn on old fastmean optimization only
test(1185.3, DT[, list(mean(y), mean(v), mean(y,na.rm=TRUE), mean(v,na.rm=TRUE)), by=x, verbose=TRUE], ans, output="Old mean.*changed j")
options(datatable.optimize=Inf)  # turn on GForce
test(1185.4, DT[, list(mean(y), mean(v), mean(y,na.rm=TRUE), mean(v,na.rm=TRUE)), by=x, verbose=TRUE], ans, output="GForce optimized j to")
test(1186, DT[, sum(v), by=x, verbose=TRUE], output="GForce optimized j to")
test(1187.1, DT[, list(sum(y), sum(v), sum(y,na.rm=TRUE), sum(v,na.rm=TRUE)), by=x],
           data.table(x=c("a","b","c","d"), V1=c(NA,10L,NA,NA), V2=c(6,NA,NA,NA), V3=c(4L,10L,7L,0L), V4=c(6,10,15,0)))
MyVar = TRUE
test(1187.2, DT[, list(sum(y,na.rm=MyVar), mean(y,na.rm=MyVar)), by=x, verbose=TRUE], output="GForce optimized j to",
             DT[, list(sum(y,na.rm=TRUE), mean(y,na.rm=TRUE)), by=x])
test(1187.3, DT[, mean(y,na.rm=MyVar), by=x, verbose=TRUE], output="GForce optimized j to",
             DT[, mean(y,na.rm=TRUE), by=x])
MyVar = FALSE
test(1187.4, DT[, list(sum(y,na.rm=MyVar), mean(y,na.rm=MyVar)), by=x, verbose=TRUE], output="GForce optimized j to",          
             DT[, list(sum(y,na.rm=FALSE), mean(y,na.rm=FALSE)), by=x])
test(1187.5, DT[, mean(y,na.rm=MyVar), by=x, verbose=TRUE], output="GForce optimized j to",
             DT[, mean(y,na.rm=FALSE), by=x])


# test from Zach Mayer
a <- c("\"\"\"\")  \" \"   \"  \"    \"",  "\"\"\"\")  \" \"   \"  \"   \"",  "\"\"\"\")  \" \"   \"  \"    ,\"")
test(1188, forderv(a), INT(1,3,2))

# test as.ITime vectorization
x = c("18:00", "18:00:12")
test(1189, all(as.character(as.ITime(x)) == c("18:00:00", "18:00:12")))

# that CJ() orders in the same order as setkey, #5375
DT = CJ(c("Corp", "CORP"), 1:3)
test(1190, setkey(DT), DT)   # tests no warning here from setkey, was "key rebuilt" due to inconsistent locale sorting in v1.8.10

# non-exact recycling in j results.  Was caught with error in v1.8.10, now recycles with remainder and warning
DT = data.table(a=1:2,b=1:6)
test(1191, DT[, list(b,1:2), by=a], data.table(a=INT(1,1,1,2,2,2),b=INT(1,3,5,2,4,6),V2=INT(1,2,1,1,2,1)),
           warning="Recycled leaving remainder of 1 item.*This warning is once only")
           
# that twiddle is used consistently, and tolerance has gone.
# nice example from : http://stackoverflow.com/questions/21885290/data-table-roll-nearest-returns-multiple-results
x = 0.0275016249293408
DT = data.table(rnk = c(0, 0.0909090909090909, 0.181818181818182, 0.272727272727273),
                val = c(0.0233775088495975, 0.0270831481152598, 0.0275016216267234, 0.0275016249293408))
# 2 byte rounding is about 11 s.f., so val[3] and val[4] are considered different
test(1192, DT[,.N,keyby=val], setkey(DT,val)[,.N,by=val])  # tests uniqlist uses twiddle
test(1193, DT[,.N,by=val]$N, INT(1,1,1,1))
test(1194, DT[.(x),.N], 1)  # tests bmerge uses twiddle
DT[3, val:=0.0275016249291963]
setkey(DT, NULL)  # val[3] and val[4] are now equal, within 2 byte rounding
test(1195, DT[,.N,keyby=val], setkey(DT,val)[,.N,by=val])
test(1196, DT[,.N,by=val]$N, INT(1,1,2))
test(1197, DT[.(x),.N], 2)

DT = data.table(id=1:2, val1=6:1, val2=6:1)   # 5380
test(1199, DT[, sum(.SD), by=id], error="GForce sum can only be applied to columns, not .SD or similar.*looking for.*lapply(.SD")

# Selection of columns, copy column to maintain the same as R <= 3.0.2, in Rdevel, for now
# Otherwise e.g. setkey changes the original columns too.  TO DO: could allow shallow copy, perhaps.
DT = data.table(a=1:3, b=6:4, c=7:9)
test(1200, address(DT[,"b",with=FALSE]$b) != address(DT$b))
test(1201, address(DT[,c("b","c"),with=FALSE]$c) != address(DT$c))
test(1202, address(DT[,list(b)]$b) != address(DT$b))
test(1203, address(DT[,list(b,c)]$c) != address(DT$c))
test(1204, address(DT[1:3,"b",with=FALSE]$b) != address(DT$b))
test(1205, address(DT[TRUE,"b",with=FALSE]$b) != address(DT$b))

# Somehow we didn't test DT[order(...)] anywhere yet (other than via plyr's arrange in test 304)
DT = data.table(a=6:1, b=1:2)
test(1206, DT[order(b,a)], data.table(a=INT(2,4,6,1,3,5),b=INT(1,1,1,2,2,2)))

# Test joining to Inf, -Inf and mixed non-finites, and grouping
DT = data.table(A=c(1,2,-Inf,+Inf,3,-1.1,NaN,NA,3.14,NaN,2.8,NA), B=1:12, key="A")
for (i in 1:2) {
    setNumericRounding(if (i==1L) 0L else 2L)
    test(1207+i*0.1, DT[.(c(NA_real_,Inf)),B], INT(8,12,4))
    test(1208+i*0.1, DT[.(c(Inf,NA_real_)),B], INT(4,8,12))
    test(1209+i*0.1, DT[.(c(NaN,NA_real_)),B], INT(7,10,8,12))
    test(1210+i*0.1, DT[.(c(NA_real_,NaN)),B], INT(8,12,7,10))
    test(1211+i*0.1, DT[,sum(B),by=A]$V1, INT(20,17,3,6,1,2,11,5,9,4)) 
    test(1212+i*0.1, DT[,sum(B),by=list(g=abs(trunc(A)))], data.table(g=c(NA,NaN,Inf,1,2,3),V1=INT(20,17,7,7,13,14)))
    test(1213+i*0.1, DT[,sum(B),keyby=list(g=abs(trunc(A)))], data.table(g=c(NA,NaN,1,2,3,Inf),V1=INT(20,17,7,13,14,7),key="g"))
    # test(1214+i*0.1, DT[.(-200.0),roll=TRUE]$B, 3L)  # TO DO: roll to -Inf.  Also remove -Inf and test rolling to NaN and NA
}

# that fread reads unescaped (but balanced) quotes in the middle of fields ok, #2694
test(1215,
   fread('N_ID VISIT_DATE REQ_URL REQType\n175931 2013-03-08T23:40:30 http://aaa.com/rest/api2.do?api=getSetMobileSession&data={"imei":"60893ZTE-CN13cd","appkey":"android_client","content":"Z0JiRA0qPFtWM3BYVltmcx5MWF9ZS0YLdW1ydXoqPycuJS8idXdlY3R0TGBtU 1'),
   data.table(N_ID=175931L, VISIT_DATE="2013-03-08T23:40:30", REQ_URL='http://aaa.com/rest/api2.do?api=getSetMobileSession&data={"imei":"60893ZTE-CN13cd","appkey":"android_client","content":"Z0JiRA0qPFtWM3BYVltmcx5MWF9ZS0YLdW1ydXoqPycuJS8idXdlY3R0TGBtU', REQType=1L)
)
test(1216.1, fread('A,B,C\n1.2,Foo"Bar,"a"b\"c"d"\nfo"o,bar,"b,az""\n'), error="Field 3 on line 2.*Check for unbalanced unescaped quotes: \"a\"b\"c\"d\"")
test(1216.2, fread('A,B,C\n1.2,Foo"Bar,"a"b\"c"d""\nfo"o,bar,"b,az""\n'), error="Field 3 on line 3.*Check for unbalanced unescaped quotes: \"b,az\"\"")
test(1216.3, fread('A,B,C\n1.2,Foo"Bar,"a"b\"c"d""\nfo"o,bar,"b,"az""\n'), 
           data.table(A=c('1.2','fo"o'), B=c('Foo"Bar','bar'),C=c('a"b"c"d"','b,"az"')))
test(1217, fread('"One,Two","Three",Four\n12,3,4\n56,7,8\n'),  # quoted column names including the separator
           data.table("One,Two"=c(12L,56L),Three=c(3L,7L),Four=c(4L,8L)))

# joining from empty character, #5387
DT = data.table(a=1:3, b=c("a","b","c"), key="b")
test(1218, DT[ DT[FALSE] ], data.table(a=integer(), b=character(), i.a=integer(), key="b"))

# set() multiple columns
DT = data.table(a=1:3,b=4:6,c=7:9)
newVals = data.table(10:12,13:15)
test(1219, set(DT,j=2:3,value=newVals), data.table(a=1:3,b=10:12,c=13:15))
newVals = list(16:18,19:21)
test(1220, set(DT,j=2:3,value=newVals), data.table(a=1:3,b=16:18,c=19:21))

# Test non-join key columns used in j work again (spotted straight away by Michele on datatable-help when v1.9.2 was released).
# Introduced at commit 1030. Very extensive new tests 1136* still all pass (great stuff Arun).
DT = data.table(a=1:2,b=letters[1:6],key="a,b")
test(1221, DT[.(1),b], c("a","c","e"))

###########################################################################################
# extensive testing of forderv with decreasing order of sorting (total of >700 tests so far - without NaN/NA
###########################################################################################
# - Generate a random seed each time; the randomness allows catching errors quicker
# - But save the seed so that we can generate the same data back if any error occurs
seed = as.integer(Sys.time()) # sample(9999L, 1L) temporary fix, because all the set.seed(.) used above makes this sample() step deterministic (always seed=9107)
seedInfo = paste("forder decreasing argument test: seed = ", seed,"  ", sep="")
# no NaN (because it's hard to match with base:::order)                             ## TODO: add tests with NaN
set.seed(seed)
foo <- function(n) apply(matrix(sample(letters, n*8L, TRUE), ncol=8L), 1, paste, sep="")
i1 = as.integer(sample(c(-100:100), 1e3, TRUE))
i2 = as.integer(sample(c(-100:100, -1e6, 1e6), 1e3, TRUE))
d1 = as.numeric(sample(c(-100:100,Inf,-Inf), 1e3, TRUE))
d2 = as.numeric(rnorm(1e3))
c1 = sample(c(letters), 1e3, TRUE)
c2 = sample(foo(200), 1e3, TRUE)

DT = data.table(i1, i2, d1, d2, c1, c2)
# randomise col order as well
colorder=sample(ncol(DT))
setcolorder(DT, names(DT)[colorder])
seedInfo = paste(seedInfo, "colorder = ", paste(colorder, collapse=","), sep="")
ans = vector("list", length(names(DT)))

test_no = 1223.0
oldnfail = nfail
for (i in seq_along(names(DT))) {
    cj = as.matrix(do.call(CJ, split(rep(c(1L,-1L), each=i), 1:i)))
    ans[[i]] = combn(names(DT), i, function(x) {
        tmp = apply(cj, 1, function(y) {
            test_no <<- signif(test_no+.001, 7)
            ll = as.call(c(as.name("order"), 
                    lapply(seq_along(x), function(j) {
                        if (y[j] == 1L) 
                            as.name(x[j]) 
                        else {
                            if (class(DT[[x[j]]]) =="character") 
                                as.call(c(as.name("-"), as.call(list(as.name("xtfrm"), as.name(x[j])))))
                            else 
                                as.call(list(as.name("-"), as.name(x[j])))
                            }
                        })
                    )
                )
            test(test_no, forderv(DT, by=x, order=y), with(DT, eval(ll)))
        })
        dim(tmp)=NULL
        list(tmp)
    })
}
ans = NULL
if (nfail > oldnfail) cat(seedInfo, "\n")  # to reproduce

# fix for bug #5405 - unique on null data.table should return null data.table
test(1224, unique(data.table(NULL)), data.table(NULL))

# forderv should return 'integer(0)' when 'x' is not atomic and of 0 length (to be consistent with base:::order)
test(1225.1, forderv(list()), integer(0))
test(1225.2, forderv(data.table(NULL)), integer(0))

# fix for bug #5377 - data.table(null list, data.frame, data.table) should return null data.table
test(1226.1, data.table(list()), null.data.table())
test(1226.2, data.table(data.frame(NULL)), null.data.table())
test(1226.3, data.table(data.table(NULL)), null.data.table())
test(1226.4, data.table(data.frame()), null.data.table())
test(1226.5, data.table(data.table()), null.data.table())

# fix for bug #5321 - POSIXlt issue.
setDT(DT1 <- data.frame(id=1:3, d=strptime(c("06:02:36", "06:02:48", "07:03:12"), "%H:%M:%S")))
test(1227, data.table(id=1:3, d=strptime(c("06:02:36", "06:02:48", "07:03:12"), "%H:%M:%S")), DT1, warning="POSIXlt column type detected and converted to")

# fix for bug #5296 - retaining class of original data.table after passing through `[.data.table`
DT <- data.table(a=1:2,b=3:4)
setattr(DT, "class", c("newclass", class(DT)))
test(1228.1, class(DT), class(DT[a>1]))
test(1228.2, class(DT), class(DT[, list(b)]))
test(1228.3, class(DT), class(DT[, "b", with=FALSE]))
test(1228.4, class(DT), class(DT[, sum(b), by=a]))
test(1228.5, class(DT), class(DT[a>1, sum(b), by=a]))
test(1228.6, class(DT), class(DT[a>1, c:=sum(b), by=a]))

# savetl_init error after error, in v1.9.2, thanks Arun
DT <- data.table(x=1:5, y=10:6)
test(1229.1, DT[forderv(DT, -1)], error="out of range.*1,2")
test(1229.2, setkey(DT), data.table(x=1:5, y=10:6, key="x,y"))
# umlaut in column names (red herring I think, but testing anyway)
sentEx = data.table(abend = c(1, 1, 0, 0, 2),
                    aber = c(0, 1, 0, 0, 0), 
                    "\u00FCber" = c(1, 0, 0, 0, 0),
                    "\u00FCberall" = c(0, 0, 0, 0, 0),
                    "\u00FCberlegt" = c(0, 0, 0, 0, 0),
                    ID = structure(c(1L, 1L, 2L, 2L, 2L), .Label = c("0019", "0021"), class = "factor"),
                    abgeandert = c(1, 1, 1, 0, 0),
                    abgebildet = c(0, 0, 1, 1, 0),
                    abgelegt = c(0, 0, 0, 0, 3))
test(1229.3, sentEx[, lapply(.SD, sum), by=ID], data.table(ID=factor(c("0019","0021")), abend=c(2,2), aber=c(1,0), "\u00FCber"=c(1,0),
             "\u00FCberall"=c(0,0), "\u00FCberlegt" = c(0,0), abgeandert=c(2,1), abgebildet = c(0,2), abgelegt=c(0,3)))

# Test that ad hoc by detects if ordered and dogroups switches to memcpy if contiguous, #1050
DT = data.table(a=1:3,b=1:6,key="a")
options(datatable.optimize=1) # turn off GForce, to test dogroups
test(1230, DT[, sum(b), by=a, verbose=TRUE], output="memcpy contiguous groups")
setkey(DT,NULL)
test(1231, DT[, sum(b), by=a, verbose=TRUE], output="memcpy contiguous groups")
test(1232, DT[, sum(b), by=a+1, verbose=TRUE], output="memcpy contiguous groups")
test(1233, DT[, sum(b), by=a%%2, verbose=TRUE], output="collecting discontiguous groups")
test(1234, DT[, sum(a), by=b, verbose=TRUE], output="collecting discontiguous groups")
setkey(DT,a)
test(1235, DT[.(2:3),sum(b),by=.EACHI,verbose=TRUE], data.table(a=2:3,V1=c(7L,9L),key="a"), output="memcpy contiguous groups")
test(1236, DT[.(3:2),sum(b),by=.EACHI,verbose=TRUE], data.table(a=3:2,V1=c(9L,7L)), output="memcpy contiguous groups")
test(1237, DT[.(3:2),sum(b),keyby=.EACHI,verbose=TRUE], data.table(a=2:3,V1=c(7L,9L),key="a"), output="memcpy contiguous groups")
options(datatable.optimize=Inf)

# check that key is not preserved when length of fastorder is > 0
DT <- data.table(x=1:5, y=6:10, key="x")
test(1238.1, key(setorder(DT, x)), "x")
test(1238.2, key(setorder(DT, -x)), NULL)

# Fix for bug #5366 - setkey fails when non-key columns are of type list.
DT <- data.table(x=5:1, y=as.list(1:5))
test(1239.1, setkey(DT, x), setattr(data.table(x=1:5, y=as.list(5:1)), 'sorted', 'x'))
DT <- data.table(x=5:1, y=as.list(1:5))
test(1239.2, setorder(DT, x), data.table(x=1:5, y=as.list(5:1)))

# Fix for bug #5408 - order of as.data.table.table is different when doing as.data.table(with(DT, table(x,y)))
set.seed(123)
DT <- data.table(XX = sample(LETTERS[1:5], 1000, replace = TRUE), yy = sample(1:5, 1000, replace = TRUE))
ans1 <- as.data.table(DT[, table(XX, yy)])
ans2 <- as.data.table(table(DT$XX, DT$yy))
setnames(ans1, 'N', 'Freq')
setnames(ans2, names(ans1))
test(1240.1, ans1, setDT(as.data.frame(with(DT, table(XX, yy)), stringsAsFactors=FALSE)))
test(1240.2, ans2, ans1)

# Test for optimisation of 'order' to 'forder'
set.seed(45L)
DT <- data.table(x=sample(1e2, 1e6,TRUE), y=sample(1e2, 1e6,TRUE))
# with optimisation -> order will be optimised to forder
optim = getOption("datatable.optimize")
options(datatable.optimize=Inf)
t1 = unname(system.time(ans1 <- DT[order(x,-y)])['elapsed'])
# without optimisation
options(datatable.optimize=0L)
t2 = unname(system.time(ans2 <- DT[order(x,-y)])['elapsed'])
test(1241.1, ans1, ans2)
test(1241.2, t1 < t2, TRUE)  # with optimisation must be faster
# restore optimisation
options(datatable.optimize=optim)

# check no warning yet for with=FALSE and :=.  To be helpful warning, then helpful error.
DT = data.table(a=1:3, b=4:6)
myCol = "a"
test(1242, DT[2,myCol:=6L,with=FALSE], data.table(a=INT(1,6,3), b=4:6))

# consistency of output type of mult, #5378
DT = data.table(id=rep(1:2,each=2), var=rnorm(4), key="id")
test(1243, DT[.(1:2), list(var)][c(2,4)], DT[.(1:2), list(var), mult="last"])
test(1244, DT[.(1:2), var], DT$var)
test(1245, DT[.(1:2), var][c(2,4)], DT[.(1:2), var, mult="last"])

#############################################
# FR #5205 - fromLast argument to duplicated
#############################################
seed = as.integer(Sys.time())
seedInfo = paste("forder decreasing argument test: seed = ", seed,"  ", sep="")
set.seed(seed)
DT <- data.table(w=sample(-5:5, 100, TRUE), 
x=as.numeric(sample(-5:5, 100, TRUE)), 
y=sample(paste("id", 1:10, sep=""), 100, TRUE), 
z=sample(c(TRUE, FALSE), 100, TRUE))

colorder=sample(ncol(DT))
setcolorder(DT, names(DT)[colorder])
seedInfo = paste(seedInfo, "colorder = ", paste(colorder, collapse=","), sep="")

test_no = 1246.0
oldnfail = nfail
for (i in seq_along(names(DT))) {
    cc = combn(names(DT), i)
    apply(cc, 2L, function(jj) { 
        test_no <<- signif(test_no+.01, 7) # first without key
        test(test_no, duplicated(DT, by=jj, fromLast=TRUE), duplicated.data.frame(DT[, jj, with=FALSE], fromLast=TRUE))
        test_no <<- signif(test_no+.01, 7)
        setkeyv(DT, jj) # with key
        test(test_no, duplicated(DT, by=jj, fromLast=TRUE), duplicated.data.frame(DT[, jj, with=FALSE], fromLast=TRUE))
    })
}
if (nfail > oldnfail) cat(seedInfo, "\n")  # to reproduce

# with NA
DT <- data.table(w=sample(c(-5:5,NA_integer_), 100, TRUE), 
x=as.numeric(sample(c(-5:5, NA), 100, TRUE)), 
y=sample(c(NA, paste("id", 1:10, sep="")), 100, TRUE), 
z=sample(c(NA, TRUE, FALSE), 100, TRUE))

colorder=sample(ncol(DT))
setcolorder(DT, names(DT)[colorder])
seedInfo = paste(seedInfo, "colorder = ", paste(colorder, collapse=","), sep="")

oldnfail = nfail
for (i in seq_along(names(DT))) {
    cc = combn(names(DT), i)
    apply(cc, 2L, function(jj) { 
        test_no <<- signif(test_no+.01, 7) # first without key
        test(test_no, duplicated(DT, by=jj, fromLast=TRUE), duplicated.data.frame(DT[, jj, with=FALSE], fromLast=TRUE))
        test_no <<- signif(test_no+.01, 7)
        setkeyv(DT, jj) # with key
        test(test_no, duplicated(DT, by=jj, fromLast=TRUE), duplicated.data.frame(DT[, jj, with=FALSE], fromLast=TRUE))
    })
}
if (nfail > oldnfail) cat(seedInfo, "\n")  # to reproduce

# FR #5172 - anyDuplicated.data.table
set.seed(45L)
dt <- data.table(x=sample(3,10,TRUE), y=sample(letters[1:3], 10,TRUE))
test(1247.1, anyDuplicated(dt), anyDuplicated.data.frame(dt))
test(1247.2, anyDuplicated(dt, fromLast=TRUE), anyDuplicated.data.frame(dt, fromLast=TRUE))
test(1247.3, anyDuplicated(dt, by="y"), anyDuplicated.data.frame(dt[, "y", with=FALSE]))
test(1247.4, anyDuplicated(dt, by="y", fromLast=TRUE), anyDuplicated.data.frame(dt[, "y", with=FALSE], fromLast=TRUE))

# Fix for #5423 - j-expression y * eval(parse(..)) should work without needing "("
DT <- data.table(x = seq(1,10,1), y = seq(2,20,2))
test(1248.1, DT[, y := y * eval(parse(text="1*2"))], data.table(x=seq(1,10,1), y=seq(4,40,4)))
# fix in 1248 was not complete. resurfaced again as bug #5527. Fixed now, test added here below:
DT <- data.table(id=1:5, var=letters[1:5])
ans <- copy(DT)
id <- "va"
test(1248.2, DT[, eval(parse(text=paste(id,"r",sep="")))], letters[1:5])
test(1248.3, DT[, id2:=eval(parse(text=paste(id,"r",sep="")))], ans[, id2 := var])

# test to make sure DT[order(...)] works fine when it's already sorted (forgot the case where forder returns integer(0) before)
DT <- data.table(x=rep(1:4, each=5), y=1:20)
test(1249.1, DT[order(x)], DT)
test(1249.2, DT[order(y)], DT)
test(1249.3, DT[order(x,y)], DT)

# Fix for #5424 - duplicated 'by=FALSE' inconsistency
set.seed(1L)
DT <- data.table(x=sample(3,10,TRUE), y=sample(2,10,TRUE), key="x")
test(1250.1, duplicated(DT, by=NULL), duplicated.data.frame(DT))
test(1250.2, duplicated(DT, by=FALSE), error="Only NULL, column indices or column names are allowed in by")
test(1250.3, duplicated(DT, by=TRUE), error="Only NULL, column indices or column names are allowed in by")

# more tests for DT[order(...)] - now testing 'decreasing=FALSE/TRUE' argument
set.seed(1L)
DT <- data.table(x=sample(3,10,TRUE), y=sample(2,10,TRUE))
test(1251.1, DT[order(x,y,decreasing=TRUE)], DT[order(-x,-y)])
test(1251.2, DT[order(x,-y,decreasing=TRUE)], DT[order(-x,y)])
# test in case of complex calls. check out the note in setkey.R under 'forder' for differences in forder and order for 'list' inputs. base is inconsistent I find. 
ix = with(DT, order(x+y))
test(1251.3, DT[order(x+y)], DT[ix])
ix = with(DT, order(-x-y))
test(1251.4, DT[order(-x-y)], DT[ix])
ix = with(DT, order(x+y, decreasing=TRUE))
test(1251.5, DT[order(x+y, decreasing=TRUE)], DT[ix])
ix = with(DT, order(4*x-5*y, decreasing=TRUE))
test(1251.6, DT[order(4*x-5*y, decreasing=TRUE)], DT[ix])
ix = with(DT, order(1-DT$x, decreasing=TRUE))
test(1251.7, DT[order(1-DT$x, decreasing=TRUE)], DT[ix])
test(1251.8, DT[order(x, list(-y), decreasing=TRUE)], error = "Column .* for ordering currently") # consistent with base (not the same error, but will error with "forder's" error instead)
# more "edge cases" to ensure we're consistent with base
test(1251.9, DT[order("a")], DT[1L])
test(1251.10, DT[order("b", "a")], DT[1L])
test(1251.11, DT[order(list("b", "a"))], error = "Column .* for ordering currently")
test(1251.12, DT[order(list("b"), list("a"))], DT[1L])

##############################################################
# extensive tests for order optimisation within `[.data.table`
##############################################################
seed = as.integer(Sys.time())
seedInfo = paste("forder decreasing argument test: seed = ", seed,"  ", sep="")
set.seed(seed)
# these variable try to simulate groups of length 1, 2, < 200, > 200 so as to cover all different internal implementations
foo <- function(n) apply(matrix(sample(letters, n*8L, TRUE), ncol=8L), 1, paste, sep="")
i1 = as.integer(sample(rep(c(-3:3, NA_integer_), c(1, 2, 190, 300, 7, 190, 210, 100))))
i2 = as.integer(sample(rep(c(-2:2, -1e6, 1e6, NA_integer_), c(1, 2, 190, 300, 7, 190, 210, 100))))
d1 = as.numeric(sample(rep(c(-2:2,Inf,-Inf, NA_real_, 5, -1e3), c(1, 190, 2, 300, 7, 50, 50, 100, 150, 150))))
c1 = sample(rep(c(letters[1:5], NA_character_, "z"), c(1, 2, 190, 7, 300, 200, 300)))
c2 = sample(c(foo(200), NA_character_), 1e3, TRUE)

DT = data.table(i1, i2, d1, c1, c2)
# randomise col order as well
colorder=sample(ncol(DT))
setcolorder(DT, names(DT)[colorder])
seedInfo = paste(seedInfo, "colorder = ", paste(colorder, collapse=","), sep="")
ans = vector("list", length(names(DT)))

test_no = 1253.13
oldnfail = nfail
for (i in seq_along(names(DT))) {
    cj = as.matrix(do.call(CJ, split(rep(c(1L,-1L), each=i), 1:i)))
    ans[[i]] = combn(names(DT), i, function(x) {
        tmp = apply(cj, 1, function(y) {
            test_no <<- signif(test_no+.001, 7)
            ll = as.call(c(as.name("order"), 
                    lapply(seq_along(x), function(j) {
                        if (y[j] == 1L) 
                            as.name(x[j]) 
                        else {
                            if (class(DT[[x[j]]]) =="character") 
                                as.call(c(as.name("-"), as.call(list(as.name("xtfrm"), as.name(x[j])))))
                            else 
                                as.call(list(as.name("-"), as.name(x[j])))
                            }
                        })
                    )
                )
            ans1 = forderv(DT, by=x, order=y, na.last=TRUE)         # adding tests for both nalast=TRUE and nalast=NA
            test(test_no, ans1, with(DT, eval(ll)))
            test_no <<- signif(test_no+.001, 7)
            ll <- as.call(c(as.list(ll), na.last=NA))
            ans1 = forderv(DT, by=x, order=y, na.last=NA)           # nalast=NA here.
            test(test_no, ans1[ans1 != 0], with(DT, eval(ll)))
        })
        dim(tmp)=NULL
        list(tmp)
    })
}
ans = NULL
if (nfail > oldnfail) cat(seedInfo, "\n")  # to reproduce

###############

# turning off tolerance for UPCs (> 11 s.f. stored in numeric), #5369
DT <- data.table(upc = c(301426027592, 301426027593, 314775802939, 314775802940, 314775803490, 314775803491, 314775815510, 314775815511, 314933000171, 314933000172),
                 year = 2006:2007)
test(1253, DT[,.N,by=upc]$N, rep.int(2L,5L))
setNumericRounding(0)
test(1254, DT[,.N,by=upc], data.table(upc=DT$upc, N=1L))
test(1255, unique(DT, by="upc"), DT)
setNumericRounding(2)
test(1256, DT[,.N,by=upc]$N, rep.int(2L,5L))
DT = data.table(upc=rep(c(360734147771, 360734147770), each=3), year=rep(2009:2011, times=2))
setNumericRounding(0)
test(1257, DT[,.N,by=upc], data.table(upc=c(360734147771, 360734147770), N=3L))
test(1258, DT[,.N,by=upc][order(upc)], data.table(upc=c(360734147770, 360734147771), N=3L))
setNumericRounding(1)
test(1259, DT[,.N,by=upc], data.table(upc=c(360734147771, 360734147770), N=3L))
test(1260, DT[,.N,by=upc][order(upc)], data.table(upc=c(360734147770, 360734147771), N=3L))
test(1261, getNumericRounding(), 1L)
# the limit of double precision (16 s.f.) ...
if (.Machine$sizeof.longdouble==16)
    test(1262, length(unique(c(1.2345678901234560, 1.2345678901234561, 1.2345678901234562, 1.2345678901234563))), 2L)
    # 2 not 4 is double precision limit which base::unique() relies on in this test
    # valgrind will also return (3) instead of (2) here.. due to floating point precision limitation. changing the last two values to 1.2345678901234563 and 1.2345678901234564 returns 2.
DT = data.table(id=c(1.234567890123450, 1.234567890123451, 1.234567890123452, 1.234567890123453))  # one less digit is limit
test(1263, length(unique(DT$id)), 4L)
test(1264, DT[,.N,by=id]$N, 4L)  # 1 byte rounding isn't enough
setNumericRounding(0)
test(1265, DT[,.N,by=id]$N, INT(1,1,1,1))
test(1266, getNumericRounding(), 0L)
setNumericRounding(2)

# fread reading NA in logical columns, #4766
DF = data.frame(I=1:3, L=c(T,F,NA), R=3.14)
write.csv(DF,f<-tempfile(),row.names=F)
test(1267.1, fread(f)$L, c(TRUE, FALSE, NA))
test(1267.2, fread(f), as.data.table(read.csv(f)))
unlink(f)

### FR #2722 test begins here ###
#################################
# FR #2722 optimise j=c(lapply(.SD,sum, ...)) - here any amount of such lapply(.SD, ...) can occur and in any order
set.seed(45L)
dt <- data.table(a=sample(2,10,TRUE), b=sample(3,10,TRUE), c=sample(4,10,TRUE), d=sample(5,10,TRUE))

options(datatable.optimize=1L)
ans2 <- dt[, c(lapply(.SD, mean), lapply(.SD, sum)), by=a]
options(datatable.optimize=Inf)
test(1268.1, dt[, c(lapply(.SD, mean), lapply(.SD, sum)), by=a, verbose=TRUE], ans2,
             output="GForce optimized j to 'list(gmean(b), gmean(c), gmean(d), gsum(b), gsum(c), gsum(d))'")

options(datatable.optimize=1L)
ans2 <- dt[, c(lapply(.SD, mean), .N), by=a]
options(datatable.optimize=Inf)
test(1268.2, dt[, c(lapply(.SD, mean), .N), by=a, verbose=TRUE], ans2,
                  output = "lapply optimization changed j from 'c(lapply(.SD, mean), .N)' to 'list(mean(b), mean(c), mean(d), .N)'")

options(datatable.optimize=1L)
ans2 <- dt[, c(list(c), lapply(.SD, mean)), by=a]
options(datatable.optimize=Inf)
test(1268.3, dt[, c(list(c), lapply(.SD, mean)), by=a, verbose=TRUE], ans2,
             output = "lapply optimization changed j from 'c(list(c), lapply(.SD, mean))' to 'list(c, mean(b), mean(c), mean(d))")

test(1268.4, dt[, c(as.list(c), lapply(.SD, mean)), by=a], 
             error = "j doesn't evaluate to the same number of columns for each group")

options(datatable.optimize=1L)
ans2 <- dt[, c(sum(d), lapply(.SD, mean)), by=a]
options(datatable.optimize=Inf)
test(1268.5, dt[, c(sum(d), lapply(.SD, mean)), by=a, verbose=TRUE], ans2,
             output = "GForce optimized j to 'list(gsum(d), gmean(b), gmean(c), gmean(d))'")

options(datatable.optimize=1L)
ans2 <- dt[, c(list(sum(d)), lapply(.SD, mean)), by=a]
options(datatable.optimize=Inf)
test(1268.6, dt[, c(list(sum(d)), lapply(.SD, mean)), by=a, verbose=TRUE], ans2,
             output = "GForce optimized j to 'list(gsum(d), gmean(b), gmean(c), gmean(d))'")

# newly added tests for #861
# optimise, but no GForce
options(datatable.optimize=1L)
ans2 <- dt[, c(list(sum(d), .I), lapply(.SD, mean)), by=a]
options(datatable.optimize=Inf)
test(1268.7, dt[, c(list(sum(d), .I), lapply(.SD, mean)), by=a, verbose=TRUE], ans2,
             output = "lapply optimization changed j from 'c(list(sum(d), .I), lapply(.SD, mean))' to 'list(sum(d), .I, mean(b), mean(c), mean(d))'")

# don't optimise .I in c(...)
options(datatable.optimize=1L)
dt = data.table(x=c(1,1,1,2,2,2), y=1:6)
ans2 <- dt[, c(.I, lapply(.SD, mean)), by=x]
options(datatable.optimize=Inf)
test(1268.8, dt[, c(.I, lapply(.SD, mean)), by=x, verbose=TRUE], ans2,
             output = "lapply optimization is on, j unchanged as 'c(.I, lapply(.SD, mean))'")

### FR #2722 tests end here ###

# Wide range numeric and integer64, to test all bits
x = sample( c(seq(-1e100, 1e100, length=1e5), c(seq(-1e-100,1e-100,length=1e5))) )
setNumericRounding(0)
test(1269, forderv(x), base::order(x))
setNumericRounding(2)   # not affected by rounding
test(1270, forderv(x), base::order(x))
if ("package:bit64" %in% search()) {
    x = as.integer64(2)^(0:62)
    x = sample(c(x,-x,0))
    if (!inherits(try(bit64::order(x),silent=TRUE), "try-error"))  # if for old version of bit64
        test(1271, forderv(x), bit64::order(x)) # because GenomicRanges replaces this order
    DT = data.table( a=as.integer64(2)^45 + 1:3, b=1:6 )
    test(1272, DT[,sum(b),by=a], data.table(a=DT$a[1:3], V1=INT(5,7,9)))
    test(1273, unique(DT, by="a"), DT[1:3])
    test(1274, duplicated(DT, by="a"), rep(c(FALSE,TRUE),each=3))
    setkey(DT,a)
    test(1275, DT[.(as.integer64(35184372088834))], DT[3:4])
    test(1276, unique(DT), DT[c(1,3,5)])
    test(1277, duplicated(DT), rep(c(FALSE,TRUE),3))
}

# distinguishing small numbers from 0.0 as from v1.9.2,  test from Rick
# http://stackoverflow.com/questions/22290544/grouping-very-small-numbers-e-g-1e-28-and-0-0-in-data-table-v1-8-10-vs-v1-9-2
test_no = 1278.001
for (dround in c(0,2)) {
    setNumericRounding(dround)  # rounding should not affect the result here because although small, it's very accurace (1 s.f.)
    for (i in c(-30:-1,1:30)) {
        DT = data.table(c(1 * (10^i),2,9999,-1,0,1))
        test(test_no, nrow(DT[, .N, by=V1]), 6)
        test_no = test_no + 0.001
    }
}

# rounding of milliseconds, workaround, TO DO: #5445
# http://stackoverflow.com/questions/22356957/rounding-milliseconds-of-posixct-in-data-table-v1-9-2-ok-in-1-8-10
DT = data.table(timestamp=as.POSIXct(
        c("2013-01-01 17:51:00.707",
          "2013-01-01 17:51:59.996",
          "2013-01-01 17:52:00.059",
          "2013-01-01 17:54:23.901",
          "2013-01-01 17:54:23.913",
          "2013-01-01 17:54:23.914")))
setNumericRounding(2)
test(1279, duplicated(DT), rep(c(FALSE,TRUE), c(4,2)))
setNumericRounding(1)
test(1280, duplicated(DT), rep(FALSE, 6))
setNumericRounding(2)

# FR #5465, keep.rownames argument for setDT, just for data.frames:
DF <- data.frame(x=1:5, y=10:6)
rownames(DF) <- letters[1:5]
test(1281, setDT(DF, keep.rownames=TRUE), data.table(rn=letters[1:5], x=1:5, y=10:6))

# Bug #5415 fix - BY doesn't retain names:
DT <- data.table(fruit=c("apple","peach","pear"))
test(1282, DT[, ans := .BY$fruit, by=fruit], data.table(fruit=DT$fruit, ans=DT$fruit))

# bug #5443 - get() doesn't see i's columns, when i is a data.table:
set.seed(1L)
dt1 <- data.table(a=rep(1:2, each=2), c=sample(10,4))
dt2 <- data.table(b=rep(2:3), c=sample(20,2), d=sample(20,2))
setkey(dt1, a)
setkey(dt2, b)

# without by
test(1283.1, dt1[dt2, list(a=a, c=get('c'), i.c=get('i.c'))], dt1[dt2, list(a=a, c=c, i.c=i.c)])
test(1283.2, dt1[dt2, list(a=a, d=get('d'))], dt1[dt2, list(a=a, d=d)])
# with by
test(1283.3, dt1[dt2, list(a=a, c=get('c'), i.c=get('i.c')), by=.EACHI], dt1[dt2, list(a=a, c=c, i.c=i.c), by=.EACHI])
test(1283.4, dt1[dt2, list(a=a, d=get('d')), by=.EACHI], dt1[dt2, list(a=a, d=d), by=.EACHI])

# fix for bug #5583 - missed cases like dt[order(abs(x))].
dt <- data.table(x=c(1L,-2L,3L))
test(1284.1, dt[order(abs(x))], dt)
test(1284.2, dt[order(-abs(x))], dt[3:1])

# fix for bug #5582 - unique/duplicated on empty data.table returned NA
dt <- data.table(x=numeric(0), y=character(0), key="x")
test(1285.1, duplicated(dt), duplicated.data.frame(dt))
test(1285.2, unique(dt), dt)

# BUG #5672 fix
a <- data.table(BOD, key="Time")
b <- data.table(BOD, key="Time")[Time < 0] # zero row data.table
ans <- merge(b, a, all=TRUE)
test(1287, ans, data.table(Time=a$Time, demand.x=NA_real_, demand.y=a$demand, key="Time"))

# more rbindlist tests - duplicate columns with "fill=TRUE"
ll <- list(data.table(x=1, y=-1, x=-2), data.table(y=10, y=20, y=30, x=-10, a="a", b=Inf, c=factor(1)))
test(1288.1, rbindlist(ll, use.names=TRUE, fill=FALSE), error = "Item 2 has 7 columns, inconsistent with item 1 which has 3 columns")
# modified after fixing #725 
test(1288.2, rbindlist(ll, use.names=TRUE, fill=TRUE), 
    data.table(x=c(1,-10), y=c(-1,10), x=c(-2, NA), y=c(NA,20), y=c(NA,30), a=c(NA, "a"), b=c(NA, Inf), c=factor(c(NA, 1))))

# check the name of output are consistent when binding two empty dts with one empy and other non-empty dt
dt1 <- data.table(x=1:5, y=6:10)
dt2 <- dt1[x > 5]
setnames(dt3 <- copy(dt2), c("A", "B"))
test(1288.3, names(rbindlist(list(dt2,dt3))), c("x", "y"))
test(1288.4, names(rbindlist(list(dt3,dt2))), c("A", "B"))
test(1288.5, names(rbindlist(list(dt1,dt3))), c("x", "y"))
test(1288.6, names(rbindlist(list(dt3,dt1))), c("A", "B"))

# check fix for bug #5612
DT <- data.table(x=c(1,2,3))
test(1288.7, rbind(DT, DT, data.table()), rbind(DT, data.table(), DT))

# factor on fill=TRUE with NA column..
DT1 = data.table(A=1:3,B=letters[1:3])
DT2 = data.table(B=letters[4:5],C=factor(1:2))
l = list(DT1,DT2)
test(1288.8, rbindlist(l, use.names=TRUE, fill=TRUE), data.table(A=c(1:3,NA_integer_,NA_integer_), B=letters[1:5], C=factor(c(NA,NA,NA,1,2))))

# adding more tests after modifying for better backwards compatibility:
# rbindlist and rbind both work fine even when certain elements of list are not named at all, as long as fill = FALSE, but use.names=TRUE errors when all names are NULL
# when fill=TRUE NO element of the list must have NULL names.
ll <- list(list(1:3, 4:6), list(5:7, 8:10))
test(1288.9, rbindlist(ll), data.table(V1=c(1:3, 5:7), V2=c(4:6, 8:10)))
test(1288.10, rbindlist(ll, use.names=TRUE), error="use.names=TRUE but no item of input list has any names.")
ll <- list(list(a=1:3, b=4:6), list(5:7, 8:10))
test(1288.11, rbindlist(ll, use.names=TRUE), data.table(a=c(1:3, 5:7), b=c(4:6, 8:10)))
ll <- list(list(1:3, 4:6), list(a=5:7, b=8:10))
test(1288.12, rbindlist(ll, use.names=TRUE), data.table(a=c(1:3, 5:7), b=c(4:6, 8:10)))
ll <- list(list(a=1:3, 4:6), list(5:7, b=8:10))
test(1288.13, rbindlist(ll, use.names=TRUE), error="Answer requires 3 columns whereas one or more item(s) in the input list has only 2 columns. This could be because the items in the list may not")
ll <- list(list(a=1:3, 4:6), list(5:7, b=8:10))
test(1288.14, rbindlist(ll, fill=TRUE), data.table(a=c(1:3, rep(NA_integer_,3L)), V1=c(4:6,5:7), b=c(rep(NA_integer_, 3L), 8:10)))
ll <- list(list(1:3, 4:6), list(5:7, 8:10))
test(1288.15, rbindlist(ll, fill=TRUE), error="fill=TRUE, but names of input list at position 1")
ll <- list(list(1:3, 4:6), list(a=5:7, b=8:10))
test(1288.16, rbindlist(ll, fill=TRUE), error="fill=TRUE, but names of input list at position 1")

# TO DO: TODO: think of and add more tests for rbindlist

# fix for #5647
dt <- data.table(x=1L, y=1:10)
cp = copy(dt)
test(1289.1, dt[,z := c(rep(NA, 5), y), by=x], cp[, z := c(rep(NA, 5), y[1:5])], warning="RHS 1 is length 15")
dt<-data.table(x=c(1:2), y=1:10)
cp = copy(dt)
test(1289.2, dt[, z := c(rep(NA, 5),y), by=x], cp[, z := rep(NA_integer_, 10)], warning="RHS 1 is length 10")

########################################
# Extensve testing for "duplicate" names
########################################
# Rules: Basically, if index is directly given in 'j', just those columns are touched/operated on. But if 'column' names are given and there are more than one 
# occurrence of that column, then it's hard to decide which to keep and which to remove. So, to remove, all are removed, to keep, always the first is kept.
# 1) when i,j,by are all absent (or) just 'i' is present then ALL duplicate columns are returned.
# 2) When 'with=FALSE' and 'j' is a character and 'notj' is TRUE, all instances of the column to be removed will be removed.
# 3) When 'with=FALSE' and 'j' is a character and 'notj' is FALSE, only the first column will be recognised in presence of duplicate columns.
# 4) When 'with=FALSE' and 'j' is numeric and 'notj' is TRUE, just those indices will be removed.
# 5) When 'with=FALSE' and 'j' is numeric and 'notj' is FALSE, all columns for indices given, if valid, are returned. (FIXES #5688)
# 6) When .SD is in 'j', but '.SDcols'  is not present, ALL columns are subset'd - FIXES BUG #5008.
# 7) When .SD and .SDcols are present and .SDcols is numeric, columns corresponding to the given indices are returned.
# 8) When .SD and .SDcols are present and .SDcols is character, duplicate column names will only return the first column, each time.
# 9) When .SD and .SDcols are present and .SDcols is numeric, and it's -SDcols, then just those columns are removed.
# 10) When .SD and .SDcols are present and .SDcols is character and -SDcols, then all occurrences of that object is removed.
# 11) When no .SD and no .SDcols and no with=FALSE, only duplicate column names will return only the first column each time.
# 12) With 'get("col")', it's the same as with all character types.
# 13) A logical expression in 'j'.
# 14) Finally, no tests but.. using 'by' with duplicate columns and aggregating may not return the intended result, as it may operate on column names in some cases.

# All points are tested with this example:
DT  <- data.table(x=1:2, y=3:4, x=5:6, x=7:8, y=9:10, z=11:12)
DT1 <- data.table(x=1L, y=3L, x=5L, x=7L, y=9L, z=11L)
DT2 <- data.table(x=2L, y=4L, x=6L, x=8L, y=10L, z=12L)
ll  <- list(x=1:2, y=3:4, x=5:6, x=7:8, y=9:10, z=11:12)

# case (1)
test(1290.1, DT[1], DT1)
test(1290.2, DT[], DT)
test(1290.3, DT[(TRUE)], DT)
# case (2)
test(1290.4, DT[, !"x", with=FALSE], as.data.table(ll[c(2,5,6)]))
test(1290.5, DT[, !"y", with=FALSE], as.data.table(ll[c(1,3,4,6)]))
test(1290.6, DT[, !c("x", "x"), with=FALSE], as.data.table(ll[c(2,5,6)]))
test(1290.7, DT[, !c("y", "y"), with=FALSE], as.data.table(ll[c(1,3,4,6)]))
# case (3)
test(1290.9,  DT[, "x", with=FALSE], as.data.table(ll[1]))
test(1290.10, DT[, "y", with=FALSE], as.data.table(ll[2]))
test(1290.11, DT[, c("x", "x"), with=FALSE], as.data.table(ll[c(1,1)]))
test(1290.12, DT[, c("y", "y"), with=FALSE], as.data.table(ll[c(2,2)]))
# case (4)
test(1290.13, DT[, !3, with=FALSE], as.data.table(ll[c(1,2,4,5,6)]))
test(1290.14, DT[, !c(1,1,3,4), with=FALSE], as.data.table(ll[c(2,5,6)]))
test(1290.15, DT[, !2, with=FALSE], as.data.table(ll[c(1,3,4,5,6)]))
test(1290.16, DT[, !c(2,5,2), with=FALSE], as.data.table(ll[c(1,3,4,6)]))
# case (5)
test(1290.17, DT[, 3, with=FALSE], as.data.table(ll[3]))
test(1290.18, DT[, c(1,1,3,4), with=FALSE], as.data.table(ll[c(1,1,3,4)]))
test(1290.19, DT[, 2, with=FALSE], as.data.table(ll[2]))
test(1290.20, DT[, c(2,5,2), with=FALSE], as.data.table(ll[c(2,5,2)]))
# case (6)
test(1290.21, DT[, .SD], as.data.table(ll))
test(1290.22, DT[, .SD[1]], DT[1])
test(1290.23, DT[, .SD[1, !3, with=FALSE]], as.data.table(DT[1, !3, with=FALSE]))
# case (7)
test(1290.24, DT[, .SD, .SDcols=c(1,1,3,4)], as.data.table(ll[c(1,1,3,4)]))
# case (8)
test(1290.25, DT[, .SD, .SDcols=c("x", "x", "y")], as.data.table(ll[c(1,1,2)]))
# case (9)
test(1290.26, DT[, .SD, .SDcols=-c(1,2)], as.data.table(ll[c(-(1:2))]))
# case (10)
test(1290.27, DT[, .SD, .SDcols=-c("x")], as.data.table(ll[c(2,6)]))
# case (11)
test(1290.28, DT[, x], ll[[1]])
test(1290.29, DT[, list(x,x,y,y,y)], as.data.table(ll[c(1,1,2,2,2)]))
test(1290.30, DT[, list(x,x,y)], as.data.table(ll[c(1,1,2)]))
# cast (12)
test(1290.31, DT[, get("x")], ll[[1]])
test(1290.32, DT[, list(get("x"))], setnames(as.data.table(ll[1]), "V1"))
test(1290.33, DT[, list(get("x"), get("y"))], setnames(as.data.table(ll[1:2]), c("V1", "V2")))
# case (13)
test(1290.34, DT[, names(DT) == "x", with=FALSE], as.data.table(ll[c(1,3,4)]))

# Bug #5376.. DT[, bla ;= character(0), by=.] dint add new column when `DT is empty DT.
dt1 = data.table(a=character(0),b=numeric(0))
ans1 = data.table(a=character(0), b=numeric(0), c=numeric(0))
ans2 = data.table(a=character(0), b=numeric(0), c=numeric(0), d=integer(0))
test(1291.1, dt1[, c:=max(b), by='a'], ans1, warning="no non-missing arguments to max")
test(1291.2, dt1[, d := integer(0), by=a], ans2)

# Bug #5714
test(1292.1, data.table(x=1:2, y=3:4)[, -(1:2), with=FALSE], null.data.table())
test(1292.2, data.table(x=1:2)[, -1, with=FALSE], null.data.table())
test(1292.3, data.table(x=1:2, y=3:4)[, !c("x","y"), with=FALSE], null.data.table())
test(1292.4, data.table(x=1:2)[, !c("x"), with=FALSE], null.data.table())

# Bug #5435 - print.data.table and digits option:
DT <- structure(list(fisyr = 1995:1996, er = list(c(1, 3), c(1, 3)),
    eg = c(0.0197315833926059, 0.0197315833926059), esal = list(
        c(2329.89763779528, 2423.6811023622), c(2263.07456978967,
        2354.16826003824)), fr = list(c(4, 4), c(4, 4)), fg =
c(0.039310363070415,
    0.039310363070415), fsal = list(c(2520.85433070866, 2520.85433070866
    ), c(2448.55449330784, 2448.55449330784)), mr = list(c(5,
    30), c(5, 30)), mg = c(0.0197779376457164, 0.0197779376457164
    ), msal = list(c(2571.70078740157, 4215.73622047244),
c(2497.94263862333,
    4094.82600382409))), .Names = c("fisyr", "er", "eg", "esal",
"fr", "fg", "fsal", "mr", "mg", "msal"), class = c("data.table",
"data.frame"), row.names = c(NA, -2L))

if (options()$width<80) options(width=80)
ans1 = capture.output(print(DT, digits=4, row.names=FALSE))
ans2 = c(" fisyr  er      eg      esal  fr      fg      fsal    mr      mg      msal", 
         "  1995 1,3 0.01973 2330,2424 4,4 0.03931 2521,2521  5,30 0.01978 2572,4216", 
         "  1996 1,3 0.01973 2263,2354 4,4 0.03931 2449,2449  5,30 0.01978 2498,4095")
test(1293, ans1, ans2)

## Fixes bug #5442
## Also improves upon bug fix #2551 to provide better warnings and at better places:
dt <- data.table(a=1:3, b=c(7,8,9), c=c(TRUE, NA, FALSE), d=as.list(4:6), e=c("a", "b", "c"))

test(1294.1,  dt[, a := 1]$a, rep(1L, 3L))
test(1294.2,  dt[, a := 1.5]$a, rep(1L, 3L), warning="Coerced 'double' RHS to 'integer' to match the column's type")
test(1294.3,  dt[, a := NA]$a, rep(NA_integer_, 3L))
test(1294.4,  dt[, a := "a"]$a, rep(NA_integer_, 3L), warning="NAs introduced by coercion")
test(1294.5,  dt[, a := list(list(1))]$a, rep(1L, 3L), warning="Coerced 'list' RHS to 'integer' to match the column's type")
test(1294.6,  dt[, a := list(1L)]$a, rep(1L, 3L))
test(1294.7,  dt[, a := list(1)]$a, rep(1L, 3L))
test(1294.8,  dt[, a := TRUE]$a, rep(1L, 3L), warning="Coerced 'logical' RHS to 'integer' to match the column's type")
test(1294.9,  dt[, b := 1L]$b, rep(1,3))
test(1294.10, dt[, b := NA]$b, rep(NA_real_,3))
test(1294.11, dt[, b := "bla"]$b, rep(NA_real_, 3), warning="NAs introduced by coercion")
test(1294.12, dt[, b := list(list(1))]$b, rep(1,3), warning="Coerced 'list' RHS to 'double' to match the column's type")
test(1294.13, dt[, b := TRUE]$b, rep(1,3), warning="Coerced 'logical' RHS to 'double' to match the column's type")
test(1294.14, dt[, b := list(1)]$b, rep(1,3))
test(1294.15, dt[, c := 1]$c, rep(TRUE, 3), warning="Coerced 'double' RHS to 'logical' to match the column's type")
test(1294.16, dt[, c := 1L]$c, rep(TRUE, 3), warning="Coerced 'integer' RHS to 'logical' to match the column's type")
test(1294.17, dt[, c := NA]$c, rep(NA, 3))
test(1294.18, dt[, c := list(1)]$c, rep(TRUE, 3), warning="Coerced 'double' RHS to 'logical' to match the column's type")
test(1294.19, dt[, c := list(list(1))]$c, rep(TRUE, 3), warning="Coerced 'list' RHS to 'logical' to match the column's type")
test(1294.20, dt[, c := "bla"]$c, rep(NA, 3), warning="Coerced 'character' RHS to 'logical' to match the column's type")
test(1294.21, dt[, d := 1]$d, rep(list(1), 3), warning="Coerced 'double' RHS to 'list' to match the column's type")
test(1294.22, dt[, d := 1L]$d, rep(list(1L), 3), warning="Coerced 'integer' RHS to 'list' to match the column's type")
test(1294.23, dt[, d := TRUE]$d, rep(list(TRUE), 3), warning="Coerced 'logical' RHS to 'list' to match the column's type")
test(1294.24, dt[, d := "bla"]$d, rep(list("bla"), 3), warning="Coerced 'character' RHS to 'list' to match the column's type")
test(1294.25, dt[, d := list(list(1))]$d, rep(list(1), 3))
test(1294.26, dt[, e := 1]$e, rep("1", 3), warning="Coerced 'double' RHS to 'character' to match the column's type")
test(1294.27, dt[, e := 1L]$e, rep("1", 3), warning="Coerced 'integer' RHS to 'character' to match the column's type")
test(1294.28, dt[, e := TRUE]$e, rep("TRUE", 3), warning="Coerced 'logical' RHS to 'character' to match the column's type")
test(1294.29, dt[, e := list(list(1))]$e, rep("1", 3), warning="Coerced 'list' RHS to 'character' to match the column's type")
test(1294.30, dt[, e := "bla"]$e, rep("bla", 3))
test(1294.31, dt[, e := list("bla2")]$e, rep("bla2", 3))

# FR #5357, when LHS evaluates to integer(0), provide warning and return dt, not an error.
dt = data.table(a = 1:5, b1 = 1:5, b2 = 1:5)
test(1295, dt[, grep("c", names(d)) := NULL], dt, warning="length(LHS) = 0, meaning no columns to delete or assign RHS to")

# Updating logical column in one-row DT (corruption of new R 3.1 internal globals for TRUE, FALSE and NA)
DT = data.table(a=1:6, b=c(TRUE,FALSE))
test(1296, DT[,list(b,sum(b)),by=a], data.table(a=1:6, b=c(TRUE,FALSE), V2=c(1L,0L)))  # was error "the ... list does not contain 2 elements"
DT = DT[1L]
set(DT,1L,"b",FALSE)  # passing 1L as i here is needed to avoid column plonk, so changes the logical singleton in place
test(1297, as.integer(TRUE[1]), 1L)   # In R 3.1, TRUE[1] returns the global TRUE but TRUE doesn't yet (parses as new vector)
test(1298, as.integer(TRUE), 1L)
# orignal example, verbatim from James Sams :
upc_table = data.table(upc=1:100000, upc_ver_uc=rep(c(1,2), times=50000), is_PL=rep(c(T, F, F, T), each=25000), product_module_code=rep(1:4, times=25000), ignore.column=2:100001)
test(1299, upc_table[, .N, by=list(upc, upc_ver_uc)][,max(N)], 1L)  # all size 1 groups
test(1300, upc_table[, list(is_PL, product_module_code), keyby=list(upc, upc_ver_uc)][,upc[1:3]], 1:3L)   # was warning "internal TRUE value has been modified"

# Same test but for singleton small integers which r-devel also plan to globalise internally.
DT = data.table(a=1:6, b=0:1)
test(1301, DT[,list(b,sum(b)),by=a], data.table(a=1:6, b=c(0L,1L), V2=c(0L,1L)))
DT = DT[1L]
set(DT,1L,"b",3L)
test(1302, 0L[1L], 3L-3L)
test(1303, 0L, 3L-3L)

# FR #5760. Test to just make sure that GForce and dogroups with .N are giving the same results.
set.seed(2L)
dt <- data.table(x=sample(rep(1:5e3, each=3)), y=sample(10))
options(datatable.optimize = 1L)
ans1 <- dt[, list(.N, sum(y)), by=x]
options(datatable.optimize = 2L)
ans2 <- dt[, list(.N, sum(y)), by=x]
test(1304.1, ans1, ans2)

dt <- data.table(x=sample(rep(1:5e3, each=3)), y=sample(10), key="x")
options(datatable.optimize = 1L)
ans1 <- dt[, list(.N, sum(y)), by=x]
options(datatable.optimize = 2L)
ans2 <- dt[, list(.N, sum(y)), by=x]
test(1304.2, ans1, ans2)

# FR #5528
DT <- data.table(x=1:5, y=6:10)
test(1305.1, setDF(DT), data.frame(x=1:5, y=6:10))
# setDF should return if input is data.frame, not error.
df <- data.frame(x=1:5, y=6:10)
test(1305.2, setDF(df), df) # setDF works on data.frame
# setDF also works on lists with equal lengths, #1132
df <- list(a=1:5, b=6:10)
test(1305.3, data.frame(df), setDF(df))
df <- list(1:5, 6:10)
test(1305.4, setDF(as.data.table(df)), setDF(df))
test(1305.5, setDF(1:5), error="setDF only accepts")
test(1305.6, setDF(list(1, 2:3)), error="All elements in argument")

# .SD retains as much of head(key) as appropriate.
#  by= always keeps data appearance order, so it's which columns are grouped and selected that drive how much of key is retained
DT = data.table(a=1:3,b=1:6,c=1:6,key="a,b")
test(1306, DT[1:2,key(.SD)], c("a","b"))
test(1307, DT[2:1,key(.SD)], NULL)
test(1308, DT[,key(.SD),by=a], data.table(a=integer()))
test(1309, DT[,key(.SD),by=b], data.table(b=DT$b, V1="a"))
test(1310, DT[,key(.SD),by=c%%2L], data.table(c=c(1L,1L,0L,0L), V1=c("a","b","a","b")))
test(1311, DT[,list(list(key(.SD))),by=a,.SDcols=1:2], data.table(a=1:3, V1=list(c("a","b")),key="a"))  # .SDcols as Arun found

# That setkey can't operate on locked tables such as .SD. Added in v1.9.3.
DT = data.table(a=1:3,b=6:1)
test(1312, DT[,setkey(.SD),by=a], error="Setting a physical key on .SD is reserved for possible future use")
# was warning "Already keyed by this key but had invalid row order" due to the key not being cleared after the previous group.  A solution could have been to put back the original key on populating .SD for each group.  But instead we reserve it for future use and push the user towards doing it a different more efficient way (see Arun's speedups in the datatable-help thread).

# gmin and gmax extensive testing (because there are tricky cases)
DT <- data.table(x=rep(1:6, each=3), y=INT(4,-1,0, NA,4,10, 4,NA,10, 4,10,NA, -2147483647, -2147483647, -2147483647, 2147483647, 2147483647, 2147483647))
# make sure GForce is running
options(datatable.optimize=2L)

# for integers
test(1313.1, DT[, min(y), by=x], DT[, base:::min(y), by=x])
test(1313.2, DT[, max(y), by=x], DT[, base:::max(y), by=x])
test(1313.3, DT[, min(y, na.rm=TRUE), by=x], DT[, base:::min(y, na.rm=TRUE), by=x])
test(1313.4, DT[, max(y, na.rm=TRUE), by=x], DT[, base:::max(y, na.rm=TRUE), by=x])
# testing all NA - GForce automatically converts to numeric.. optimize=1L errors due to change from integer/numeric (like median)
DT[x==6, y := INT(NA)]
test(1313.5, DT[, min(y), by=x], DT[, base:::min(y), by=x])
test(1313.6, DT[, max(y), by=x], DT[, base:::max(y), by=x])
test(1313.7, DT[, min(y, na.rm=TRUE), by=x], data.table(x=1:6, V1=c(-1,4,4,4,-2147483647,Inf)), warning="No non-missing")
test(1313.8, DT[, max(y, na.rm=TRUE), by=x], data.table(x=1:6, V1=c(4,10,10,10,-2147483647,-Inf)), warning="No non-missing")

# for numeric
DT <- data.table(x=rep(1:6, each=3), y=c(4,-1,0, NA,4,10, 4,NA,10, 4,10,NA, -Inf, NA, NA, Inf, NA, NA))
test(1313.9, DT[, min(y), by=x], DT[, base:::min(y), by=x])
test(1313.10, DT[, max(y), by=x], DT[, base:::max(y), by=x])
test(1313.11, DT[, min(y, na.rm=TRUE), by=x], DT[, base:::min(y, na.rm=TRUE), by=x])
test(1313.12, DT[, max(y, na.rm=TRUE), by=x], DT[, base:::max(y, na.rm=TRUE), by=x])
# testing all NA - GForce automatically converts to numeric.. optimize=1L errors due to change from integer/numeric (like median)
DT[x==6, y := NA_real_]
test(1313.13, DT[, min(y), by=x], DT[, base:::min(y), by=x])
test(1313.14, DT[, max(y), by=x], DT[, base:::max(y), by=x])
test(1313.15, DT[, min(y, na.rm=TRUE), by=x], data.table(x=1:6, V1=c(-1,4,4,4,-Inf,Inf)), warning="No non-missing")
test(1313.16, DT[, max(y, na.rm=TRUE), by=x], data.table(x=1:6, V1=c(4,10,10,10,-Inf,-Inf)), warning="No non-missing")

# for date (attribute check.. especially after issues/689 !!!)
DT <- data.table(x = rep(letters[1:2], each=5), y = as.POSIXct('2010-01-01', tz="UTC") + seq(0, 86400*9, 86400))
test(1313.17, DT[, list(y=min(y)), by=x], DT[c(1,6)])
test(1313.18, DT[, list(y=max(y)), by=x], DT[c(5,10)])
DT[c(1,6), y := NA]
test(1313.19, DT[, list(y=min(y)), by=x], DT[c(1,6)])
test(1313.20, DT[, list(y=max(y)), by=x], DT[c(1,6)])
test(1313.21, DT[, list(y=min(y, na.rm=TRUE)), by=x], DT[c(2,7)])
test(1313.22, DT[, list(y=max(y, na.rm=TRUE)), by=x], DT[c(5,10)])

# for character
set.seed(1L)
DT <- data.table(x=rep(1:6, each=3), y=sample(c("", letters[1:3], NA), 18, TRUE))
test(1313.23, DT[, min(y), by=x], DT[, base:::min(y), by=x])
test(1313.24, DT[, max(y), by=x], DT[, base:::max(y), by=x])
test(1313.25, DT[, min(y, na.rm=TRUE), by=x], DT[, base:::min(y, na.rm=TRUE), by=x])
test(1313.26, DT[, max(y, na.rm=TRUE), by=x], DT[, base:::max(y, na.rm=TRUE), by=x])
DT[x==6, y := NA_character_]
test(1313.27, DT[, min(y), by=x], DT[, base:::min(y), by=x])
test(1313.28, DT[, max(y), by=x], DT[, base:::max(y), by=x])
test(1313.29, DT[, min(y, na.rm=TRUE), by=x], data.table(x=1:6, V1=c("a","a","c","","a",NA)), warning="No non-missing")
test(1313.30, DT[, max(y, na.rm=TRUE), by=x], data.table(x=1:6, V1=c("b","a","c","a","c",NA)), warning="No non-missing")

# bug 700 - bmerge, roll=TRUE and nomatch=0L when i's key group occurs more than once
dt1 <- data.table(structure(list(x = c(7L, 33L), y = structure(c(15912, 15912), class = "Date"), z = c(626550.35284, 7766.385)), .Names =
c("x", "y", "z"), class = "data.frame", row.names = c(NA, -2L)), key = "x,y")
dt2 <- data.table(structure(list(x = c(7L, 7L, 33L, 33L, 33L, 33L), y = structure(c(15884, 15917, 15884, 15884, 15917, 15917), class = "Date"), w = c(-0.118303, 0.141225, -0.03137, -0.02533, 0.045967, 0.043694)), .Names = c("x", "y", "w"), class = "data.frame", row.names = c(NA, -6L)), key = "x,y")
test(1317.1, dt1[dt2, roll=TRUE, nomatch=0L], data.table(x=c(7L,33L,33L), y=as.Date(c("2013-07-31", "2013-07-31", "2013-07-31")), z=c(dt1$z[1:2], dt1$z[2]), w=c(dt2$w[2], dt2$w[5:6]), key="x,y"))

# also test where 'i' is not sorted.
set.seed(1L)
dt2 <- dt2[sample(nrow(dt2))] # key should be gone
test(1317.2, dt1[dt2, roll=TRUE, nomatch=0L], data.table(x=c(7L,33L,33L), y=as.Date(c("2013-07-31", "2013-07-31", "2013-07-31")), z=c(dt1$z[1:2], dt1$z[2]), w=c(dt2$w[1], dt2$w[c(2,6)])))

# bug fix for #472 : "parse" in j
set.seed(100)
nrow <- 100L
DT <- data.table(aa = sample(letters[1:5], nrow, replace = TRUE), bb = rnorm(nrow))
sumExpr <- parse(text = "sum(bb, na.rm = TRUE)")
meanExpr <- parse(text = "mean(bb, na.rm = TRUE)")
test(1318.1, DT[, eval(sumExpr), by = aa], DT[, sum(bb, na.rm=TRUE), by=aa])
test(1318.2, DT[, eval(meanExpr), by = aa], DT[, mean(bb, na.rm=TRUE), by=aa])
test(1318.3, DT[, list(mySum = eval(sumExpr), myMean = eval(meanExpr)), by = aa], DT[, list(mySum=sum(bb, na.rm=TRUE), myMean=mean(bb, na.rm=TRUE)), by=aa])

# get DT[order(.)] to be 100% consistent with base, even though the way base does some things is *utterly ridiculous*, inconsistent.
# closes #696.
DT <- data.table(a = 1:4, b = 8:5, c=letters[4:1])
test(1319.1, DT[order(DT[, "b", with=FALSE])], DT[base:::order(DT[, "b", with=FALSE])])
test(1319.2, DT[order(DT[, "c", with=FALSE])], DT[base:::order(DT[, "c", with=FALSE])])
test(1319.3, DT[order(DT[, c("b","c"), with=FALSE])], DT[base:::order(DT[, c("b","c"), with=FALSE])])
test(1319.4, DT[order(DT[, c("c","b"), with=FALSE])], DT[base:::order(DT[, c("c","b"), with=FALSE])])
test(1319.5, DT[order(DT[, "b", with=FALSE], DT[, "a", with=FALSE])], DT[base:::order(DT[, "b", with=FALSE], DT[, "a", with=FALSE])])
# test to make sure old things are not modified (ridiculous, but "consistency" demands it!)
test(1319.6, DT[order(list(DT$a))], DT[1])
test(1319.7, DT[order(list(DT$a), list(DT$b))], DT[1])
test(1319.8, DT[order(list(DT$a, DT$b))], error="Column '1' is type 'list' which is not")

# FR #703. Not so extensive testing because test 1223 already tests for everything else extensively. Only integer64 here.
# this'll be the test for both DT[order(.)] and setorder(.) as both internally uses forder/forderv
if ("package:bit64" %in% search()) {
    set.seed(45L)
    DT <- data.table(x=as.integer64(c(-50, 0, 50, 1e18, 1e-18)), y=sample(5))
    ans1 <- forder(DT, x, na.last=TRUE, decreasing=FALSE)
    ans2 <- forder(DT, x, na.last=FALSE, decreasing=FALSE)
    ans3 <- forder(DT, x, na.last=TRUE, decreasing=TRUE)
    ans4 <- forder(DT, x, na.last=FALSE, decreasing=TRUE)
    test(1320.1, ans1, as.integer(c(1,2,5,3,4)))
    test(1320.2, ans2, as.integer(c(1,2,5,3,4)))
    test(1320.3, ans3, as.integer(c(4,3,2,5,1)))
    test(1320.4, ans4, as.integer(c(4,3,2,5,1)))

    set.seed(45L)
    DT <- data.table(x=as.integer64(c(-50, 0, NA, 50, 1e18, NA, 1e-18)), y=sample(7))
    ans1 <- forder(DT, x, na.last=TRUE, decreasing=FALSE)
    ans2 <- forder(DT, x, na.last=FALSE, decreasing=FALSE)
    ans3 <- forder(DT, x, na.last=TRUE, decreasing=TRUE)
    ans4 <- forder(DT, x, na.last=FALSE, decreasing=TRUE)

    test(1320.5, ans1, as.integer(c(1,2,7,4,5,3,6)))
    test(1320.6, ans2, as.integer(c(3,6,1,2,7,4,5)))
    test(1320.7, ans3, as.integer(c(5,4,2,7,1,3,6)))
    test(1320.8, ans4, as.integer(c(3,6,5,4,2,7,1)))
    
    # missed test - checking na.last=NA!
    set.seed(45L)
    DT <- data.table(x=as.integer64(c(-50, 0, NA, 50, 1e18, NA, 1e-18)), y=sample(7))
    ans1 <- forder(DT, x, na.last=NA, decreasing=FALSE)
    ans2 <- forder(DT, x, na.last=NA, decreasing=TRUE)

    test(1320.9, ans1, as.integer(c(0,0,1,2,7,4,5)))
    test(1320.10, ans2, as.integer(c(0,0,5,4,2,7,1)))
}

# fread newlines inside quoted fields
test(1321, fread('A,B,C\n1,"foo\nbar",3\n4,baz,6'), data.table(A=c(1L,4L), B=c("foo\nbar","baz"), C=c(3L,6L)))
test(1322, fread('A,B,C\n1,"foo
bar",3\n4,baz,6'), data.table(A=c(1L,4L), B=c("foo\nbar","baz"), C=c(3L,6L)))
# NB: don't remove the newline after foo in test 1322 above, that's what's being tested.
test(1323, fread('col1,col2\n5,"4\n3"'), data.table(col1=5L, col2="4\n3"))
test(1324, fread('A,B,C\n1,4,"foo"\n2,5,"bar'), error="Field 3 on line 3 starts with quote.*Check for unbalanced unescaped quotes: \"bar")
test(1325, fread('A,B,C\n1,4,"foo"\n2,5,"bar"'), data.table(A=1:2,B=4:5,C=c("foo",'bar')))
test(1326, fread('A,B,C\n1,4,"foo"\n2,5,bar"'), data.table(A=1:2,B=4:5,C=c("foo",'bar"')))
test(1327, fread('A,B,C\n1,4,"foo"\n2,5,""bar""'), data.table(A=1:2,B=4:5,C=c("foo",'"bar"')))
cat('A,B\n1,"Joe \\",Bloggs"', file = f<-tempfile())
test(1328, fread(f), data.table(V1=1L, V2='Joe \\', V3='Bloggs"'), warning="Starting data input on line 2 and discarded previous non-empty line: A,B")
unlink(f)
test(1329, fread(), error="Input is either empty or fully whitespace after the skip or autostart")
# add test that that escaped escapes at the end of a quoted field
test(1330, fread('A,B\nfoo,1\nAnalyst\\,2\nbar,3'), data.table(A=c('foo','Analyst\\','bar'), B=1:3))
test(1331, fread('A,B\nfoo,1\nAnalyst\\ ,2\nbar,3'), data.table(A=c('foo','Analyst\\ ','bar'), B=1:3))
test(1332, fread('A,B\nfoo,1\n"Analyst\\",2\nbar,3'), data.table(A=c('foo','Analyst\\','bar'), B=1:3))
     # double \\ in this file means one in the input, so the above " is escaped by a single '\' but still read ok
test(1333, fread('A,B\nfoo,1\n"Analyst\\" ,2\nbar,3'), error="Field 1 on line 3 starts with quote.*but then has a problem.*Analyst.* ,2")
test(1334, fread('A,B\nfoo,1\n"Analyst\\" ,",2\nbar,3'), data.table(A=c('foo', 'Analyst\\" ,', 'bar'), B=1:3))
test(1335, fread('A,B\nfoo,1\n"Analyst\\\\",2\nbar,3'), data.table(A=c('foo','Analyst\\\\','bar'), B=1:3))

# data from 12GB file in comments on http://stackoverflow.com/a/23858323/403310 ...
# note that read.csv gets this wrong and puts jacoleman high school into the previous field, then fills the rest of the line silently.
cat('A,B,C,D,E,F
"12",0,"teacher private nfp\\\\\\\\"",""jacoleman high school","",""
"TX",77406,"business analyst\\\\\\\\\\\\\\","the boeing co","",""
"CA",94116,"na\\none","retired","",""
', file = f<-tempfile())   # aside: notice the \\ before n of none as well
test(1336.1, fread(f), error="Field 4 on line 2.*Check for unbalanced unescaped quotes: \"\"jacoleman high school\",\"\",\"\"")
cat('A,B,C,D,E,F
"12",0,"teacher private nfp\\\\\\\\"","jacoleman high school","",""
"TX",77406,"business analyst\\\\\\\\\\\\\\","the boeing co","",""
"CA",94116,"na\\none","retired","",""
', file = f)
test(1336.2, fread(f), data.table(A=c("12","TX","CA"), B=c(0L,77406L,94116L),C=c('teacher private nfp\\\\\\\\"','business analyst\\\\\\\\\\\\\\','na\\none'), D=c('jacoleman high school','the boeing co','retired'),E="",F=""))
unlink(f)

# file names ending with \ (quite common)
# http://stackoverflow.com/questions/24375832/fread-and-column-with-a-trailing-backslash
cat('file,size\n"windows\\user\\",123\n', file = f<-tempfile())
test(1337, fread(f), data.table(file='windows\\user\\',size=123L))
test(1338, fread(f), as.data.table(read.csv(f,stringsAsFactors=FALSE)))
unlink(f)

# TO DO, by checking for balanced embedded quotes
# cat('http,size\n"www.blah?x="one",y="two","three"",123\n', file = f<-tempfile())
# read.csv(f) -- unusually, seems to be a case it doesn't handle
# test(1339, fread(f), data.table(http='www.blah?x="one",y="two","three"',size=123L))
# unlink(f)

# FR #706 - setorder and setorderv now has 'na.last=TRUE/FALSE' argument. It can't have value NA though, like `DT[order(.)]` as it reorders by reference, doesn't subset. Simple tests.
set.seed(45L)
DT <- data.table(x=sample(c(-2:2, NA_integer_), 20, TRUE), y=sample(c(-1:1, NA, Inf, -Inf, NaN), 20, TRUE))
test(1340.1, setorder(copy(DT),  x, na.last=TRUE ), DT[order( x, na.last=TRUE)])
test(1340.2, setorder(copy(DT),  x, na.last=FALSE), DT[order( x, na.last=FALSE)])
test(1340.3, setorder(copy(DT), -x, na.last=TRUE ), DT[order(-x, na.last=TRUE)])
test(1340.4, setorder(copy(DT), -x, na.last=FALSE), DT[order(-x, na.last=FALSE)])
test(1340.5, setorder(copy(DT),  y, na.last=TRUE ), DT[order( y, na.last=TRUE)])
test(1340.6, setorder(copy(DT),  y, na.last=FALSE), DT[order( y, na.last=FALSE)])
test(1340.7, setorder(copy(DT), -y, na.last=TRUE ), DT[order(-y, na.last=TRUE)])
test(1340.8, setorder(copy(DT), -y, na.last=FALSE), DT[order(-y, na.last=FALSE)])

test(1340.9,  setorderv(copy(DT), "x",  1L, na.last=TRUE ), DT[order( x, na.last=TRUE)])
test(1340.10, setorderv(copy(DT), "x",  1L, na.last=FALSE), DT[order( x, na.last=FALSE)])
test(1340.11, setorderv(copy(DT), "x", -1L, na.last=TRUE ), DT[order(-x, na.last=TRUE)])
test(1340.12, setorderv(copy(DT), "x", -1L, na.last=FALSE), DT[order(-x, na.last=FALSE)])
test(1340.13, setorderv(copy(DT), "y",  1L, na.last=TRUE ), DT[order( y, na.last=TRUE)])
test(1340.14, setorderv(copy(DT), "y",  1L, na.last=FALSE), DT[order( y, na.last=FALSE)])
test(1340.15, setorderv(copy(DT), "y", -1L, na.last=TRUE ), DT[order(-y, na.last=TRUE)])
test(1340.16, setorderv(copy(DT), "y", -1L, na.last=FALSE), DT[order(-y, na.last=FALSE)])

test(1340.17, setorder(copy(DT), x, na.last=NA), error="na.last must be logical TRUE/FALSE")
test(1340.18, setorderv(copy(DT), "x", na.last=NA), error="na.last must be logical TRUE/FALSE")

# bug #481 - DT[, list(list(.)), by=.] on R v3.1.0
set.seed(1L)
f <- function(x) list(x)
DT <- data.table(x=sample(3,10,TRUE), y=as.numeric(sample(10)))
test(1341.1, DT[, list(list(y)), by=x], data.table(x=unique(DT$x), V1=list(c(3,5,9), c(2,6,4,1), c(10,7,8))))
test(1341.2, DT[, list(list(.I)), by=x], data.table(x=unique(DT$x), V1=list(c(1,5,10), c(2,3,8,9), c(4,6,7))))
test(1341.3, DT[, list(f(y)), by=x], data.table(x=unique(DT$x), V1=list(c(3,5,9), c(2,6,4,1), c(10,7,8))))
# test for list(list(.)) with :=
test(1341.4, copy(DT)[, z := list(list(y)), by=x], copy(DT)[, z := list(list(copy(y))), by=x])
test(1341.5, copy(DT)[, z := list(list(.I)), by=x], copy(DT)[, z := list(list(copy(.I))), by=x])
test(1341.6, copy(DT)[, z := list(f(y)), by=x], copy(DT)[, z := list(f(copy(y))), by=x])

# test regression on over-allocation (selfref) on unique() which uses new subsetDT()
bla <- data.table(x=c(1,1,2,2), y=c(1,1,1,1))
test(1342, unique(bla)[, bla := 2L], data.table(x=c(1,2),y=1,bla=2L))

# blank and NA fields in logical columns
test(1343, fread("A,B\n1,TRUE\n2,\n3,F"), data.table(A=1:3, B=c(TRUE,NA,FALSE)))
test(1344, fread("A,B\n1,T\n2,NA\n3,"), data.table(A=1:3, B=c(TRUE,NA,NA)))

# .N now available in i
DT = data.table(a=1:3,b=1:6)
test(1348, DT[.N], DT[6])
test(1349, DT[.N-1:3], DT[5:3])
test(1350, DT[.N+1], DT[NA])

# Adding test to catch any future regressions - #734
dt = data.table(id = rep(c('a','b'), each=2), val = rep(c(1,2,3), times=c(1,2,1)))
setkey(dt, id, val)
test(1351.1, dt[J("a"), val], c(1,2))
test(1351.2, dt[J('a'), range(val)], c(1,2))

# New feature: .() in j and .() in by
DT = data.table(a=1:3, b=1:6, c=LETTERS[1:6])
test(1352.1, DT[,.(b)], DT[,list(b)])
test(1352.2, DT[,.(b,c)], DT[,c("b","c"),with=FALSE])
test(1352.3, DT[,.(sum(b)),by=a], DT[,sum(b),by=a])
test(1352.4, DT[,.(MySum=sum(b)), by=a], data.table(a=1:3, MySum=c(5L,7L,9L)))
test(1352.5, DT[,sum(b),by=.(a)], DT[,sum(b),by=a])
test(1352.6, DT[,sum(b),by=.(a%%2)], DT[,sum(b),by=a%%2])
test(1352.7, DT[,sum(b),by=.(Grp=a%%2)], DT[,sum(b),by=list(Grp=a%%2)])
test(1352.8, DT[,sum(b),by=.(a%%2,c)], DT[,sum(b),by=list(a%%2,c)])

# that :=NULL together with i is now an error
DT = data.table(a=1:3, b=1:6)
test(1353.1, DT[2, b:=NULL], error="When deleting columns, i should not be provided")
test(1353.2, DT[2, c("a","b"):=list(42, NULL)], error="When deleting columns, i should not be provided")

# order optimisation caused trouble due to chaining because of 'substitute(x)' usage in [.data.table.
set.seed(1L)
X = data.table(id=1:10, val1=sample(3,10,TRUE))
Y = data.table(val1=1:4, val2=8:5, key="val1")
setkey(X, val1)
test(1354, X[Y, val2 := i.val2, allow.cartesian=TRUE][, val1 := NULL][order(id)], data.table(id=1:10, val2=as.integer(c(8,7,7,6,8,6,6,7,7,8))))

# Fix for #475, setDT(CO2) should error, as it's trying to modify the object whose binding is locked.
test(1355, setDT(CO2), error="Can not convert 'CO2' to data.table by reference because binding is locked.")

# Fix for #698. not join doesn't need to check for allow.cartesian=TRUE.
DT1 <- data.table(x=rep(1:3, each=3L), y=1:9, key="x")
DT2 <- data.table(x=rep(c(3L,1L), each=10), z=1L)
test(1356, DT1[!DT2], data.table(x=2L, y=4:6, key="x"))

# Fix for #745. as.data.table.matrix shouldn't convert character to factor
m <- matrix(letters[1:4], ncol=2)
test(1357, as.data.table(m), data.table(V1=letters[1:2], V2=letters[3:4]))

# Fix for #471. A[A[A]] contains duplicate names in 1.9.3
A <- data.table(foo = 1:2, bar = 3:4)
setkey(A, foo)
test(1358.1, names(A[A[A]]), c("foo", "bar", "i.bar", "i.bar.1"))
test(1358.2, names(A[A[A[A]]]), c("foo", "bar", "i.bar", "i.bar.2", "i.bar.1"))

# Fix for #743. 0 and -0 and the sign bit issue
A <- data.table(x=c(0,0,-1,1,-1,0,-0,1,-1,1,0,1), y=1:12)
test(1359.1, A[, .N, by=x], data.table(x=c(0,-1,1), N=c(5L,3L,4L)))
dt1 <- data.table(x2 = 0L)
dt2 <- data.table(x2 =-(11-11)/10)
test(1359.2, as.integer(merge(dt2, dt1, by="x2")$x2), as.integer(merge(dt1, dt2, by="x2")$x2))

# Fix for #744: X[Y, c(...), by=.EACHI] segfaults because of using 'i' as variable in for-loop that masked the original 'i' from input.
dt <- data.table(id = c("A", "A", "B", "B", "C"), val1=1:5, val2=6:10, key = "id")
sample <- c("A", "B")
test(1360.1, dt[sample, c(.N), by = .EACHI], dt[sample, list(V1=.N), by=.EACHI])
test(1360.2, copy(dt)[sample, N := c(.N), by = .EACHI], copy(dt)[sample, N := .N, by = .EACHI])

# Fix for #500 - `lapply` call shouldn't redirect to `[.data.frame`.
L <- list(data.table(BOD), data.table(BOD))
test(1361, lapply(L, "[", Time==3L), list(L[[1L]][Time == 3L], L[[2L]][Time == 3L]))

# Feature #735, first two cases: 1) .SD, and 2) DT[, c(.SD, lapply(.SD, ...)), by=...] optimisation:
# Don't set options(datatable.verbose=TRUE) here because the "running test 1362.1 ..." messages cause output to scroll away errors on CRAN checks last 13 lines
DT <- data.table(x=c(1,1,1,2,2), y=1:5, z=6:10)
test(1362.1, DT[, .SD, by=x, verbose=TRUE],
  output="lapply optimization changed j from '.SD' to 'list(y, z)'")
test(1362.2, DT[, c(.SD), by=x, verbose=TRUE],
  output="lapply optimization changed j from 'c(.SD)' to 'list(y, z)'")
test(1362.3, DT[, c(.SD, lapply(.SD, sum)), by=x, verbose=TRUE],
  output="lapply optimization changed j from 'c(.SD, lapply(.SD, sum))' to 'list(y, z, sum(y), sum(z))'")
test(1362.4, DT[, c(lapply(.SD, sum), .SD), by=x, verbose=TRUE],
  output="lapply optimization changed j from 'c(lapply(.SD, sum), .SD)' to 'list(sum(y), sum(z), y, z)'")
test(1362.5, DT[, c(list(y), .SD, lapply(.SD, sum)), by=x, verbose=TRUE],
  output="lapply optimization changed j from 'c(list(y), .SD, lapply(.SD, sum))' to 'list(y, y, z, sum(y), sum(z))'")
# 3) .SD[1] and 4) .SD[1L]
test(1362.6, DT[, c(.SD[1L]), by=x, verbose=TRUE],
  output="lapply optimization changed j from 'c(.SD[1L])' to 'list(y[1L], z[1L])'")
test(1362.7, DT[, c(.SD[1L], lapply(.SD, sum)), by=x, verbose=TRUE],
  output="lapply optimization changed j from 'c(.SD[1L], lapply(.SD, sum))' to 'list(y[1L], z[1L], sum(y), sum(z))'")
test(1362.8, DT[, c(.SD[.N]), by=x, verbose=TRUE],
  output="lapply optimization changed j from 'c(.SD[.N])' to 'list(y[.N], z[.N])'")
test(1362.9, DT[, .SD[1], by=x, verbose=TRUE],
  output="lapply optimization changed j from '.SD[1]' to 'list(y[1], z[1])'")
test(1362.11, DT[, c(.SD[1]), by=x, verbose=TRUE],
  output="lapply optimization changed j from 'c(.SD[1])' to 'list(y[1], z[1])'")
test(1362.12, DT[, c(.SD[1], lapply(.SD, sum)), by=x, verbose=TRUE],
  output="lapply optimization changed j from 'c(.SD[1], lapply(.SD, sum))' to 'list(y[1], z[1], sum(y), sum(z))'")
test(1362.13, DT[, head(.SD, 1), by=x, verbose=TRUE],
  output="lapply optimization changed j from 'head(.SD, 1)' to 'list(head(y, 1), head(z, 1))'")
# make sure .I is named as I when no name is given
test(1362.14, names(DT[, c(list(.I, mean(y)), lapply(.SD, sum)), by=x]), c("x", "I", "V2", "y", "z"))
# and if a name is given, it's retained
test(1362.15, names(DT[, c(list(bla=.I, mean(y)), lapply(.SD, sum)), by=x]), c("x", "bla", "V2", "y", "z"))
# Add test to ensure that mean() gets replaced with fastmean when GForce won't be used.
test(1362.16, DT[, c(list(.I, mean(y)), lapply(.SD, mean)), by=x, verbose=TRUE], 
  output="Old mean optimization changed j from 'list(.I, mean(y), mean(y), mean(z))' to 'list(.I, .External(Cfastmean, y, FALSE), .External(Cfastmean, y, FALSE), .External(Cfastmean, z, FALSE))'")

# setDT(DT), when input is already a data.table checks if selfrefok and if not, does alloc.col again.
DT = list(data.frame(x=1:5, y=6:10))
invisible(lapply(DT, setDT))
DT = DT[[1L]]
test(1363.1, selfrefok(DT), 1L)
foo <- function(x) setDT(x)
df = data.frame(x=1, y=2)
foo(df)
test(1363.2, selfrefok(df), 0L)
setDT(df)
test(1363.3, selfrefok(df), 1L)

# setdiff, parly #547. internal as of now, and named setdiff_ because the name "set" can be confused with the set* functions.
# maybe provide a %diff% operator that internally calls setdiff_?? Usage x %diff% y?
X = data.table(a=c(1,1,1,1,3,3,2,2,2))[, `:=`(b=factor(a), c=as.character(a), d = as.integer(a), e=1:9)]
Y = data.table(a=c(3,4), b=factor(3:4), c=c("3","4"), d=3:4, e=c(TRUE, FALSE), f=c(5L,7L)) 
test(1364.1, setdiff_(X, Y, "a", "a"), data.table(a=c(1,2)))
test(1364.2, setdiff_(X, Y, c("a", "e"), c("a", "f")), X[!5, list(a,e)])
test(1364.3, setdiff_(X, Y, "a", "e"), error="When x's column ('a') is integer or numeric, the corresponding column in y ('e')")
test(1364.4, setdiff_(X, Y, "b", "b"), data.table(b=factor(c(1,2), levels=c(1,2,3))))
test(1364.5, setdiff_(X, Y, c("b", "e"), c("b", "f")), X[!5, list(b,e)])
test(1364.6, setdiff_(X, Y, "b", "c"), data.table(b=factor(c(1,2), levels=c(1,2,3))))
test(1364.7, setdiff_(X, Y, "c", "c"), data.table(c=as.character(c(1,2))))
test(1364.8, setdiff_(X, Y, c("c", "e"), c("c", "f")), X[!5, list(c,e)])
test(1364.9, setdiff_(X, Y, "c", "b"), data.table(c=c("1", "2")))
test(1364.11, setdiff_(X, Y, "d", "d"), data.table(d=1:2))
test(1364.12, setdiff_(X, Y, c("d", "e"), c("d", "f")), X[!5, list(d,e)])
test(1364.13, setdiff_(X, Y, "d", "e"), error="When x's column ('d') is integer or numeric, the corresponding column in y ('e')")
test(1364.14, setdiff_(X, Y, "b", "a"), error="When x's column ('b') is factor, the corresponding column in y ('a')")
test(1364.15, setdiff_(X, Y, "c", "a"), error="When x's column ('c') is character, the corresponding column in y ('a') ")
test(1364.16, setdiff_(X, Y), error="length(by.x) != length(by.y)")
test(1364.17, setdiff_(X[, list(a)], Y[, list(a)]), data.table(a=c(1,2)))

# not join along with by=.EACHI, #604
DT <- data.table(A=c(1,1,1,2,2,2,2,3,3,4,5,5))[, `:=`(B=as.integer(A), C=c("c", "e", "a", "d"), D=factor(c("c", "e", "a", "d")), E=1:12)]
setkey(DT, A)
test(1365.1, DT[!J(c(2,5)), sum(E), by=.EACHI], DT[J(c(1,3,4)), sum(E), by=.EACHI])
setkey(DT, B)
test(1365.2, DT[!J(c(4:5)), list(.N, sum(E)), by=.EACHI], DT[J(1:3), list(.N, sum(E)), by=.EACHI])
setkey(DT, C)
test(1365.3, copy(DT)[!"c", f := .N, by=.EACHI], copy(DT)[c("a", "d", "e"), f := .N, by=.EACHI])
setkey(DT, D)
test(1365.4, DT[!J(factor("c")), .N, by=.EACHI], DT[J(factor(c("a", "d", "e"))), .N, by=.EACHI])
test(1365.5, DT[!"c", lapply(.SD, sum), by=.EACHI, .SDcols=c("B", "E")], DT[c("a", "d", "e"), lapply(.SD, sum), by=.EACHI, .SDcols=c("B", "E")])

# uniqlengths doesn't error on 0-length input
test(1366, uniqlengths(integer(0), 0L), integer(0))

# na.last=NA gets 0's for NAs not at the beginning when there are values so close to NA_integer_ for integers and -Inf for example for numerics. Moved logic to the end in forder.c so that we replace NAs with 0's after the ordering have been taken care of completely.
x = c(-2147483000L, NA_integer_, 1L)
test(1367.1, forderv(x, na.last=NA), c(0L,1L,3L))
x = c(NA, Inf, 0, 1, -1, -Inf, NaN)
test(1367.2, forderv(x, na.last=NA), c(0L, 0L, 6L, 5L, 3L, 4L, 2L))

# Fix for integer overflow segfault in setRange
x = c(-2147483647L, NA_integer_, 2L)
test(1368.1, forderv(x), c(2L, 1L, 3L))
x = c(2147483647L, NA_integer_, -2L)
test(1368.2, forderv(x), c(2L, 3L, 1L))

# tests for frankv. testing on vectors alone so that we can compare with base::rank
# One difference is that NAs belong to the same group, unlike base::rank. So are NaNs. 
# So, they can't be compared to base::rank, won't be identical except for ties="first", and (ties="random", na.last=NA) - should document this.

# no seed set on purpose
dt = data.table(AA=sample(c(-2:2), 50, TRUE), 
                BB=sample(c(-2,-1,0,1,2,Inf,-Inf), 50, TRUE), 
                CC=sample(c(letters[1:5]), 50, TRUE),
                DD=sample(c(-2:2), 50, TRUE),
                EE=sample(as.logical(c(-2:2)), 50, TRUE))
if ("package:bit64" %in% search()) dt[, DD := as.integer64(DD)]
test_no = 1369.0
for (i in seq_along(dt)) {
    col = dt[[i]]
    for (j in list(TRUE, FALSE, "keep")) {
        for (k in c("average", "min", "max", "first")) {
            if (k == "random") set.seed(45L)
            if (class(col) == "integer64") {
                r1 = rank(as.integer(col), ties.method=k, na.last=j)
                r2 = rank(-xtfrm(as.integer(col)), ties.method=k, na.last=j)
            }
            else {
                r1 = rank(col, ties.method=k, na.last=j)
                r2 = rank(-xtfrm(col), ties.method=k, na.last=j)
            }
            if (k == "random") set.seed(45L)
            r3 = frankv(col, ties.method=k, na.last=j)
            r4 = frankv(col, order=-1L, ties.method=k, na.last=j)
        
            test_no = signif(test_no+.01, 7)
            test(test_no, r1, r3)
            test_no = signif(test_no+.01, 7)
            test(test_no, r2, r4)
        }
    }
}
# test na.last=NA here separately.
dt = data.table(AA=sample(c(-2:2, NA), 50, TRUE), 
                BB=sample(c(-2,-1,0,1,2,Inf,-Inf, NA, NaN), 50, TRUE), 
                CC=sample(c(letters[1:5], NA), 50, TRUE),
                DD=sample(c(-2:2, NA), 50, TRUE),
                EE=sample(as.logical(c(-2:2, NA)), 50, TRUE))
if ("package:bit64" %in% search()) dt[, DD := as.integer64(DD)]

for (i in seq_along(dt)) {
    col = dt[[i]]
    for (k in c("average", "min", "max", "first")) {
        if (k == "random") set.seed(45L)
        if (class(col) == "integer64") {
            r1 = rank(as.integer(col), ties.method=k, na.last=NA)
            r2 = rank(-xtfrm(as.integer(col)), ties.method=k, na.last=NA)
        }
        else {
            r1 = rank(col, ties.method=k, na.last=NA)
            r2 = rank(-xtfrm(col), ties.method=k, na.last=NA)
        }
        if (k == "random") set.seed(45L)
        r3 = frankv(col, ties.method=k, na.last=NA)
        r4 = frankv(col, order=-1L, ties.method=k, na.last=NA)
    
        test_no = signif(test_no+.01, 7)
        test(test_no, r1, r3)
        test_no = signif(test_no+.01, 7)
        test(test_no, r2, r4)
    }
}

 
# tests for is_na, which is equivalent of rowSums(is.na(dt)) > 0L
# not exported yet, but we could!
## UPDATE: also added tests for "any_na", internal version of anyNA
## which also includes implementation for bit64::integer64, but the 
## real need is for merging factors correctly in joins, and we need 
## a fast check for NAs; can't rely on 3.1+ for anyNA.
dt = list(AA=sample(c(NA,-2:2), 50, TRUE), 
                BB=sample(c(NA,-2,-1,0,NaN,1,2,Inf,-Inf), 50, TRUE), 
                CC=sample(c(NA,letters[1:5]), 50, TRUE),
                DD=sample(c(NA,-2:2), 50, TRUE),
                EE=sample(as.logical(c(NA,-2:2)), 50, TRUE))
if ("package:bit64" %in% search()) dt[["DD"]] = as.integer64(dt[["DD"]])
test_no = 1370.0
ans = as.list(na.omit(as.data.table(dt)))
for (i in seq_along(dt)) {
    combn(names(dt), i, function(cols) {
        test_no = signif(test_no+.01, 7)
        ans1 = is_na(dt[cols])
        ans2 = rowSums(is.na(as.data.table(dt[cols]))) > 0L
        test(test_no, ans1, ans2)

        # update: tests for any_na
        test_no = signif(test_no+.01, 7)
        test(test_no, any_na(dt[cols]), TRUE)
        test_no = signif(test_no+.01, 7)
        test(test_no, any_na(ans[cols]), FALSE)
        TRUE
    }) 
}
## The function is_na now gains a "by" argument where we can specify the columns. Tests have not been added for that yet.
## However, I've added tests for 'na.omit.data.table' that uses this internally. So we don't have to add tests here again.
## See tests 1394.*

# extensive testing of overlap joins:

# first test all argument check errors...
x = data.table(chr=c("Chr1", "Chr1", "Chr2", "Chr2", "Chr2"), start=c(5,10, 1, 25, 50), end=c(11,20,4,52,60))
y = data.table(chr=c("Chr1", "Chr1", "Chr2"), start=c(1, 15,1), end=c(4, 18, 55), val=1:3)
# no by.x and by.y error
test(1372.1, foverlaps(x, y, type="any"), error="'y' must be keyed (i.e., sorted, and, marked as sorted).")
setkey(y, chr, end, start)
test(1372.2, foverlaps(x, y, by.y=1:3, type="any"), error="The first 3 columns of y's key is not identical to the columns specified in by.y.")
setkey(y, chr, start, end)
setnames(y, c("chr", "pos1", "pos2", "val"))
if ("package:GenomicRanges" %in% search()) {
    setcolorder(y, c("chr", "val", "pos1", "pos2"))
    ans1 = foverlaps(x, y, type="any", by.x=c("chr", "start", "end"), by.y=c("chr", "pos1", "pos2"), which=TRUE, nomatch=0L)
    test(1372.3, foverlaps(x,y,by.x=1:3, nomatch=0L), data.table(chr=x$chr[2:5], y[c(2,3,3,3), -1, with=FALSE], x[2:5, 2:3, with=FALSE]))
    gr <- function(x) {
        GRanges(Rle(x[[1]]), IRanges(start=x[[2]], end=x[[3]]))
    }
    fo <- function(gr1, gr2, ...) {
        olaps = findOverlaps(gr1, gr2, ...)
        if (is.vector(olaps)) return(olaps)
        ans = setDT(list(xid=queryHits(olaps), yid=subjectHits(olaps)))
        setorder(ans)
        ans
    }
    test(1372.4, setorder(ans1), fo(gr(x), gr(y[, c(1,3,4), with=FALSE]), type="any", select="all"))

    runs = 3L # repeat 3 times..
    types=c("any", "within", "start", "end")
    mults=c("all", "first", "last")
    maxgap=0L; minoverlap=1L
    verbose=FALSE; which=TRUE
    test_no <- 1372.4
    for (run in seq_len(runs)) {
        n1 = max(50L, sample(1e2L, 1, FALSE))
        n2 = max(50L, sample(1e2L, 1, FALSE))
        N = max(100L, sample(1e3L, 1, FALSE))

        i1 = sample(N, n1, TRUE)
        i2 = sample(N, n1, TRUE)
        start = pmin(i1,i2)
        end = pmax(i1,i2)
        chr  = sort(sample(paste("Chr", 1:2, sep=""), length(start), TRUE))
        i = setDT(list(chr=chr, start=start, end=end))

        i1 = sample(N, n2, TRUE)
        i2 = sample(N, n2, TRUE)
        start = pmin(i1,i2)
        end = pmax(i1,i2)
        chr  = sort(sample(paste("Chr", 1:2, sep=""), length(start), TRUE))
        x = setDT(list(chr=chr, start=start, end=end))
        setkey(x); setkey(i)
        for (type in types) {
            for (mult in mults) {
                # data.table overlap join
                nomatch = ifelse(mult == "all", 0L, NA_integer_)
                ans1 = foverlaps(i, x, mult=mult, type=type, nomatch=nomatch, which=which, verbose=verbose)
                ans2 = fo(gr(i), gr(x), type=type, select=mult)
                test_no = signif(test_no+.01, 7)
                # cat("test =", test_no, ", i = ", run, ", type = ", type, ", mult = ", mult, "\n", sep="")
                test(test_no, ans1, ans2)
            }
        }
    }
} else {
    cat("Tests 1372.3+ not run. If required call library(GenomicRanges) first.\n")
}

# fix for bug in address - #824
x = 1:10
address(x) ## shouldn't increment NAM field
out = capture.output(.Internal(inspect(x)))
test(1373, grepl("NAM\\(1\\)", out), TRUE)

# fix for bug #762 - key'd data.table with a non-existing column in 'by' is not handled properly.
DT <- data.table(x=1:5, z=5:1, key="z")
y <- c(1,3,2,3,2)
test(1374.1, DT[, list(x=sum(x)), by=y], data.table(y=c(1,3,2), x=c(5L, 6L, 4L)))
y <- c(1,2,2,3,3)
test(1374.2, DT[, list(x=sum(x)), by=y], data.table(y=c(1,2,3), x=c(5L, 7L, 3L), key="y"))

# order in i combined with := in j, updates those rows in that order
# order in i without := in j, returns new object in that order, which is then updated
# Similarly, subset in i with := in j, updates that subset
DT = as.data.table(iris)
DT[,Species:=as.character(Species)]
test(1375.1, DT[,mean(Petal.Width),by=Species][order(-V1),Species:=toupper(Species)]$Species, c("SETOSA","VERSICOLOR","VIRGINICA"))
test(1375.2, DT[,mean(Petal.Width),by=Species][order(-V1)][,Species:=toupper(Species)]$Species, c("VIRGINICA","VERSICOLOR","SETOSA"))
test(1375.3, DT[,mean(Petal.Width),by=Species][V1>1,Species:=toupper(Species)]$Species, c("setosa","VERSICOLOR","VIRGINICA"))

# Secondary keys a.k.a indexes ...
DT = data.table(a=1:10,b=10:1)
test(1376.1, key2(DT), NULL)
test(1376.2, DT[b==7L,verbose=TRUE], DT[4L], output="Creating new index 'b'")
test(1376.3, key2(DT), "b")
test(1376.4, DT[b==8L,verbose=TRUE], DT[3L], output="Using existing index 'b'")
test(1376.5, DT[a==7L,verbose=TRUE], DT[7L], output="Creating new index")  # add 2nd secondary key
test(1376.6, key2(DT), c("b","a"))  # 2 secondary keys of single columns
test(1376.7, DT[a==7L,verbose=TRUE], DT[7L], output="Using existing index 'a'")
setkey(DT,b)
test(1376.8, key2(DT), NULL)
test(1376.9, list(DT[a==2L], key2(DT)), list(DT[9L],"a"))  # create key2 for next test
set2key(DT,NULL)
test(1376.10, list(key(DT), key2(DT)), list("b", NULL))
options(datatable.auto.index = FALSE)
test(1376.11, list(DT[a==2L], key2(DT)), list(DT[9L],NULL))
options(datatable.auto.index = TRUE)
test(1376.12, list(DT[a==2L], key2(DT)), list(DT[9L],"a"))

# When i is FALSE, it shouldn't matter if .SDcols is wrong. Package vardpoor relies on this in example(vardchanges).
DT = data.table(a=1:3, b=4:6)
test(1377.1, DT[FALSE, foo:=7], DT)
test(1377.2, DT[0, foo:=7], DT)
test(1377.3, DT[, foo := Reduce(function(x,y)paste(x,y,sep="__"), .SD), .SDcols=c("a","b")], data.table(a=1:3, b=4:6, foo=c("1__4","2__5","3__6")))
test(1377.4, DT[, bar := Reduce(function(x,y)paste(x,y,sep="__"), .SD), .SDcols=c("a","zz")], error="Some items of .SDcols are not column names")
test(1377.5, DT[FALSE, bar := Reduce(function(x,y)paste(x,y,sep="__"), .SD), .SDcols=c("a","zz")], DT)

#====================================
# fread issue with http download on Windows, thanks to Steve Miller for highlighting.
# any file would do but this one is http://www.russell.com/common/indexes/csvs/russellmicrocapvalueindex_hist.csv
# it happens to have a \r embedded in the first (quoted) column as well but that's not the issue
# can't pass in the http: address directly because this runs on CRAN and any http: site might be unavailable
# therefore, this doesn't actually test mode="wb" but close as we can get

test(1378.1, dim(fread("russellCRLF.csv")), c(19,4))

f = paste("file://",getwd(),"/russellCRLF.csv",sep="")
# simulates a http:// request as far as file.download() and unlink() goes, without internet
# download.file() in fread() changes the input data from \r\n to \n, on Windows.
test(1378.2, dim(fread(f)), c(19,4))

f = paste("file://",getwd(),"/russellCRCRLF.csv",sep="")
# actually has 3 \r in the file, download.file() from file:// changes that to \r\r\n, so we can simulate download.file from http: in text mode.
test(1378.3, fread(f), error="Line ending is .*r.*r.*n. R's download.file() appears to add the extra .*r in text mode on Windows. Please download again in binary mode (mode='wb') which might be faster too. Alternatively, pass the URL directly to fread and it will download the file in binary mode for you.")
#====================================


#====================================
# Return to old bywithoutby behaviour. TO DO: delete these tests after Sep 2015

options(datatable.old.bywithoutby=TRUE)
# Old tests from before commit: 0be720956fdd9c274e46133e154d4bbd5b2c7840
# TO DO: address `allow.cartesian`.  Some differences below...
off = -1000
TESTDT = data.table(a=as.integer(c(1,3,4,4,4,4,7)), b=as.integer(c(5,5,6,6,9,9,2)), v=1:7)
setkey(TESTDT,a,b)
test(off-8, TESTDT[SJ(c(-9,1,4,4,8),c(1,4,4,10,1)),v]$v, INT(NA,NA,NA,NA,NA))
test(off-9, TESTDT[SJ(c(-9,1,4,4,8),c(1,4,4,10,1)),v,roll=TRUE]$v, INT(NA,NA,NA,6,NA))
test(off-10, TESTDT[SJ(c(-9,1,4,4,8),c(1,4,4,10,1)),v,roll=TRUE,rollends=FALSE]$v, INT(NA,NA,NA,NA,NA))
test(off-16, TESTDT[SJ(c(4)),v][[2]], INT(3,4,5,6))
test(off-18, TESTDT[SJ(c(-3,2,4,8)),v,mult="all",nomatch=0][[2]], INT(3:6))
test(off-185, TESTDT[SJ(c(-3,2,4,8)),v,mult="all",nomatch=NA][[2]], INT(NA,NA,3:6,NA))
test(off-19, TESTDT[SJ(c(-3,2,4,8)),v,mult="all",roll=TRUE,nomatch=0][[2]], INT(1,3:6,7))
test(off-186, TESTDT[SJ(c(-3,2,4,8)),v,mult="all",roll=TRUE,nomatch=NA][[2]], INT(NA,1,3:6,7))
test(off-20, TESTDT[SJ(c(-3,2,4,8)),v,mult="all",roll=TRUE,rollends=FALSE,nomatch=0][[2]], INT(1,3:6))
test(off-187, TESTDT[SJ(c(-3,2,4,8)),v,mult="all",roll=TRUE,rollends=FALSE,nomatch=NA][[2]], INT(NA,1,3:6,NA))
test(off-21, TESTDT[SJ(c(-9,1,4,4,4,4,8),c(1,5,5,6,7,10,3)),v,mult="all",nomatch=0][[3]], INT(1,3:4))
test(off-188, TESTDT[SJ(c(-9,1,4,4,4,4,8),c(1,5,5,6,7,10,3)),v,mult="all",nomatch=NA][[3]], INT(NA,1,NA,3:4,NA,NA,NA))
test(off-22, TESTDT[SJ(c(-9,1,4,4,4,4,8),c(1,5,5,6,7,10,3)),v,mult="all",roll=TRUE,nomatch=0][[3]], INT(1,3:4,4,6))
test(off-189, TESTDT[SJ(c(-9,1,4,4,4,4,8),c(1,5,5,6,7,10,3)),v,mult="all",roll=TRUE,nomatch=NA][[3]], INT(NA,1,NA,3:4,4,6,NA))
test(off-23, TESTDT[SJ(c(-9,1,4,4,4,4,8),c(1,5,5,6,7,10,3)),v,mult="all",roll=TRUE,rollends=FALSE,nomatch=0][[3]], INT(1,3:4,4))
test(off-190, TESTDT[SJ(c(-9,1,4,4,4,4,8),c(1,5,5,6,7,10,3)),v,mult="all",roll=TRUE,rollends=FALSE,nomatch=NA][[3]], INT(NA,1,NA,3:4,4,NA,NA))
test(off-24, TESTDT[SJ(c(1,NA,4,NA,NA,4,4),c(5,5,6,6,7,9,10)),v,mult="all",roll=TRUE,nomatch=0][[3]], INT(1,3:4,5:6,6))
test(off-191, TESTDT[SJ(c(1,NA,4,NA,NA,4,4),c(5,5,6,6,7,9,10)),v,mult="all",roll=TRUE,nomatch=NA][[3]], INT(NA,NA,NA,1,3:4,5:6,6))

TESTDT[, a:=letters[a]]
TESTDT[, b:=letters[b]]
setkey(TESTDT,a,b)

a = "d"
# Variable Twister.  a in this scope has same name as a inside DT scope.
# Aug 2010 : As a result of bug 1005, and consistency with 'j' and 'by' we now allow self joins (test 183) in 'i'.
test(off-70, TESTDT[eval(J(a)),v], data.table(a="d",v=3:6,key="a"))   # the eval() enabled you to use the 'a' in the calling scope, not 'a' in the TESTDT.  TO DO: document this.
test(off-71, TESTDT[eval(SJ(a)),v], data.table(a="d",v=3:6,key="a"))
test(off-72, TESTDT[eval(CJ(a)),v], data.table(a="d",v=3:6,key="a"))

DT = data.table(a=rep(1:3,each=2),b=c(TRUE,FALSE),v=1:6)
setkey(DT,a,b)
test(off-180, DT[J(2,FALSE),v]$v, 4L)

DT = data.table(A = c("o", "x"), B = 1:10, key = "A")
test(off-183, DT[J(unique(A)), B]$B, DT$B)

# Tests of bug 1015 highlight by Harish
# See thread "'by without by' now heeds nomatch=NA"
# Tests 185-201 were added in above next to originals
x <- data.table(a=c("a","b","d","e"),b=c("A","A","B","B"),d=c(1,2,3,4), key="a,b")
y <- data.table(g=c("a","b","c","d"),h=c("A","A","A","A"))
test(off-202, x[y], x[y,mult="all"])
test(off-203, x[y,d]$d, c(1,2,NA,NA))
test(off-204, x[y,list(d)], x[y,d])
test(off-205, x[y,list(d),mult="all"][,d], c(1,2,NA,NA))

DF = data.frame(a=LETTERS[1:10], b=1:10, stringsAsFactors=FALSE)
DT = data.table(DF)
setkey(DT,a)    # used to complain about character
test(off-215, DT["C",b]$b, 3L)
DT = data.table(DF,key="a")
test(off-216, DT["C",b]$b, 3L)
DT = data.table(a=c(1,2,3),v=1:3,key="a")
test(off-217, DT[J(2),v]$v, 2L)
DT = data.table(a=c(1,2.1,3),v=1:3,key="a")
test(off-218, DT[J(2.1),v]$v, 2L)

DT = data.table(a=1:5,b=6:10,key="a")
q = quote(a>3)
test(off-220, DT[eval(q),b], 9:10)
test(off-221, DT[eval(parse(text="a>4")),b], 10L)
test(off-222, DT[eval(parse(text="J(2)")),b]$b, 7L)

# Join Inherited Scope, and X[Y] including Y's non-join columns
X=data.table(a=rep(1:3,c(3,3,2)),foo=1:8,key="a")
Y=data.table(a=2:3,bar=6:7)
test(off-239, X[Y,sum(foo)], data.table(a=2:3,V1=c(15L,15L),key="a"))
test(off-240, X[Y,sum(foo*bar)], data.table(a=2:3,V1=c(90L,105L),key="a"))
test(off-241, X[Y], data.table(a=rep(2:3,3:2),foo=4:8,bar=rep(6:7,3:2),key="a"))
test(off-242, X[Y,list(foo,bar)][,sum(foo*bar)], 195L)


X=data.table(a=rep(LETTERS[1:2],2:3),b=1:5,v=10:14,key="a,b")
test(off-246, X["A"], {tt=X[1:2];setkey(tt,a);tt})  # key="a,b" is retained in 1.9.2 and 1.9.4; just old.bywithoutby=TRUE in 1.9.4 keeps "a" only, unfortunately.

# Test .N==0 with nomatch=NA|0
DT = data.table(a=1:2,b=1:6,key="a")
test(off-349, DT[J(2:3),.N,nomatch=NA]$N, c(3L,0L))
test(off-350, DT[J(2:3),.N,nomatch=0]$N, c(3L))
# Test first .N==0 with nomatch=NA|0
test(off-350.1, DT[J(4),.N]$N, 0L)
test(off-350.2, DT[J(0:4),.N]$N, c(0L,3L,3L,0L,0L))

# Test printing on nested data.table, bug #1803
DT = data.table(x=letters[1:3],y=list(1:10,letters[1:4],data.table(a=1:3,b=4:6)))
test(off-558, capture.output(print(DT)),
          c("   x            y","1: a 1,2,3,4,5,6,","2: b      a,b,c,d","3: c <data.table>"))
test(off-559, setkey(DT,x)["a",y][[2]][[1]], 1:10)   # y is symbol representing list column, specially detected in dogroups

# another test linked from #2162
DT = data.table(x=rep(c("a","b","c"),each=3), y=c(1L,3L,6L), v=1:9, key="x")
test(off-725, DT[c("a","b","d"),v][,list(v)], DT[J(c("a","b","d")),"v",with=FALSE])  # unfiled bug fix for NA matches; see NEWS 1.8.3

DT = data.table(a=1:3,b=1:6,key="a")
test(off-869, DT[J(2,42,84),print(.SD)], output="   b1: 22: 5.*Empty data.table (0 rows) of 3 cols: a,V2,V3")

options(datatable.old.bywithoutby=FALSE)
# End (test reverting to old bywithoutby behaviour)  TO DO: delete these tests after Sep 2015
#====================================


oldv = options(datatable.fread.datatable = FALSE)
test(1379.1, fread("A,B\n1,3\n2,4\n"), data.frame(A=1:2,B=3:4))
test(1379.2, fread("A,B\n1,3\n2,4\n",data.table=TRUE), data.table(A=1:2,B=3:4))
options(datatable.fread.datatable = TRUE)
test(1379.3, fread("A,B\n1,3\n2,4\n",data.table=FALSE), data.frame(A=1:2,B=3:4))
options(oldv)

# That that RHS of == is coerced to x's type before bmerge in auto index. Package vardpoor does this in example(linqsr)
DT = data.table(a=c(0,0,1,1,0,0), b=1:6)  # 'a' type double here, as it is in vardpoor
test(1380, DT[a==TRUE], DT[3:4])

# Fix #847, as.data.table.list and character(0) issue
x <- data.table(a=character(0), b=character(0), c=numeric(0))
setkey(x, a, b)
test(1381, x[J("foo", character(0)), nomatch=0L], x, warning="Item 2 is of size 0 but maximum size is 1,")

# Fix for #813 and #758
DT = data.table(x = 1:2)
test(1382.1, DT[c(FALSE, FALSE), list(x, 3:4)], data.table(x=integer(0), V2=integer(0)))
DT <- data.table(id = c("a", "a", "b", "b"), var = c(1.1, 2.5, 6.3, 4.5), key="id")
test(1382.2, DT["c", list(id, check = any(var > 3)), nomatch=0L], data.table(id=character(0), check=logical(0), key="id"))
test(1382.3, DT[c(FALSE), id], character(0))
DT <- DT[1:3]; setkey(DT, id)
test(1382.4, DT[c("c", "b"), list(id, check = any(var > 3)), nomatch=0L], data.table(id="b", check=TRUE, key="id"))

# Fix for #742 - allow.cartesian should be ignored if `i` has no duplicates.
DT <- data.table(id=rep(letters[1:2], 2), var = rnorm(4), key="id")
test(1383.1, DT[letters[1:3], list(var)], DT[1:5, list(var)])
# Fix for #800 - allow.cartesian should be ignored if jsub[1L] has `:=`. TODO: maybe still warn if `i` has duplicates?
DT=data.table(id=c(1,1), date=c(1992,1991), value=c(4.1,4.5), key="id")
test(1383.2, copy(DT)[DT, a:=1], DT[, a := 1])

# Fix for #476 and #825
if ("package:reshape" %in% search()) {
    DT <- data.table(ID = c(611557L, 611557L, 611557L, 894125L, 894125L, 894125L, 894125L, 894125L, 898856L, 898856L, 898856L, 898856L, 898856L, 898856L, 898899L, 898899L, 898899L), DATUM = structure(c(16101, 16071, 16261, 16104, 16133, 16167, 16201, 16236, 16089, 16118, 16147, 16176, 16236, 16208, 16163, 16125, 16209), class = "Date"), N = c(25L, 9L, 23L, 29L, 26L, 26L, 27L, 28L, 39L, 39L, 38L, 36L, 40L, 39L, 19L, 20L, 19L), rank = c(2, 1, 3, 1, 2, 3, 4, 5, 1, 2, 3, 4, 6, 5, 2, 1, 3))
    ans = cast(DT, ID ~ rank, value = "DATUM")
    test(1383.3, names(DT), c("ID", "DATUM", "N", "rank"))
} else {
    cat("Tests 1383.3 not run. If required call library(reshape) first.\n")
}

if ("package:caret" %in% search()) {
    DT <- data.table(x = rnorm(10), y = rnorm(10))
    cv.ctrl <- trainControl(method = 'repeatedcv', number = 5, repeats = 1)
    fit <- train(y ~ x, data = DT, 'lm', trControl = cv.ctrl)
    test(1383.4, names(DT), c("x", "y"))
} else {
    cat("Tests 1383.4 not run. If required call library(caret) first.\n")
}

# Somehow DT[col==max(col)] was never tested, broken by auto-indexing new in v1.9.4, #858
DT = data.table(a = c(1,1,1,2,2,2,3,3,3), b = rnorm(9))
test(1384, DT[a == max(a)], DT[7:9])

# Dups on RHS of == or %in%
DT = data.table(id = paste0("id", 1:5))
id.sub = c("id1", "id2", "id3", "id3", "id4")   # deliberate dup
test(1385.1, DT[id %in% id.sub], DT[1:4])
test(1385.2, DT[id == id.sub], DT[1:3])

# reserved class attributes conflict with auto index names, #
DT = data.table(class=c('a','b'), x=c(1,2))
test(1386, DT[class=='a'], DT[1])

# Fix for #774 - parsing a$b() in 'j'
DT = data.table(x=1:5, y=6:10)
ll = list(foo = function() 1L)
test(1387.1, copy(DT)[, z := ll$foo()], copy(DT)[, z:=1L])
test(1387.2, copy(DT)[, z := ll[[1L]]()], copy(DT)[, z:=1L])

# Fix for #811 - ITime and negative integers formats wrong result.
x = c(1L, -1L, -3700L)
class(x) = "ITime"
test(1388, as.character(x), c("00:00:01", "-00:00:01", "-01:01:40"))

# Fix for #880. Another eval(parse(.)) issue.
DT <- as.data.table(iris)
DT[, foo := "Species"]
test(1389, copy(DT)[,bar := eval(parse(text=foo[1]), envir=.SD)], copy(DT)[, bar := Species])

# Fix for foverlaps() floating point interval (double) types. Should increment them by machine tolerance, not by 1L
DT1 = data.table(start=c(0.88), end=c(0.88))
DT2 = data.table(start=c(0.26, 0.5, 0.55, 0.7), end=c(0.61, 0.88, 0.88-.Machine$double.eps^0.5, 0.89))
setkey(DT2)
test(1390.1, foverlaps(DT1, DT2, which=TRUE), data.table(xid=1L, yid=c(2L, 4L)))
DT1 = data.table(start=c(0.3,0.5), end=c(0.3,0.5))
DT2 = data.table(start=c(0.4), end=c(0.4))
setkey(DT2)
test(1390.2, foverlaps(DT1, DT2, which=TRUE), data.table(xid=1:2, yid=as.integer(c(NA, NA))))
tt = c( as.POSIXct('2011-10-11 07:49:36'), as.POSIXct('2011-10-11 07:49:37'))
DT1 = data.table(start=tt, end=tt)
DT2 = data.table(start=tt[1], end=tt[1])
setkey(DT2)
test(1390.3, foverlaps(DT1, DT2, which=TRUE), data.table(xid=1:2, yid=as.integer(c(1L, NA))))
tt = c( as.POSIXct('2011-10-11 07:49:36.3'), as.POSIXct('2011-10-11 07:49:37.4'), as.POSIXct('2011-10-11 07:49:37.5'))
DT1 = data.table(start=tt, end=tt)
DT2 = data.table(start=tt[2], end=tt[2])
setkey(DT2)
test(1390.4, foverlaps(DT1, DT2, which=TRUE), data.table(xid=1:3, yid=as.integer(c(NA, 1L, NA))))
tt = c( as.POSIXct('2011-10-11 07:49:36.0003'), as.POSIXct('2011-10-11 07:49:36.0199'), as.POSIXct('2011-10-11 07:49:36.0399'))
DT1 = data.table(start=tt, end=tt)
DT2 = data.table(start=tt[2], end=tt[2])
setkey(DT2)
test(1390.5, foverlaps(DT1, DT2, which=TRUE), data.table(xid=1:3, yid=as.integer(c(NA, 1, NA))))

# Fix for #891. 'subset' and duplicate names.
# duplicate column names rule - if column numbers, extract the right column. If names, extract always the first column
DT = data.table(V1=1:5, V2=6:10, V3=11:15)
setnames(DT, c("V1", "V2", "V1"))
test(1391.1, subset(DT, select=c(3L,2L)), DT[, c(3L, 2L), with=FALSE])
test(1391.2, subset(DT, select=c("V2", "V1")), DT[, c("V2", "V1"), with=FALSE])

# Test faster version of na.omit() using is_na.
DT = data.table(x=sample(c(1:2, NA), 30, TRUE), y=sample(c(1:5, NA, NaN), 30, TRUE))
test(1392.1, na.omit(DT), DT[!is.na(x) & !is.na(y)])
# added 'invert = ', a logical argument which when TRUE returns rows that has any NAs instead.
test(1392.2, na.omit(DT, invert=TRUE), DT[is.na(x) | is.na(y)])

# Fix for #899. Mix of ordered and normal factors where normal factors in more than 1 data.table has identical levels.
DT1 = data.table(A = factor(INT(7,8,7,8,7)), B = factor(6:10), C = 0)
DT2 = data.table(D = ordered(1:5), A = factor(INT(1:2,1:2,1L)), C = 0)
DT3 = data.table(A = factor(INT(7:8)), C = 0)
ans = data.table(A=factor(INT(7,8,7,8,7,1,2,1,2,1,7,8), levels=c("7", "8", "1", "2")), B=factor(INT(6:10, rep(NA,7))), C=0, D=ordered(INT(rep(NA,5), 1:5, rep(NA,2))))
test(1393.1, rbindlist(list(DT1, DT2, DT3), fill = TRUE), ans)
# test for #591 (R-Forge #2491)
ans[, ID := rep(1:3, c(5,5,2))]
setcolorder(ans, c("ID", LETTERS[1:4]))
test(1393.2, rbindlist(list(DT1, DT2, DT3), fill = TRUE, idcol="ID"), ans)

# Tests for na.omit.data.table (faster version + with a 'cols=' new argument)
col = c(1:2, NA_integer_)
DT = data.table(a=sample(col, 20, TRUE), b=as.numeric(sample(col,20,TRUE)), c=as.logical(sample(col,20,TRUE)), d=as.character(sample(col,20,TRUE)))
# can't use complete.cases on bit64... will have to test integer64 separately.
# if ("package:bit64" %in% search()) {
#   DT[, e := as.integer64(sample(col,20,TRUE))]
# }
test_no = 1394
for (i in seq_along(DT)) {
    combn(names(DT), i, function(cols) {
        ans1 = na.omit(DT, cols=cols)
        ans2 = DT[complete.cases(DT[, cols, with=FALSE])]
        test_no <<- signif(test_no+.001, 7)
        test(test_no, ans1, ans2)
        0L
    })
}

# That data.table-unaware code in packages like knitr still work
if ("package:knitr" %in% search()) {
    DT = data.table(x=1, y=2)
    test(1395, kable(DT), output="x.*y.*1.*2")  # kable in knitr v1.6 calls DF[...] syntax
} else {
    cat("Test 1395 not run. If required call library(knitr) first.\n")
}

# dropping secondary keys on update or delete
DT = data.table(a=1:3, b=4:6)
test(1396, DT[a==2, verbose=TRUE], DT[2], output="Creating new index 'a'")
test(1397, DT[b==6, verbose=TRUE], DT[3], output="Creating new index 'b'")
test(1398, DT[b==6, verbose=TRUE], DT[3], output="Using existing index 'b'")
test(1399, key2(DT), c("a","b"))
test(1400, DT[2, a:=4L, verbose=TRUE], data.table(a=c(1L,4L,3L),b=4:6), output="Dropping index 'a' due to update on 'a' (column 1)")
test(1401, key2(DT), "b")
test(1402, DT[,b:=NULL,verbose=TRUE], data.table(a=c(1L,4L,3L)), output="Dropping index 'b' due to delete of 'b' (column 2)")
test(1403, key2(DT), NULL)
DT = data.table(x=1:5)
test(1404, DT[, y := x <= 2L], data.table(x=1:5, y=c(TRUE,TRUE,FALSE,FALSE,FALSE)))
test(1405, DT[y == TRUE, .N, verbose=TRUE], 2L, output="Creating new index")
test(1406, DT[, y := x <= 3L, verbose=TRUE], data.table(x=1:5, y=c(TRUE,TRUE,TRUE,FALSE,FALSE)), output="Dropping index")
test(1407, DT[y == TRUE, .N], 3L)
DT = data.table(x=1:5, y=10:6)
test(1408, DT[x==3,verbose=TRUE], DT[3], output="Creating")
test(1409, key2(DT), "x")
set(DT,1:3,1L,-10L)
test(1410, key2(DT), NULL)
test(1411, DT[x==5], DT[5])
setorder(DT, y)
test(1412, key2(DT), NULL)
test(1413, DT[x==5], DT[1])
DT = data.table(foo=1:3, bar=4:6, baz=9:7)
set2key(DT,foo,bar,baz)
test(1414, key2(DT), c("foo__bar__baz"))
test(1415, DT[2,bar:=10L,verbose=TRUE], output="Dropping index 'foo__bar__baz' due to update on 'bar'")  # test middle
test(1416, key2(DT), NULL)
set2key(DT,foo,bar,baz)
test(1417, DT[2,baz:=10L,verbose=TRUE], output="Dropping index 'foo__bar__baz' due to update on 'baz'")  # test last
set2key(DT,bar,baz)
test(1418, DT[2,c("foo","bar"):=10L,verbose=TRUE], output="Dropping index.* due to update on 'bar'")     # test 2nd to 1st
set2key(DT,bar,baz)
test(1419, DT[2,c("foo","baz"):=10L,verbose=TRUE], output="Dropping index.* due to update on 'baz'")     # test 2nd to 2nd

# setnames updates secondary key
DT = data.table(a=1:5,b=10:6)
set2key(DT,b)
test(1420, key2(DT), "b")
setnames(DT,"b","foo")
test(1421, key2(DT), "foo")
test(1422, DT[foo==9, verbose=TRUE], DT[2], output="Using existing index 'foo'")
set2key(DT,a,foo)
test(1423, key2(DT), c("foo","a__foo"))   # tests as well that order of attributes is retained although we don't use that property currently.
test(1424, key2(setnames(DT,"foo","bar")), c("bar","a__bar"))
test(1425, key2(setnames(DT,"a","baz")), c("bar","baz__bar"))
test(1426, DT[baz==4L, verbose=TRUE], output="Creating new index 'baz'")
test(1427, key2(DT), c("bar","baz__bar","baz"))
test(1428, DT[bar==9L, verbose=TRUE], output="Using existing index 'bar'")
test(1429, key2(setnames(DT,"bar","a")), c("baz", "a", "baz__a"))

# Finalised == and %in% optimization in i
DT = data.table(a=1:3,b=c(0,2,3,0,0,2))
test(1430, DT[a==1:2], error="RHS of == is length 2 which is not 1 or nrow (6). For robustness, no recycling is allowed (other than of length 1 RHS). Consider %in% instead.")
test(1431, DT[a %in% 1:2], DT[c(1,2,4,5)])
test(1432, DT[a==b], DT[2:3])
test(1433, DT[a %in% b], DT[c(2,3,5,6)])
test(1434, DT[a==b+1], DT[c(1,4,6)])
test(1435, DT[b==max(a)], DT[3])
test(1436, DT[a==2,verbose=TRUE], DT[c(2,5)], output="Coercing double column i.'V1' to integer")
DT[,a:=factor(letters[a])]
test(1437, DT[a==factor("b"),verbose=TRUE], DT[c(2,5)], output="Creating new index 'a'")

# fread dec=',' e.g. France
test(1438, fread("A;B\n1;2,34\n", dec="12"), error="dec must be a single character")
test(1439, fread("A;B\n1;2,34\n", dec="1"), error="Unable to change to a locale which provides the desired dec")  # this test runs on many machines so chose a dec for this test which is sure not to be valid in any locale
test(1440, fread("A;B\n1;2,34\n", sep=".", dec="."), error="The two arguments to fread 'dec' and 'sep' are equal ('.')")
if (.Platform$OS.type=="windows" ||
    (!inherits(tt <- try(system("locale -a", intern=TRUE)), "try-error") && "fr_FR.utf8" %in% tt )) {
    # e.g. on Matt's machine where I've installed fr_FR.utf8 which has dec=","
    old = options(datatable.fread.dec.locale=if (.Platform$OS.type=="unix") "fr_FR.utf8" else "French_France.1252")
    oldlocale = Sys.getlocale("LC_NUMERIC")
    test(1441, fread("A;B\n1;2,34\n", dec=",", verbose=TRUE), data.table(A=1L, B=2.34), output="success!")
    test(1442, Sys.getlocale("LC_NUMERIC"), oldlocale)  # locale restored after success
    test(1443.1, fread("A;B\n1;2,34\n", dec=",", sep=",", verbose=TRUE), error="'dec' and 'sep' are equal", output="success!")
    test(1443.2, Sys.getlocale("LC_NUMERIC"), oldlocale)  # locale restored after error. [ouput check in 1443.1 ensures it was changed]
    
    # sep=".", issue #502
    input = paste( paste("192.168.1.", 1:10, sep=""), collapse="\n")
    test(1444.1, fread(input, sep=".", dec="*"), error="Unable to change to a locale which provides the desired dec")
    test(1444.2, fread(input, sep="."), ans<-data.table(V1=192L,V2=168L,V3=1L,V4=1:10))   # by default, dec="," when sep="."
    test(1444.3, fread(paste(paste("192. 168. 1. ", 1:10, sep = ""), collapse="\n"), sep="."), ans)
    test(1444.4, fread(paste(paste("Hz.BB.GHG.", 1:10, sep = ""), collapse="\n"), sep="."), data.table(V1="Hz",V2="BB",V3="GHG",V4=1:10))

    options(old)  # return to default set it .onLoad
} else {
    cat("Tests 1441-1444 not run. If required install the 'fr_FR.utf8' locale.\n")
}

# doubled quote inside a quoted field followed by an embedded newline
# This file is 36 rows to move that line outside the top, middle and bottom 5 test rows
test(1445, fread("doublequote_newline.csv")[7:10], data.table(A=c(1L,1L,2L,1L), B=c("a","embedded \"\"field\"\"\nwith some embedded new\nlines as well","not this one","a")))
# the example from #489 directly :
test(1446, fread('A,B,C\n233,"AN ""EMBEDDED"" QUOTE FIELD",morechars\n'), data.table(A=233L, B='AN ""EMBEDDED"" QUOTE FIELD', C='morechars'))

# unescaped quoted subregion followed by newline
test(1447, fread('A,B,C\n233,"an unescaped "embedded"
region followed by newline",morechars\n'), error='Field 2 on line 2.*can contain balanced unescaped quoted subregions but.*can\'t contain embedded.*n as well.*: "an unescaped "embedded"')

# when detecting types ...
test(1448.1, fread('A,B\n1,"embedded""\nquote"\n2,should be ok\n'),
           data.table(A=1:2,B=c('embedded""\nquote','should be ok')))
test(1448.2, fread('A,B\n1,"embedded""
quote"\n2,should be ok\n'),
           data.table(A=1:2,B=c('embedded""
quote','should be ok')))

if ("package:bit64" %in% search()) {
    # quoted multiline (scrambled data thanks to #810)
    test(1449, fread("quoted_multiline.csv")[c(1,43:44),c(1,22:24),with=FALSE],
           data.table(GPMLHTLN=as.integer64(c("3308386085360","3440245203140","1305220146734")),
                      BLYBZ = c(0L,4L,6L),
                      ZBJBLOAJAQI = c("LHCYS AYE ZLEMYA IFU HEI JG FEYE","",""),
                      JKCRUUBAVQ = c("",".\\YAPCNXJ\\004570_850034_757\\VWBZSS_848482_600874_487_PEKT-6-KQTVIL-7_30\\IRVQT\\HUZWLBSJYHZ\\XFWPXQ-WSPJHC-00-0770000855383.KKZ","")))
}

# Fix for #927
DT = data.table(x=1L, y=2L)
test(1450, DT[, set(.SD, j="x", value=10L)], error=".SD is locked. Updating .SD by reference using := or set")

# Tests for shallow copy taking cols argument - not exported yet.
DT = setDT(lapply(1:5, sample, 10, TRUE))
ans1 = sapply(DT, address)
fans2 = function(DT, cols=NULL) sapply(shallow(DT, cols), address)
test(1451.1, ans1, fans2(DT))                               # make sure default/old functionality is intact
test(1451.2, ans1[3:4], fans2(DT, 3:4))                     # using integer column numbers
test(1451.3, ans1[c(5,2)], fans2(DT, c(5,2)))               # using numeric column numbers
test(1451.4, ans1[c(4,2,4)], fans2(DT,c(4,2,4)))            # using duplicate column numbers
test(1451.5, ans1[3:2], fans2(DT, c("V3", "V2")))           # using column names
test(1451.6, ans1[c(3,3)], fans2(DT, c("V3", "V3")))        # using duplicate column names
test(1451.7, shallow(DT, integer(0)), null.data.table())    # length-0 input work as intended as well.
test(1451.8, shallow(DT, character(0)), null.data.table())  # length-0 input work as intended as well.

test(1452, fread("notexist.csv"), error="File 'notexist.csv' does not exist. Include one or more spaces to consider the input a system command.")

# Test for #802
test(1453, fread("fread_line_error.csv"), error="Field 25 on line 9 starts with quote.*but then has a problem.*Check for unbalanced unescaped quotes")

# no-sep-found => sep="\n", use case for this in #738
test(1454.1, fread('"Foo"`"Bar"\n1`2\n',sep="`"), data.table(Foo=1L,Bar=2L))
test(1454.2, fread('"Foo"\n1\n',sep="`"), data.table(Foo=1L))

# Fix for #958 - Don't create secondary keys on .SD
DT <- data.table(a=c(1, 1, 1, 0, 0), b=c("A", "B", "A1", "A", "B"))
test(1455, DT[, nrow(.SD[b == 'B']), by=.(a)], data.table(a=c(1,0), V1=1L))

# Test for chmatch2 bug fix
x1 = c("b", "a", "d", "a", "c", "a")
x2 = c("a", "a", "a")
x3 = c("d", "a", "a", "d", "a")
table = rep(letters[1:3], each=2)
test(1456.1, chmatch2(x1, table), as.integer(c(3,1,NA,2,5,NA)))
test(1456.2, chmatch2(x2, table), as.integer(c(1,2,NA)))
test(1456.3, chmatch2(x3, table), as.integer(c(NA,1,2,NA,NA)))

# Add tests for which_
x = sample(c(-5:5, NA), 25, TRUE)
test(1458.1, which(x > 0), which_(x > 0)) # default is TRUE
test(1458.2, which(x > 0), which_(x > 0, TRUE)) # test explicitly
test(1458.3, which(!x > 0), which_(x > 0, FALSE))

# Fix for #982. Testing subsetDT on complex/raw vectors, and added tests for other types.
DT = data.table(a=c(1:3,NA_integer_), b=c(1,2,3,NA), c=as.complex(c(1:3,NA)), d=as.raw(1:4), 
          e=as.list(1:4), f=c(FALSE,FALSE,TRUE,NA), g=c("a", "b", "c", NA_character_))
test(1459.1, .Call("CsubsetDT", DT, which(DT$a > 2), seq_along(DT)), setDT(as.data.frame(DT)[3, , drop=FALSE]))
test(1459.2, .Call("CsubsetDT", DT, which(DT$b > 2), seq_along(DT)), setDT(as.data.frame(DT)[3, , drop=FALSE]))
test(1459.3, .Call("CsubsetDT", DT, which(Re(DT$c) > 2), seq_along(DT)), setDT(as.data.frame(DT)[3, , drop=FALSE]))
test(1459.4, .Call("CsubsetDT", DT, which(DT$d > 2), seq_along(DT)), setDT(as.data.frame(DT)[3:4, , drop=FALSE]))
test(1459.5, .Call("CsubsetDT", DT, which(DT$f), seq_along(DT)), setDT(as.data.frame(DT)[3, , drop=FALSE]))
test(1459.6, .Call("CsubsetDT", DT, which(DT$g == "c"), seq_along(DT)), setDT(as.data.frame(DT)[3, , drop=FALSE]))
test(1459.7, .Call("CsubsetDT", DT, which(DT$a > 2 | is.na(DT$a)), seq_along(DT)), setDT(as.data.frame(DT)[3:4,]))
test(1459.8, .Call("CsubsetDT", DT, which(DT$b > 2 | is.na(DT$b)), seq_along(DT)), setDT(as.data.frame(DT)[3:4,]))
test(1459.9, .Call("CsubsetDT", DT, which(Re(DT$c) > 2 | is.na(DT$c)), seq_along(DT)), setDT(as.data.frame(DT)[3:4,]))
test(1459.10, .Call("CsubsetDT", DT, which(DT$f | is.na(DT$f)), seq_along(DT)), setDT(as.data.frame(DT)[3:4,]))
test(1459.11, .Call("CsubsetDT", DT, which(DT$g == "c" | is.na(DT$g)), seq_along(DT)), setDT(as.data.frame(DT)[3:4,]))
test(1459.12, .Call("CsubsetDT", DT, 5L, seq_along(DT)), setDT(as.data.frame(DT)[5,]))

# Test for na.omit with list, raw and complex types
DT = data.table(x=c(1L,1L,NA), y=c(NA, NA, 1), z=as.raw(1:3), w=list(1,NA,2), v=c(1+5i, NA, NA))
test(1460.1, na.omit(DT, cols="w"), DT)
test(1460.2, na.omit(DT, cols="v"), DT[1])
test(1460.3, na.omit(DT, cols=c("v", "y")), DT[0])
test(1460.4, na.omit(DT, cols=c("z", "v")), DT[1])
test(1460.5, na.omit(DT, cols=c("w", "v")), DT[1])

# Fix for #985
DT = data.table(x=c("a", "a", "b", "b"), v1=sample(4), v2=sample(4))
test(1461.1, DT[, c(lapply(.SD, mean), lapply(.SD, sd)), by=x], 
             DT[, c(lapply(.SD, function(x) mean(x)), lapply(.SD, function(x) sd(x))), by = x])


# Tests for #994
DT = data.table(x=c("a", "a", "b", "b"), v1=sample(4), v2=sample(4))
cols = c("v1", "v2")
test(1462.1, DT[, mget(cols)], DT[, cols, with=FALSE])
test(1462.2, DT[, mget(cols[1])], DT[, cols[1], with=FALSE])
test(1462.3, DT[, sum(unlist(mget(cols))), by=x], DT[, sum(unlist(.SD)), by=x, .SDcol=cols])

# test for 'shift'
x=1:5
y=factor(x)
test(1463.1,  shift(x,1L),                  as.integer(c(NA, 1:4)))
test(1463.2,  shift(x,1:2),                 list(as.integer(c(NA, 1:4)), as.integer(c(NA, NA, 1:3))))
test(1463.3,  shift(x,1L, 0L),              as.integer(c(0L, 1:4)))
test(1463.4,  shift(x,1L, type="lead"),     as.integer(c(2:5, NA)))
test(1463.5,  shift(x,1:2, type="lead"),    list(as.integer(c(2:5, NA)), as.integer(c(3:5, NA, NA))))
test(1463.6,  shift(x,1L, 0L, type="lead"), as.integer(c(2:5, 0L)))
test(1463.7,  shift(y,1L),                  factor(c(NA,1:4), levels=1:5))
test(1463.8,  shift(y,1L, type="lead"),     factor(c(2:5, NA), levels=1:5))

x=as.numeric(x)
test(1463.9,  shift(x,1L),                  as.numeric(c(NA, 1:4)))
test(1463.10,  shift(x,1:2),                list(as.numeric(c(NA, 1:4)), as.numeric(c(NA, NA, 1:3))))
test(1463.11, shift(x,1L, 0L),              as.numeric(c(0L, 1:4)))
test(1463.12, shift(x,1L, type="lead"),     as.numeric(c(2:5, NA)))
test(1463.13, shift(x,1:2, type="lead"),    list(as.numeric(c(2:5, NA)), as.numeric(c(3:5, NA, NA))))
test(1463.14, shift(x,1L, 0L, type="lead"), as.numeric(c(2:5, 0L)))

if ("package:bit64" %in% search()) {
    x=as.integer64(x)
    test(1463.15, shift(x,1L),                  as.integer64(c(NA, 1:4)))
    test(1463.16, shift(x,1:2),                 list(as.integer64(c(NA, 1:4)), as.integer64(c(NA, NA, 1:3))))
    test(1463.17, shift(x,1L, 0L),              as.integer64(c(0L, 1:4)))
    test(1463.18, shift(x,1L, type="lead"),     as.integer64(c(2:5, NA)))
    test(1463.19, shift(x,1:2, type="lead"),    list(as.integer64(c(2:5, NA)), as.integer64(c(3:5, NA, NA))))
    test(1463.20, shift(x,1L, 0L, type="lead"), as.integer64(c(2:5, 0L)))
}

x=as.character(x)
test(1463.21, shift(x,1L),                  as.character(c(NA, 1:4)))
test(1463.22, shift(x,1:2),                 list(as.character(c(NA, 1:4)), as.character(c(NA, NA, 1:3))))
test(1463.23, shift(x,1L, 0L),              as.character(c(0L, 1:4)))
test(1463.24, shift(x,1L, type="lead"),     as.character(c(2:5, NA)))
test(1463.25, shift(x,1:2, type="lead"),    list(as.character(c(2:5, NA)), as.character(c(3:5, NA, NA))))
test(1463.26, shift(x,1L, 0L, type="lead"), as.character(c(2:5, 0L)))

x=c(TRUE,FALSE,TRUE,FALSE,TRUE)
test(1463.27, shift(x,1L),                  c(NA, x[-5L]))
test(1463.28, shift(x,1:2),                 list(c(NA, x[-5L]), c(NA, NA, x[-(4:5)])))
test(1463.29, shift(x,1L, 0L),              c(FALSE, x[-5L]))
test(1463.30, shift(x,1L, type="lead"),     c(x[-1L], NA))
test(1463.31, shift(x,1:2, type="lead"),    list(c(x[-1L],NA), c(x[-(1:2)],NA,NA)))
test(1463.32, shift(x,1L, 0L, type="lead"), c(x[-(1)], FALSE))

# Fix for #1009 segfault in shift
val = runif(1)
test(1463.33, shift(val, 2L), NA_real_)
test(1463.34, shift(val, 2L, type="lead"), NA_real_)

test(1463.35, shift(1:5, -1L), error="n must be non-negative integer")
test(1463.36, shift(1:5, 1L, fill=c(1:2)), error="fill must be a vector of length")

# add tests for date and factor?

# test for 'give.names=TRUE' on vectors
x = 1:10
nm = c("x_lag_1", "x_lag_2")
ans = list(as.integer(c(NA, 1:9)), as.integer(c(NA, NA, 1:8)))
setattr(ans, 'names', nm)
test(1463.27, shift(x, 1:2, give.names=TRUE), ans)

# FR #686
DT = data.table(a=rep(c("A", "B", "C", "A", "B"), c(2,2,3,1,2)))
DT[, b := as.integer(factor(a))][, c := as.numeric(factor(a))]
test(1464.1, rleidv(DT, "a"), c(1L, 1L, 2L, 2L, 3L, 3L, 3L, 4L, 5L, 5L))
test(1464.2, rleid(DT$a), c(1L, 1L, 2L, 2L, 3L, 3L, 3L, 4L, 5L, 5L))
test(1464.3, rleidv(DT, "b"), c(1L, 1L, 2L, 2L, 3L, 3L, 3L, 4L, 5L, 5L))
test(1464.4, rleid(DT$b), c(1L, 1L, 2L, 2L, 3L, 3L, 3L, 4L, 5L, 5L))
test(1464.5, rleidv(DT, "c"), c(1L, 1L, 2L, 2L, 3L, 3L, 3L, 4L, 5L, 5L))
test(1464.6, rleid(DT$c), c(1L, 1L, 2L, 2L, 3L, 3L, 3L, 4L, 5L, 5L))
test(1464.7, rleid(as.complex(c(1,0+5i,0+5i,1))), error="Type 'complex' not supported")

# data.table-xts conversion #882

if ("package:xts" %in% search()) {
    # Date index
    dt = data.table(index = as.Date((as.Date("2014-12-12")-49):as.Date("2014-12-12"),origin="1970-01-01"),quantity = rep(c(1:5),10),value = rep(c(1:10)*100,5))
    xt = as.xts(matrix(data = c(dt$quantity, dt$value),ncol = 2,dimnames = list(NULL,c("quantity","value"))),order.by = dt$index)
    dt_xt = as.data.table(xt)
    xt_dt = as.xts.data.table(dt)
    test(1465.1, all.equal(dt, dt_xt, check.attributes = FALSE))
    test(1465.2, xt, xt_dt)
    # POSIXct index
    dt <- data.table(index = as.POSIXct(as.Date((as.Date("2014-12-12")-49):as.Date("2014-12-12"),origin="1970-01-01"),origin="1970-01-01"),quantity = rep(c(1:5),10),value = rep(c(1:10)*100,5))
    xt = as.xts(matrix(data = c(dt$quantity, dt$value),ncol = 2,dimnames = list(NULL,c("quantity","value"))),order.by = dt$index)
    dt_xt = as.data.table(xt)
    xt_dt = as.xts.data.table(dt)
    test(1465.3, all.equal(dt, dt_xt, check.attributes = FALSE))
    test(1465.4, xt, xt_dt)
}

# as.data.table.default #969
ar <- array(NA, dim=c(10,4),dimnames = list(NULL,paste0("col",1:4)))
test(1466.1, as.data.table(as.data.frame(ar)), as.data.table(ar)) # array type
x <- rep(Sys.time(),3)
test(1466.2, as.data.table(as.data.frame(x)), as.data.table(x)) # posix type

# fix for #1001
options(datatable.auto.index=TRUE)
DT <- data.table(a=1:2)
test(1467.1, DT[a==3, b:=d+1], DT)
# restore
options(datatable.auto.index=FALSE)

# fix for first bug reported in #1006 on 'foverlaps()'
x <- c(-0.1, 0, 0.1)
n <- length(x)
dt.ref <- data.table(start=x[-n], end=x[-1], key=c("start", "end"))
dt.query <- data.table(q1=c(-0.2, -0.05, 0.05, 0.15), q2=c(-0.2, -0.05, 0.05, 0.15), key=c("q1", "q2"))
ans=cbind(dt.ref[, .(start,end)], dt.query[2:3, .(q1,q2)])
setkey(ans, q1,q2)
test(1468.1, foverlaps(dt.query, dt.ref, nomatch=0L), ans)
# fix and additional tests for #1006 following OP's follow-up.
dt1 = data.table(x=c(-6.36917800737546, -2.19964384651646),
                 y=c(-2.19964384651646, 4.07116428752538))
dt2 = data.table(x= 2.91816502571793, y=2.91816502571793)
setkey(dt1)
setkey(dt2)
test(1468.2, foverlaps(dt2, dt1, which=TRUE), data.table(xid=1L, yid=2L))
dt1 = data.table(x=c(-6,-3), y=c(-3,4))
dt2 = data.table(x=3,y=3)
setkey(dt1)
setkey(dt2)
test(1468.3, foverlaps(dt2, dt1, which=TRUE), data.table(xid=1L, yid=2L))


# Fix for #1010 (discovered while fixing #1007). Don't retain key if i had no key, but irows is sorted, and roll != FALSE... See example in #1010.
DT = data.table(x=c(-5,5), y=1:2, key="x")
test(1469.1, key(DT[J(c(2,0)), roll=TRUE]), NULL)
test(1469.2, key(DT[J(c(2,0)), .(x,y), roll=TRUE]), NULL)
test(1469.3, key(DT[J(c(2,0)), y, roll=TRUE, by=.EACHI]), NULL)
test(1469.4, key(DT[J(c(2,0))]), NULL)
test(1469.5, key(DT[SJ(c(2,0)), roll=TRUE]), "x")
test(1469.6, key(DT[J(c(2,0)), roll="nearest"]), NULL)

# 1007 fix, dealing with Inf and -Inf correctly in rolling joins.
DT = data.table(x=c(-Inf, 3, Inf), y=1:3, key="x")
test(1470.1, DT[J(c(2,-Inf,5,Inf)), roll=Inf], data.table(x=c(2,-Inf,5,Inf), y=c(1, 1, 2, 3)))
test(1470.2, DT[J(c(2,-Inf,5,Inf)), roll=10], data.table(x=c(2,-Inf,5,Inf), y=INT(c(NA, 1, 2, 3))))
test(1470.3, DT[SJ(c(2,-Inf,5,Inf)), roll=Inf], data.table(x=c(-Inf,2,5,Inf), y=c(1, 1, 2, 3), key="x"))

# 1006, second bug with -Inf, now that #1007 is fixed.
x <- c(-Inf, -0.1, 0, 0.1, Inf)
n <- length(x)
dt.ref <- data.table(start=x[-n], end=x[-1], key=c("start", "end"))
dt.query <- data.table(q1=c(-0.2, -0.05, 0.05, 0.15), q2=c(-0.2, -0.05, 0.05, 0.15), key=c("q1", "q2"))
test(1471, foverlaps(dt.query, dt.ref), data.table(dt.ref, dt.query, key=c("q1", "q2")))

# #1014 (segfault) fix
test(1472, shift(1, 1:2, NA, 'lag'), list(NA_real_, NA_real_))

# #528, type=equal simple test
# dt1 = data.table(x=1:5, y=6:10)
# dt2 = data.table(x=3:7, y=8:12)
# setkey(dt1)
# setkey(dt2)
# test(1473, foverlaps(dt1,dt2, which=TRUE, nomatch=0L, type="equal"),
#            data.table(xid=3:5, yid=1:3))

# More tests for `frankv`, #760
DT = data.table(x=c(4, 1, 4, NA, 1, NA, 4), y=c(1, 1, 1, 0, NA, 0, 2))
test(1474.1, frankv(DT, "y", ties.method="dense"), frankv(DT$y, ties.method="dense"))
test(1474.2, frank(DT, y, ties.method="dense"), frank(DT$y, ties.method="dense"))
test(1474.3, frankv(DT, "y", order=-1L, ties.method="dense"), frankv(-DT$y, ties.method="dense"))
test(1474.4, frank(DT, -y, ties.method="dense"), frank(-DT$y, ties.method="dense"))

# uniqueN, #884, part of #756 and part of #1019
DT <- data.table(A = rep(1:3, each=4), B = rep(1:4, each=3), C = rep(1:2, 6))
test(1475.1, uniqueN(DT), 10L)
test(1475.2, DT[, .(uN=uniqueN(.SD)), by=A], data.table(A=1:3, uN=c(3L,4L,3L)))

# preserve class attribute in GForce mean (and sum)
DT <- data.table(x = rep(1:3, each = 3), y = as.Date(seq(Sys.Date(), (Sys.Date() + 8), by = "day")))
test(1476.1, DT[, .(y=mean(y)), x], setDT(aggregate(y ~ x, DT, mean)))

# test for 'transpose' of a list, TODO: integer64 support.
ll = lapply(1:12, function(x) {
    if (x <= 3) sample(10, sample(5:10, 1L))
    else if (x > 3 & x <= 6) as.numeric(sample(101:115, sample(7:12, 1L)))
    else if (x > 7 & x <= 9) sample(c(TRUE, FALSE), sample(7:9, 1L), TRUE)
    else sample(letters, sample(5:10, 1L))
})
ans1 = setDT(transpose(ll))
ans2 = setDT(lapply(seq_along(ans1), function(x) sapply(ll, `[`, x)))
test(1477.1, ans1, ans2)
ans1 = setDT(transpose(ll[4:6]))
ans2 = setDT(lapply(seq_along(ans1), function(x) sapply(ll[4:6], `[`, x)))
test(1477.9, ans1, ans2)
ans1 = setDT(transpose(ll[8:9]))
ans2 = setDT(lapply(seq_along(ans1), function(x) sapply(ll[8:9], `[`, x)))
test(1477.10, ans1, ans2)
# class is preserved?
dt = data.table(x=1:5, y=6:10)
test(1477.2, transpose(dt), as.data.table(t(as.matrix(dt))))
# factor column coerce to character
ll = list(factor(letters[1:5]), factor(letters[6:8]))
test(1477.3, transpose(ll), list(c("a", "f"), c("b", "g"), c("c", "h"), c("d", NA), c("e", NA)))
# for data.frames
test(1477.4, transpose(data.frame(x=1:2, y=3:4)), data.frame(V1=c(1L,3L), V2=c(2L,4L)))
# test for `tstrsplit`
ll = sapply(ll, paste, collapse=",")
test(1477.5, transpose(strsplit(ll, ",", fixed=TRUE)), tstrsplit(ll, ",", fixed=TRUE))
test(1477.6, transpose(1:5), error="l must be a list")
test(1477.7, transpose(list(as.complex(c(1, 1+5i)))), error="Unsupported column type")
test(1477.8, transpose(list(list(1:5))), error="Item 1 of list input is")

# #480 `setDT` and 'lapply'
ll = list(data.frame(a=1), data.frame(x=1, y=2), NULL, list())
ll <- lapply(ll, setDT)
test(1478.1, sapply(ll, truelength), rep(100L, 4L))
test(1478.2, sapply(ll, length), INT(1,2,0,0))

# rbindlist stack imbalance issue, #980.
test(1479, rbindlist(replicate(4,rbindlist(replicate(47, NULL), 
      use.names=TRUE, fill=TRUE)), use.names=TRUE, fill=TRUE), null.data.table())

# #936, assigning list column to a factor column by reference
DT <- data.table(x = factor(c("a", "b c", "d e f")))
test(1480, DT[, x := strsplit(as.character(x), " ")], data.table(x=list("a", letters[2:3], letters[4:6])))

# #970, over-allocation issue
a=data.frame(matrix(1,ncol=101L))
options(datatable.alloccol=100L)
ans1 = data.table(a)
options(datatable.alloccol=101L)
ans2 = data.table(a)
test(1481, ans1, ans2)
# Global option. so reset back, else test 1478 fails.
options(datatable.alloccol=100L)

# #479, check := assignment in environment (actual case is when loaded from disk, but we'll just simulate a scenario here).
ee = new.env()
ee$DT = data.frame(x=1L, y=1:3)
setattr(ee$DT, 'class', c("data.table", "data.frame"))
test(1482.1, truelength(ee$DT), 0L) # make sure that the simulated environment is right.
test(1482.2, ee$DT[, z := 3:1], data.table(x=1L, y=1:3, z=3:1), warning="Invalid .internal.selfref detected and")
test(1482.3, truelength(ee$DT) >= 100L, TRUE) # truelength restored?

# Fix for #499 and #945
x <- data.table(k=as.factor(c(NA,1,2)),v=c(0,1,2), key="k")
y <- data.table(k=as.factor(c(NA,1,3)),v=c(0,1,3), key="k")
test(1483.1, x[y], data.table(k=factor(c(NA,1,3)), v=c(0,1,NA), i.v=c(0,1,3), key="k"))
test(1483.2, merge(x,y,all=TRUE), data.table(k=factor(c(NA,1,2,3)), v.x=c(0,1,2,NA), v.y=c(0,1,NA,3), key="k"))

x <- data.table(country="US")
y <- data.table(country=factor("USA"))
test(1483.3, merge(x,y,by="country",all=T), data.table(country=factor(c("US", "USA")), key="country"))
setkey(y)
test(1483.4, y[x], data.table(country=factor("US"), key="country"))

# Fix for #842
SomeFunction <- function(x, setnull=1L) {
  ans <- replicate(length(x), list("bla1", "bla2"), simplify=FALSE)
  ans[setnull] <- list(NULL)
  return(ans)
}
DT <- data.table(ID=1:3, key="ID")
test(1484, DT[, SomeFunction(ID, setnull=1L)], DT[, SomeFunction(ID, setnull=2L)])

# Fix for #868
vals = c("setosa", "versicolor", "virginica")
test(1485, as.data.table(combn(unique(iris$Species),2)), data.table(vals[1:2], vals[c(1,3)], vals[2:3]))

# Fix for #955
DT <- data.table(Time=.POSIXct(0, tz="UTC")+0:1, Value=1:2)
options(datatable.auto.index=FALSE)  # Have to turn off to avoid error.
ans1.1 = DT[Time==Time[1]]
ans2.1 = DT[Time==.POSIXct(0, tz="UTC")]
options(datatable.auto.index=TRUE)
ans1.2 = DT[Time==Time[1]]
ans2.2 = DT[Time==.POSIXct(0, tz="UTC")]
test(1486.1, as.data.frame(ans1.1), as.data.frame(ans1.2))
test(1486.2, as.data.frame(ans2.1), as.data.frame(ans2.1))

# Fix for #832
x <- matrix(1:9, ncol=3)
setattr(x, "names", paste("V", seq_len(length(x)), sep = ""))
test(1487.1, setattr(x, "class", c("data.table", "data.frame")), error="Internal structure doesn't seem to be a list")
x <- matrix(1:9, ncol=3)
class(x) = c("data.table", "data.frame")
# not sure how to test this one, so using `tryCatch`
test(1487.2, tryCatch(print(x), error=function(k) "bla"), "bla")

# Fix for #1043
DT = data.table(grp=LETTERS[1:2], categ=rep(c("X","Y"), each=2L), condition=rep(c("P","Q"), each=4L), value=sample(8))
tbl = with(DT, table(grp, categ, condition))
ans1 = setnames(setDF(data.table(tbl)), "N", "Freq")
ans2 = data.frame(tbl)
ans2[1:3] = lapply(ans2[1:3], as.character)
test(1488, ans1, ans2)

# joins where x is integer type and i is logical type
DT = data.table(x=1:5, y=6:10, key="x")
test(1489, DT[.(TRUE)], DT[1L])

# Fix for #932
DT <- data.table(v1 = c(1:3, NA), v2 = c(1,NA,2.5,NaN), v3=c(NA, FALSE, NA, TRUE), v4=c("a", NA, "b", "c"))
options(datatable.auto.index = TRUE) # just to be sure
set2key(DT, v1)
test(1490.1,  DT[v1==3],      subset(DT, v1==3))
test(1490.2,  DT[!v1==3],     subset(DT, !v1==3))
test(1490.3,  DT[v1==NA],     subset(DT, v1==NA))
test(1490.4,  DT[!v1==NA],    subset(DT, !v1==NA))

set2key(DT, v2)
test(1490.5,  DT[v2==2.5],    subset(DT, v2==2.5))
test(1490.6,  DT[!v2==2.5],   subset(DT, !v2==2.5))
test(1490.7,  DT[v2==NA],     subset(DT, v2==NA))
test(1490.8,  DT[!v2==NA],    subset(DT, !v2==NA))
test(1490.9,  DT[v2==NaN],    subset(DT, v2==NaN))
test(1490.10, DT[!v2==NaN],   subset(DT, !v2==NaN))

set2key(DT, v3)
test(1490.11, DT[v3==FALSE],  subset(DT, v3==FALSE))
test(1490.12, DT[!v3==FALSE], subset(DT, !v3==FALSE))
test(1490.13, DT[v3==TRUE],   subset(DT, v3==TRUE))
test(1490.14, DT[!v3==TRUE],  subset(DT, !v3==TRUE))
test(1490.15, DT[v3==NA],     subset(DT, v3==NA))
test(1490.16, DT[!v3==NA],    subset(DT, !v3==NA))
test(1490.17, DT[(v3)],       subset(DT, v3==TRUE))
test(1490.18, DT[!(v3)],      subset(DT, !v3==TRUE))

set2key(DT, v4)
test(1490.19, DT[v4=="b"],    subset(DT, v4=="b"))
test(1490.20, DT[!v4=="b"],   subset(DT, !v4=="b"))
test(1490.21, DT[v4==NA],     subset(DT, v4==NA))
test(1490.22, DT[!v4==NA],    subset(DT, !v4==NA))

# test for #957 test
DT <- as.data.table(BOD)
options(datatable.auto.index=FALSE)
ans1 = DT[Time %in% c("1", "2")]
options(datatable.auto.index=TRUE)
ans2 = DT[Time %in% c("1", "2")]
test(1490.23, ans1, ans2)

# test for #961
DT <- as.data.table(cars)
options(datatable.auto.index=FALSE)
ans1 = DT[speed %in% list(1, 4)]
options(datatable.auto.index=TRUE)
ans2 = DT[speed %in% list(1, 4)]
test(1490.24, ans1, ans2)

# replace "." with "list" in 'j'
ee1 = quote(.(val = lm(x ~ .)))
ee2 = quote(.(v1=.(.SD), v2=.(min(y)), v3=.(.(x)), v4=.(x)))
ee3 = quote(.(v1=.(.SD), v2=.(lm(. ~ xx)), v3=.(.(x)), v4=.(x^2)))
ee4 = quote(c("a", "b") := .(.SD))
ee5 = quote(c("a", "b") := .(v1=x^2, v2 = .(.SD[[1L]])))
ee6 = quote(.(v1=.(.SD), v2=.(lm(. ~ xx)), v3=list(.(x)), v4=.(x^2)))
test(1491.1, replace_dot(ee1), quote(list(val = lm(x ~ .))))
test(1491.2, replace_dot(ee2), quote(list(v1=list(.SD), v2=list(min(y)), v3=list(list(x)), v4=list(x))))
test(1491.3, replace_dot(ee3), quote(list(v1=list(.SD), v2=list(lm(. ~ xx)), v3=list(list(x)), v4=list(x^2))))
test(1491.4, replace_dot(ee4), quote(c("a", "b") := list(.SD)))
test(1491.5, replace_dot(ee5), quote(c("a", "b") := list(v1=x^2, v2 = list(.SD[[1L]]))))
test(1491.6, replace_dot(ee6), quote(list(v1=list(.SD), v2=list(lm(. ~ xx)), v3=list(list(x)), v4=list(x^2))))

# Fix for #1050
dt = data.table(x=1:5, y=6:10)
options(datatable.auto.index=FALSE)
ans1 <- dt[x == 2.5]
options(datatable.auto.index=TRUE)
ans2 <- dt[x == 2.5]
test(1492, ans1, ans2)

# Fix for #497
dt = data.table(x=1:10, y=11:20)
test(1493, dt[, .(x=sum(x)),by= x %% 2, verbose=TRUE], data.table(`x%%2`=c(1,0), x=c(25L,30L)), output="by-expression 'x%%2' is not named")

# Fix for #705
DT1 = data.table(date=as.POSIXct("2014-06-22", format="%Y-%m-%d", tz="GMT"))
DT2 = data.table(date=as.Date("2014-06-23"))
test(1494.1, rbind(DT1, DT2), error="Class attributes at column")
test(1494.2, rbind(DT2, DT1), error="Class attributes at column")

# test 1495 has been added to melt's test section (fix for #1055)

# Fix for #1056
DT = data.table(year=2010:2014, v1=runif(5), v2=1:5, v3=letters[1:5])
test(1496, DT[, shift(v1, 1:2, NA, "lead", TRUE)], DT[, shift(.SD, 1:2, NA, "lead", TRUE), .SDcols=2L])

# Fix for #1066
DT = data.table(x=1, y=2, z=3, a=4, b=5, c=6)
test(1497, DT[, .SD, .SDcols = !c("a", "c")], DT[, !c("a", "c"), with=FALSE])

# Fix for #1060
DT = data.table(x=1, y=2, z=3, a=4, b=5, c=6)
test(1498.1, DT[, .SD, .SDcols=c(T,F)], DT[, c("x", "z", "b"), with=FALSE])
test(1498.2, DT[, .SD, .SDcols=!c(T,F)], DT[, !c("x", "z", "b"), with=FALSE])

# Fix for #1072
dt <- data.table(group1 = "a", group2 = "z", value  = 1)
options(datatable.auto.index=FALSE)
ans1 = dt[group1 %in% c("a", "b"), sum(value), group2]
options(datatable.auto.index=TRUE)
ans2 = dt[group1 %in% c("a", "b"), sum(value), group2]
test(1499, ans1, ans2)

# Fix for #488
if ("package:bit64" %in% search()) {
    test(1500.1, fread("x,y\n0,\n", colClasses = list(integer64 = "y")), 
            data.table(x=0L, y=as.integer64(NA)))
    # more tests after new fix
    test(1500.2, fread("x,y\n0,12345678901234\n0,\n0,\n0,\n0,\n,\n,\n,\n,\n,\n,\n,\n,\n,\n,\n,\n12345678901234,\n0,\n0,\n0,\n0,\n0,\n"), 
        data.table(x=as.integer64(c(rep(0L, 5L), rep(NA, 11), 12345678901234, rep(0L,5L))), 
                   y=as.integer64(c(12345678901234, rep(NA,21)))))

    x = c("12345678901234", rep("NA", 178), "a")
    y = sample(letters, length(x), TRUE)
    ll = paste(x,y, sep=",", collapse="\n")
    test(1500.3, fread(ll), 
        data.table(V1=c("12345678901234", rep("", 178), "a"), V2=y), warning="Bumped column 1 to type character on data")

    x = c("12345678901234", rep("NA", 178), "0.5")
    y = sample(letters, length(x), TRUE)
    ll = paste(x,y, sep=",", collapse="\n")
    test(1500.4, fread(ll), data.table(V1=suppressWarnings(as.numeric(x)), V2=y))

}

# fix for #1082
dt1 = data.table(x=rep(c("a","b","c"),each=3), y=c(1,3,6), v=1:9, key=c("x", "y"))
dt2 = copy(dt1)
test(1502.1, dt1["a", z := NULL], error="When deleting columns, i should not be provided")
# this shouldn't segfault on 'dt1[...]'
test(1502.2, dt1["a", z := 42L], dt2["a", z := 42L])

# fix for #1080
dt = data.table(col1 = c(1,2,3,2,5,3,2), col2 = c(0,9,8,9,6,5,4), key=c("col1"))
test(1503.1, uniqueN(dt), 4L) # default on key columns
test(1503.2, uniqueN(dt, by=NULL), 6L) # on all columns
test(1503.3, uniqueN(dt$col1), 4L) # on just that column

# .SDcols and with=FALSE understands colstart:colend syntax
dt = setDT(lapply(1:10, function(x) sample(3, 10, TRUE)))
# .SDcols
test(1504.1, dt[, lapply(.SD, sum), by=V1, .SDcols=V8:V10], 
             dt[, lapply(.SD, sum), by=V1, .SDcols=8:10])
test(1504.2, dt[, lapply(.SD, sum), by=V1, .SDcols=V10:V8], 
             dt[, lapply(.SD, sum), by=V1, .SDcols=10:8])
test(1504.3, dt[, lapply(.SD, sum), by=V1, .SDcols=-(V8:V10)], 
             dt[, lapply(.SD, sum), by=V1, .SDcols=-(8:10)])
test(1504.4, dt[, lapply(.SD, sum), by=V1, .SDcols=!(V8:V10)], 
             dt[, lapply(.SD, sum), by=V1, .SDcols=!(8:10)])
# with=FALSE
test(1504.5, dt[, V8:V10, with=FALSE],    dt[, 8:10, with=FALSE])
test(1504.6, dt[, V10:V8, with=FALSE],    dt[, 10:8, with=FALSE])
test(1504.7, dt[, -(V8:V10), with=FALSE], dt[, -(8:10), with=FALSE])
test(1504.8, dt[, !(V8:V10), with=FALSE], dt[, !(8:10), with=FALSE])

# Fix for #1083
dt = data.table(x=1:4, y=c(TRUE,FALSE))
test(1505.1, as.matrix(dt), as.matrix(as.data.frame(dt)))

# setcolorder works with data.frames, #1018
dt = data.table(x=1, y=2)
test(1506, setcolorder(dt, c("y", "x")), data.table(y=2, x=1))

# tstrsplit, #1094
# factor to character
x = factor(paste(letters[1:5], letters[6:10], sep="-"))
test(1507.1, tstrsplit(x, "-"), list(letters[1:5], letters[6:10]))
# type.convert
x = paste(letters[1:5], 1:5, sep="-")
test(1507.2, tstrsplit(x, "-"), list(letters[1:5], as.character(1:5)))
test(1507.3, tstrsplit(x, "-", type.convert=TRUE), list(letters[1:5], 1:5))

# implementing #575, keep.rownames can take a name
x = matrix(1:6, ncol=2)
rownames(x) = letters[3:1]
test(1508.1, as.data.table(x, keep="bla"), data.table(bla=letters[3:1], x))
x = as.data.frame(x)
test(1508.2, as.data.table(x, keep="bla"), data.table(bla=letters[3:1], x))
x = sample(10); setattr(x, 'names', letters[1:10])
test(1508.3, as.data.table(x, keep="bla"), data.table(bla=letters[1:10], x=unname(x)))
# also for setDT
df = data.frame(x=1:5, y=6:10, row.names=letters[5:1])
ans = data.table(foo=letters[5:1], df)
test(1508.4, setDT(df, keep="foo"), ans)

# #1509 test added for melt above.

# #1510 transpose converts NULL to NAs
ll = list(1:2, NULL, 3:4)
test(1510.1, transpose(ll), list(c(1L, NA, 3L), c(2L, NA, 4L)))
test(1510.2, transpose(ll, ignore=TRUE), list(c(1L, 3L), c(2L, 4L)))

# setorder can reorder data.frames too, #1018
DF = data.frame(x=sample(3,10,TRUE), y=sample(letters[1:2], 10, TRUE))
rownames(DF) = sample(letters, 10)
ans = DF[order(-xtfrm(DF$y), DF$x), ]
test(1511, ans, setorder(DF, -y, x))

# fix for #1108
if ("package:bit64" %in% search()) {
    dt <- data.table(id = as.integer64(1:3), a = c("a", "b", "c"), key = "id")
    test(1512.1, dt[.(2)], dt[.(as.integer64(2))])
    test(1512.2, dt[.(2L)], dt[.(as.integer64(2))])

    dt <- data.table(id = as.numeric(1:3), a = c("a", "b", "c"), key = "id")
    test(1512.3, dt[.(2L)], dt[.(2)])
    test(1512.4, dt[.(as.integer64(2))], dt[.(2)])

    dt <- data.table(id = 1:3, a = c("a", "b", "c"), key = "id")
    test(1512.5, dt[.(2)], dt[.(2L)])
    test(1512.6, dt[.(as.integer64(2))], dt[.(2L)])
}

# setDT gains key argument, #1121
X = list(a = 4:1, b=runif(4))
test(1513, setkey(as.data.table(X), a), setDT(X, key="a"))

# Adding tests for `isReallyReal`
x = as.numeric(sample(10))
test(1514.1, isReallyReal(x), FALSE)
x = as.numeric(sample(c(1:5, NA)))
test(1514.2, isReallyReal(x), FALSE) # NAs are handled properly
x = as.numeric(sample(c(1:2, NaN, NA)))
test(1514.3, isReallyReal(x), TRUE)
x = as.numeric(sample(c(1:2, Inf, NA)))
test(1514.4, isReallyReal(x), TRUE)
x = as.numeric(sample(c(1:2, -Inf, NA)))
test(1514.5, isReallyReal(x), TRUE)
x = as.numeric(runif(2))
test(1514.6, isReallyReal(x), TRUE)
x = numeric()
test(1514.7, isReallyReal(x), FALSE)

# #1091
old.option = getOption("datatable.prettyprint.char")
options(datatable.prettyprint.char = 5L)
DT = data.table(x=1:2, y=c("abcdefghijk", "lmnopqrstuvwxyz"))
test(1515.1, grep("abcde...", capture.output(print(DT))), 2L)
options(datatable.prettyprint.char = old.option)

# test 1516: chain setnames() - used while mapping source to target columns
SRC = data.table(x=1:2, y=c("abcdefghij", "klmnopqrstuv"), z=rnorm(2))
src_cols <- c("y","z")
tgt_cols <- c("name","value")
DT <- SRC[, src_cols, with=FALSE][, setnames(.SD, tgt_cols)]
test(1516.1, names(SRC), c("x","y","z")) # src not altered by ref
test(1516.2, names(DT), tgt_cols) # target expected
test(1516.3, unname(unclass(DT[, tgt_cols, with=FALSE])), unname(unclass(SRC[,src_cols, with=FALSE]))) # content match

# Fix for #1078 and #1128
x = data.frame(x=1L, y=2L)
setattr(x, 'class', c("foo", "data.frame"))
test(1517.1, class(as.data.table(x)), c("data.table", "data.frame"))
test(1517.2, class(setDT(x)), c("data.table", "data.frame"))
x = data.table(x="a", y=2L)
setattr(x, 'class', c("foo", "data.table", "data.frame"))
test(1517.3, class(as.data.table(x)), c("data.table", "data.frame"))
test(1517.4, class(setDT(x)), c("data.table", "data.frame"))
# for plm package
if ("package:plm" %in% search()) {
    set.seed(45L)
    x  = data.table(V1=c(1L,2L), V2=LETTERS[1:3], V3=round(rnorm(4),4), V4=1:12)
    px = pdata.frame(x, index=c("V2", "V4"), drop.index=FALSE, row.names=TRUE)
    test(1517.5, class(as.data.table(px)), class(x))
    test(1517.6, class(setDT(px)), class(x))
}

# Fix for setattr, #1142
x = factor(rep(1:4, each=2L))
ax = address(x)
setattr(x, 'levels', c("a", "a", "b", "b"))
test(1518.1, levels(x), c("a", "b"))
test(1518.2, address(x), ax)

# Fix for #1074 and #1092
x = data.table(x=c(1,1,1,2), y=1:4, key="x")
test(1519.1, x[.(2:3), .N, nomatch=0L], 1L)
x = data.table(k = INT(0,2,3,7), o = "b", key = "k")
y = data.table(k = 1:5, n = paste("n", 1:5, sep=""), key = "k")
test(1519.2, x[y, o := n, nomatch = 0], data.table(k = INT(0,2,3,7), o = c("b","n2","n3","b"), key = "k"))

# Fix for #1141 (thanks to @yvanrichard)
x <- data.table(zxc = 1:3, vbn = 4:6)
test(1520, x[, c('zxc', 'qwe', 'rty', 'vbn'), with = FALSE], error = "column(s) not found")

# Fix for #1154 (unnecessary lock on .SD)
x = data.table(a=c(1,1,2))[, unique(.SD)]
test(1521, x[, b := 5], data.table(a=c(1,2), b=5))

# Fix for #1160, fastmean retaining attributes
x = data.table(a = c(2,2,1,1,2), b=setattr(1:5, 'class', c('bla', 'integer')))
test(1522, class(x[, .(mean(b), all(b)), by=a]$V1), c('bla', 'integer'))

# Fix for #1145, .N lock handled properly
x = data.table(a=1:5)
test(1523, x[, head(.SD, n=2)[1:.N]], data.table(a=1:2))

# #637 add by.x and by.y to merge.data.table
d1 <- data.table(x1=c(1,3,8), y1=rnorm(3), key="x1")
d2 <- data.table(x2=c(3,8,10), y2=rnorm(3), key="x2")
ans1 = merge(d1, d2, by.x = "x1", by.y = "x2") 
ans2 = setkey(setDT(merge.data.frame(d1, d2, by.x = key(d1), by.y = key(d2))), x1)
test(1524, ans1, ans2)

# 'unique =' argument for CJ, #1148
x = c(1, 2, 1)
y = c(5, 8, 8, 4)
test(1525, CJ(x, y, unique=TRUE), CJ(c(1,2), c(4,5,8)))

# `key` argument fix for `setDT` when input is already a `data.table`,  #1169
DT <- data.table(A = 1:4, B = 5:8)
setDT(DT, key = "A")
test(1526.1, key(DT), "A")
test(1526.2, key(setDT(DT, key = NULL)), NULL)

# #501, fread stringsAsFactors=FALSE
dt = data.table(x=1:5, y = letters[1:5])
text = "x,y\n1,a\n2,b\n3,c\n4,d\n5,e\n"
test(1527.1, dt[, y := factor(y)], fread(text, stringsAsFactors=TRUE))
set.seed(1L)
dt = data.table(x=1:5, y = sample(letters[1:5]))
text = "x,y\n1,b\n2,e\n3,d\n4,c\n5,a\n"
test(1527.2, dt[, y := factor(y)], fread(text, stringsAsFactors=TRUE))
set.seed(1L)
dt = data.table(x=1:5, y = sample(letters[1:2], 5, TRUE))
text = "x,y\n1,a\n2,a\n3,b\n4,b\n5,a\n"
test(1527.3, dt[, y := factor(y)], fread(text, stringsAsFactors=TRUE))

# #1027, check.names argument to fread
nm1 = names(data.table(a=1:2, a=3:4))
nm2 = names(fread("a,a\n1,2\n3,4", check.names=TRUE))
nm3 = names(fread("a,a\n1,2\n3,4", check.names=FALSE))
test(1528.1, make.unique(nm1), nm2)
test(1528.2, nm1, nm3)

# add tests for between
x = sample(10, 20, TRUE)
test(1529.1, between(x, 1L, 5L, TRUE), x >= 1L & x <= 5L)
test(1529.2, x %between% c(1L, 5L), x >= 1L & x <= 5L)
test(1529.3, between(x, 1L, 5L, FALSE), x > 1L & x < 5L)
x = sample(c(1:10, NA), 20, TRUE)
test(1529.4, between(x, 1L, 5L, TRUE), x >= 1L & x <= 5L)
test(1529.5, x %between% c(1L, 5L), x >= 1L & x <= 5L)
test(1529.6, between(x, 1L, 5L, FALSE), x > 1L & x < 5L)
x = runif(15)
test(1529.7, between(x, 0.25, 0.75, TRUE), x >= 0.25 & x <= 0.75)
test(1529.8, x %between% c(0.25, 0.75), x >= 0.25 & x <= 0.75)
test(1529.9, between(x, 0.25, 0.75, FALSE), x > 0.25 & x < 0.75)
x = c(NA, runif(15), NA)
test(1529.10, between(x, 0.25, 0.75, TRUE), x >= 0.25 & x <= 0.75)
test(1529.11, x %between% c(0.25, 0.75), x >= 0.25 & x <= 0.75)
test(1529.12, between(x, 0.25, 0.75, FALSE), x > 0.25 & x < 0.75)

# add tests for which.first and which.last
# which.first
test(1530.1, which.first(sample(5, 20, TRUE)), error = "x not boolean")
x <- sample(c(TRUE, FALSE), 20, TRUE)
test(1530.2, which.first(x), which(x)[1L])
# which.last
test(1530.3, which.last(1:5), error = "x not boolean")
test(1530.4, which.last(x), tail(which(x), 1L))

# test xts's last()
if ("package:xts" %in% search()) {
    test(1531, xts::last(1:5), 5L)
}

# test for like, %like%
set.seed(2L)
x = apply(matrix(sample(letters, 12), nrow=2), 1, paste, collapse="")
y = factor(sample(c(letters[1:5], x), 20, TRUE))
xsub = substring(x, 1L, 1L)
test(1532.1, y %like% xsub[1L], grepl(xsub[1L], y))
test(1532.2, y %like% xsub[2L], grepl(xsub[2L], y))
test(1532.3, like(y, xsub[1L]), grepl(xsub[1L], y))
test(1532.4, like(y, xsub[2L]), grepl(xsub[2L], y))

# coverage for setkey() to 100%
dt1 = data.table(x=sample(5), y=1:5, key="y")
dt2 = as.data.table(dt1); setattr(dt2, 'sorted', NULL)
test(1533.1, setkeyv(dt1, character(0)), dt2, warning = "cols is a character vector")
test(1533.2, setkeyv(dt1, "x", verbose=TRUE), setkey(dt2, x), output = "forder took")

# coverage for %+% and trim
test(1534, `%+%.default`(1:5, 6:10), "1,2,3,4,56,7,8,9,10")
test(1535.1, trim("  abcde "), "abcde")
test(1535.2, trim("  abcde"), "abcde")
test(1535.3, trim("abcde "), "abcde")

# remaining test for covering duplicated.data.table
dt = data.table(x=1:5, y=6:10)
test(1536, duplicated(dt, incomparables=TRUE), error = "argument 'incomparables != FALSE'")

# test for covering melt 100%
test(1537 , names(melt(dt, id=1L, variable.name = "x", value.name="x")), c("x", "x.1", "x.2"), output = "Duplicate column names")

# test for tables()
test(1538, tables(), output = "Total:")

# uniqueN could supports list input #1224
d1 <- data.table(a = 1:4, l = list(list(letters[1:2]),list(Sys.time()),list(1:10),list(letters[1:2])))
test(1539, d1[,uniqueN(l)], 3L)

# feature #1130 - joins without setting keys
# can't test which=TRUE with DT1.copy's results..
set.seed(45L)
DT1 = data.table(x=sample(letters[1:3], 15, TRUE), y=sample(6:10, 15, TRUE), 
                 a=sample(100, 15), b=runif(15))
DT2 = CJ(x=letters[1:3], y=6:10)[, mul := sample(20, 15)][sample(15L, 5L)]
DT3 = rbindlist(list(DT2, list(x="d", y=7L, mul=100L)))
DT3 = DT3[sample(nrow(DT3))]

# key on char column
DT1.copy = copy(DT1)
setkey(DT1.copy, x)
test(1540.1, DT1[DT2, on=c(x="x")], DT1.copy[DT2])
test(1540.33, DT1[DT2, on=c("x")], DT1.copy[DT2])
test(1540.2, DT1[DT2, lapply(.SD, function(x) x * mul), 
                 by=.EACHI, on=c(x="x"), .SDcols=c("a", "b")],
             DT1.copy[DT2, lapply(.SD, function(x) x * mul), 
                 by=.EACHI, .SDcols=c("a", "b")])
test(1540.3, DT1[DT3, on=c(x="x")], DT1.copy[DT3])
test(1540.4, DT1[DT3, lapply(.SD, function(x) x * mul), 
                 by=.EACHI, on=c(x="x"), .SDcols=c("a", "b")],
             DT1.copy[DT3, lapply(.SD, function(x) x * mul), 
                 by=.EACHI, .SDcols=c("a", "b")])
test(1540.5, DT1[DT3, on=c(x="x"), nomatch=0L], DT1.copy[DT3, nomatch=0L])
test(1540.6, DT1[DT3, lapply(.SD, function(x) x * mul), 
                 by=.EACHI, on=c(x="x"), .SDcols=c("a", "b"), nomatch=0L],
             DT1.copy[DT3, lapply(.SD, function(x) x * mul), 
                 by=.EACHI, .SDcols=c("a", "b"), nomatch=0L])
test(1540.7, DT1[DT3, on=c(x="x"), roll=TRUE], DT1.copy[DT3, roll=TRUE])
test(1540.8, DT1[DT3, lapply(.SD, function(x) x * mul), 
                 by=.EACHI, on=c(x="x"), .SDcols=c("a", "b"), roll=TRUE],
             DT1.copy[DT3, lapply(.SD, function(x) x * mul), 
                 by=.EACHI, .SDcols=c("a", "b"), roll=TRUE])

# key on integer col
DT1.copy = copy(DT1)
setkey(DT1.copy, y)
test(1540.9, DT1[DT2, on=c(y="y")], DT1.copy[DT2[, c(2,1,3), with=FALSE]])
test(1540.34, DT1[DT2, on=c("y")], DT1.copy[DT2[, c(2,1,3), with=FALSE]])
test(1540.10, DT1[DT2, lapply(.SD, function(x) x * mul), 
                 by=.EACHI, on=c(y="y"), .SDcols=c("a", "b")],
             DT1.copy[DT2[, c(2,1,3), with=FALSE], lapply(.SD, function(x) x * mul), 
                 by=.EACHI, .SDcols=c("a", "b")])
test(1540.11, DT1[DT3, on=c(y="y")], DT1.copy[DT3[, c(2,1,3), with=FALSE]])
test(1540.12, DT1[DT3, lapply(.SD, function(x) x * mul), 
                 by=.EACHI, on=c(y="y"), .SDcols=c("a", "b")],
             DT1.copy[DT3[, c(2,1,3), with=FALSE], lapply(.SD, function(x) x * mul), 
                 by=.EACHI, .SDcols=c("a", "b")])
test(1540.13, DT1[DT3, on=c(y="y"), nomatch=0L], DT1.copy[DT3[, c(2,1,3), with=FALSE], nomatch=0L])
test(1540.14, DT1[DT3, lapply(.SD, function(x) x * mul), 
                 by=.EACHI, on=c(y="y"), .SDcols=c("a", "b"), nomatch=0L],
             DT1.copy[DT3[, c(2,1,3), with=FALSE], lapply(.SD, function(x) x * mul), 
                 by=.EACHI, .SDcols=c("a", "b"), nomatch=0L])
test(1540.15, DT1[DT3, on=c(y="y"), roll=TRUE], DT1.copy[DT3[, c(2,1,3), with=FALSE], roll=TRUE])
test(1540.16, DT1[DT3, lapply(.SD, function(x) x * mul), 
                 by=.EACHI, on=c(y="y"), .SDcols=c("a", "b"), roll=TRUE],
             DT1.copy[DT3[, c(2,1,3), with=FALSE], lapply(.SD, function(x) x * mul), 
                 by=.EACHI, .SDcols=c("a", "b"), roll=TRUE])

# multiple keys
DT1.copy = copy(DT1)
setkey(DT1.copy, x, y)
test(1540.17, DT1[DT2, on=c(x="x", y="y")], DT1.copy[DT2])
test(1540.35, DT1[DT2, on=c("x", "y")], DT1.copy[DT2])
test(1540.18, DT1[DT2, lapply(.SD, function(x) x * mul), 
                 by=.EACHI, on=c(x="x", y="y")],
             DT1.copy[DT2, lapply(.SD, function(x) x * mul), by=.EACHI])
test(1540.19, DT1[DT3, on=c(x="x", y="y")], DT1.copy[DT3])
test(1540.20, DT1[DT3, lapply(.SD, function(x) x * mul), 
                 by=.EACHI, on=c(x="x", y="y")],
             DT1.copy[DT3, lapply(.SD, function(x) x * mul), 
                 by=.EACHI])
test(1540.21, DT1[DT3, on=c(x="x", y="y"), nomatch=0L], DT1.copy[DT3, nomatch=0L])
test(1540.22, DT1[DT3, lapply(.SD, function(x) x * mul), 
                 by=.EACHI, on=c(x="x", y="y"), nomatch=0L],
             DT1.copy[DT3, lapply(.SD, function(x) x * mul), 
                 by=.EACHI, nomatch=0L])
test(1540.23, DT1[DT3, on=c(x="x", y="y"), roll=TRUE], DT1.copy[DT3, roll=TRUE])
test(1540.24, DT1[DT3, lapply(.SD, function(x) x * mul), 
                 by=.EACHI, on=c(x="x", y="y"), roll=TRUE],
             DT1.copy[DT3, lapply(.SD, function(x) x * mul), 
                 by=.EACHI, roll=TRUE])

# multiple keys, non-identical names
DT1.copy = copy(DT1)
setkey(DT1.copy, x, y)
setnames(DT2, c("q", "r", "mul"))
setnames(DT3, names(DT2))
test(1540.25, DT1[DT2, on=c(x="q", y="r")], DT1.copy[DT2])
test(1540.26, DT1[DT2, lapply(.SD, function(x) x * mul), 
                 by=.EACHI, on=c(x="q", y="r")],
             DT1.copy[DT2, lapply(.SD, function(x) x * mul), by=.EACHI])
test(1540.27, DT1[DT3, on=c(x="q", y="r")], DT1.copy[DT3])
test(1540.28, DT1[DT3, lapply(.SD, function(x) x * mul), 
                 by=.EACHI, on=c(x="q", y="r")],
             DT1.copy[DT3, lapply(.SD, function(x) x * mul), 
                 by=.EACHI])
test(1540.29, DT1[DT3, on=c(x="q", y="r"), nomatch=0L], DT1.copy[DT3, nomatch=0L])
test(1540.30, DT1[DT3, lapply(.SD, function(x) x * mul), 
                 by=.EACHI, on=c(x="q", y="r"), nomatch=0L],
             DT1.copy[DT3, lapply(.SD, function(x) x * mul), 
                 by=.EACHI, nomatch=0L])
test(1540.31, DT1[DT3, on=c(x="q", y="r"), roll=TRUE], DT1.copy[DT3, roll=TRUE])
test(1540.32, DT1[DT3, lapply(.SD, function(x) x * mul), 
                 by=.EACHI, on=c(x="q", y="r"), roll=TRUE],
             DT1.copy[DT3, lapply(.SD, function(x) x * mul), 
                 by=.EACHI, roll=TRUE])

# to do: add tests for :=

# fix for #477, key not being retained on joins on factor columns
set.seed(1)
dtp <- data.table(pid = gl(3, 3, labels = c("du", "i", "nouana")),
                  year = gl(3, 1, 9, labels = c("2007", "2010", "2012")),
                  val = rnorm(9), key = c("pid", "year"))
dtab <- data.table(pid = factor(c("i", "nouana")),
                  year = factor(c("2010", "2000")),
                  abn = sample(1:5, 2, replace = TRUE), key =
                   c("pid", "year"))
test(1541, key(dtp[dtab]), c("pid", "year"))

<<<<<<< HEAD
#  fix DT[TRUE, :=] using too much working memory for i, #1249
if (!inherits(try(Rprofmem(NULL), silent=TRUE), "try-error")) {  # in case R not compiled with memory profiling enabled
  f = tempfile()
  N = 1000000           # or any large number of rows
  DT = data.table(A=1:N, B=rnorm(N))
  DT[TRUE, B := B * 2] # stabilize with initial dummy update
  Rprofmem(f)
  DT[TRUE, B := B * 2] # or some in-place update
  Rprofmem(NULL)
  test(1542, length(grep("000",readLines(f, warn=FALSE))), 1L)  # one allocation for the RHS only
  unlink(f)
}

# rest of #1130 - merge doesn't copy, instead uses joins without keys.
set.seed(1L)
d1 <- data.table(A = sample(letters[1:10]), X = 1:10, total = TRUE)
d2 <- data.table(A = sample(letters[5:14]), Y = 1:10, total = FALSE)

ans1 <- suppressWarnings(merge(setDF(d1), setDF(d2), by="A"))
ans2 <- setDF(merge(setDT(d1), setDT(d2), by="A"))
test(1543.1, ans1, ans2)
ans1 <- suppressWarnings(merge(setDF(d1), setDF(d2), all=TRUE, by="A"))
ans2 <- setDF(merge(setDT(d1), setDT(d2), all=TRUE, by="A"))
test(1542.2, ans1, ans2)
# test duplicate name cases
setnames(d2, c("A", "Y"), c("B", "A"))
ans1 <- suppressWarnings(merge(setDF(d1), setDF(d2), by.x="A", by.y="B"))
ans2 <- setDF(merge(setDT(d1), setDT(d2), by.x="A", by.y="B"))
test(1543.3, ans1, ans2)
ans1 <- suppressWarnings(merge(setDF(d2), setDF(d1), by.x="B", by.y="A"))
ans2 <- setDF(merge(setDT(d2), setDT(d1), by.x="B", by.y="A"))
test(1543.4, ans1, ans2)
ans1 <- suppressWarnings(merge(setDF(d2), setDF(d1), all=TRUE, by.x="B", by.y="A"))
ans2 <- setDF(merge(setDT(d2), setDT(d1), all=TRUE, by.x="B", by.y="A"))
test(1543.5, ans1, ans2)

# test for sort=FALSE argument, #1282
set.seed(1L)
d1 <- data.table(A = sample(letters[1:10]), X = 1:10, total = TRUE)
d2 <- data.table(A = sample(letters[5:14]), Y = 1:10, total = FALSE)
test(1543.7, merge(setDT(d1), setDT(d2), by="A", sort=FALSE), 
       setDT(merge(setDF(d1), setDF(d2), by="A", sort=FALSE)))

# thinko in merge dupnames handling
dt1 = data.table(x=1:5, y1=2L, y2=3L)
dt2 = data.table(a=4:6, y2=TRUE, y1 = FALSE)
test(1543.6, setDF(merge(dt1, dt2, by.x="x", by.y="a")), 
             merge(as.data.frame(dt1), as.data.frame(dt2), by.x="x", by.y="a"))

# fix #1290, restore colorder before setting names
set.seed(1)
dt1 <- data.table(sex = rep(1:2, 5), group = rep(letters[1:5], 2),V1 = sample(1:10))
set.seed(2)
dt2 <- data.table(group = rep(letters[1:5], 2),sex = rep(1:2, 5),V2 = sample(1:10))
test(1543.7, setDF(merge(dt1, dt2, by = c("sex", "group"))), 
             merge(as.data.frame(dt1), as.data.frame(dt2), by=c("sex", "group")))
by.x = c("sex.1", "group.1")
by.y = c("sex.2", "group.2")
setnames(dt1, 1:2, by.x)
setnames(dt2, 1:2, rev(by.y))
test(1543.8, setDF(merge(dt1, dt2, by.x=by.x, by.y=by.y)), 
             merge(as.data.frame(dt1), as.data.frame(dt2), by.x=by.x, by.y=by.y))

# fix for #1258 (bug on .shallow - retains keys when it shouldn't)
# nice catch and excellent report from @and3k
x1 <- data.table(a1 = c('a', 'b', 'c'), a2 = c(1L, 3L, 2L))
y <- data.table(a2 = 1:3)
setkey(y, a2)
setkey(x1, a1, a2)
test(1544.1, setDF(merge(x1, y)), merge(as.data.frame(x1), as.data.frame(y)))
test(1544.2, setDF(merge(x1, y, by="a2")), merge(as.data.frame(x1), as.data.frame(y), by="a2"))
# also test shallow here so as to catch future regressions
x1 <- data.table(a1 = c('a', 'b', 'c'), a2 = c(1L, 3L, 2L), key="a1,a2")
test(1545.1, key(.shallow(x1, cols="a2")), NULL)
test(1545.2, key(.shallow(x1, retain.key=FALSE)), NULL)
test(1545.3, key(.shallow(x1, retain.key=TRUE)), key(x1))
test(1545.4, key(.shallow(x1, cols="a1", retain.key=TRUE)), "a1")

# test for #1234
df1 = df2 = data.frame(cats = rep(c('', ' ',  'meow'), 5))
df2[grep("^[ ]*$", df2$cats), "cats"] = NA_integer_
test(1546, set(df1, grep("^[ ]*$", df1$cats), 1L, NA_integer_), df2)

# Add test for getdots() function (although it doesn't seem to be used anywhere)
foo <- function(x, y, ...) { getdots() }
test(1547, foo(1L, 5L, a=2L, "c"), c("2", "c"))

# Fix for encoding issues in windows, #563
# perhaps a better way to check exact output in addition to testing encoding?
text="A,B\ną,ž\nū,į\nų,ė\nš,ę\n"
test(1548.1, unique(unlist(lapply(fread(text, sep=",", header=TRUE), Encoding))), "unknown")
test(1548.2, unique(unlist(lapply(fread(text, sep=",", header=TRUE, encoding="UTF-8"), Encoding))), "UTF-8")
test(1548.3, fread(text, sep=",", encoding="UTF-8", data.table=FALSE), read.table(text=text, sep=",", header=TRUE, encoding="UTF-8", stringsAsFactors=FALSE))

# #1167 print.data.table row id in non-scientific notation 
DT <- data.table(a = rep(1:5,3*1e6), b = rep(letters[1:3],5*1e6))
test(1549, capture.output(print(DT)), c("          a b", "       1: 1 a", "       2: 2 b", "       3: 3 c", "       4: 4 a", "       5: 5 b", "      ---    ", "14999996: 1 b", "14999997: 2 c", "14999998: 3 a", "14999999: 4 b", "15000000: 5 c"))
rm(DT)

=======
#fixes #504 - handle nastring while reading (without coercion to character)
K <- 10L
nastrings <- c('null', 'NULL', 'na', '_NA', 'NA', 'nan', 'Nan', 'NAN', 'NaN')
DT <- data.table(int = 1:K, 
                 char = sample(letters, size = K, replace = T), 
                 float = 1:K + 0.1, 
                 bool = sample( c(T, F), K, replace = T))

DT_NA <- DT
for (j in seq_len( ncol(DT) )) {
  set(x = DT_NA, i = j, j = j, value = NA)
}

for(k in seq_along(nastrings)) {
  dt0 = copy(DT)
  for (j in seq_len( ncol(DT) )) {
    set(x = dt0, i = NULL, j = j, value = as.character(dt0[[j]]))
    set(x = dt0, i = j, j = j, value = nastrings[[k]])
  }
  temp_file <- tempfile(fileext = '.csv')
  write.table(dt0, file = temp_file, quote = F, sep = ',', row.names = F, col.names = T)
  DT_fread <- fread(temp_file, na.strings = nastrings, verbose = F)

  test(1542 + k * 0.1, DT_fread, DT_NA)
}
>>>>>>> 6c302f55

##########################


# TO DO: Add test for fixed bug #5519 - dcast returned error when a package imported data.table, but dint happen when "depends" on data.table. This is fixed (commit 1263 v1.9.3), but not sure how to add test.

# TO DO: test and highlight in docs that negatives are fine and fast in forderv (ref R wish #15644)
# TO DO: tests of freading classes like Date and the verbose messages there.
# TO DO: Test mid read bump of logical T/F to character, collapse back to T and F.

# TO DO: add examples of multiple LHS (name and position) and multiple RHS to example(":=")
# TO DO: tests on double in add hoc by
# TO DO: test on -i that retain key e.g.  DT[-4] and DT[-4,sum(v),by=b] should both retain key
#        test on out of bound i subsets e.g. 6:10 when DT has 7 rows, and mixed negative and positive i integer is error.
#  test that ordered subsets when i is unkeyed now retain x's key (using is.sorted(f__))

# TO DO: add FAQ that  eval() is evaled in calling frame so don't need a, then update SO question of 14 March. See the test using variable name same as column name. Actually, is that true?  Need "..J".
# TO DO: why did SO answer using eval twice in j need .SD in lapply(f,eval,.SD) on 19 Apr
# TO DO: change all 1 to 1L internally (done in data.table.R, other .R to do)

# TO DO: check the "j is named list could be inefficient" message from verbose than Chris N showed recently to 15 May
# TO DO: !make sure explicitly that unnamed lists are being executed by dogroups!
# TO DO: Add to warning about a previous copy that class<-, levels<- can also copy whole vector.  *Any* fun<- form basically.
# TO DO: use looped := vs set test in example(":=") or example(setnames) to test overhead in [.data.table is tested to stay low in future.

# TO DO: add tests on smaller examples with NAs for 'frankv', even though can't compare to base::rank.
## See test-* for more tests

##########################
options(warn=0)
options(oldbwb) # set at top of this file
plat = paste("endian=",.Platform$endian,", sizeof(long double)==",.Machine$sizeof.longdouble,sep="")
if (nfail > 0) {
    if (nfail>1) {s1="s";s2="s: "} else {s1="";s2=" "}
    cat("\r")
    stop(nfail," error",s1," out of ",ntest, " (lastID=",lastnum,", ",plat, ") in inst/tests/tests.Rraw on ",date(),". Search tests.Rraw for test number",s2,paste(whichfail,collapse=", "),".")
    # important to stop() here, so that 'R CMD check' fails
}
cat("\rAll ",ntest," tests (lastID=",lastnum,") in inst/tests/tests.Rraw completed ok in ",timetaken(started.at)," on ",date()," (",plat,")\n",sep="")
# Reporting lastnum rather than ntest makes it easier to check user has the latest version, assuming
# each release or patch has extra tests.
# date() is included so we can tell when CRAN checks were run (in particular if they have been rerun since
# an update to Rdevel itself; data.table doesn't have any other dependency) since there appears to be no other
# way to see the timestamp that CRAN checks were run. Some CRAN machines lag by several days.<|MERGE_RESOLUTION|>--- conflicted
+++ resolved
@@ -6685,7 +6685,6 @@
                    c("pid", "year"))
 test(1541, key(dtp[dtab]), c("pid", "year"))
 
-<<<<<<< HEAD
 #  fix DT[TRUE, :=] using too much working memory for i, #1249
 if (!inherits(try(Rprofmem(NULL), silent=TRUE), "try-error")) {  # in case R not compiled with memory profiling enabled
   f = tempfile()
@@ -6785,16 +6784,17 @@
 test(1549, capture.output(print(DT)), c("          a b", "       1: 1 a", "       2: 2 b", "       3: 3 c", "       4: 4 a", "       5: 5 b", "      ---    ", "14999996: 1 b", "14999997: 2 c", "14999998: 3 a", "14999999: 4 b", "15000000: 5 c"))
 rm(DT)
 
-=======
-#fixes #504 - handle nastring while reading (without coercion to character)
-K <- 10L
-nastrings <- c('null', 'NULL', 'na', '_NA', 'NA', 'nan', 'Nan', 'NAN', 'NaN')
-DT <- data.table(int = 1:K, 
+# PR by @dselivanov
+# fixes #504 - handle nastring while reading (without coercion to character) 
+# Note: this doesn't address cases like na.strings="-999" yet. See https://github.com/Rdatatable/data.table/pull/1236 for those examples.
+K = 10L
+nastrings = c('null', 'NULL', 'na', '_NA', 'NA', 'nan', 'Nan', 'NAN', 'NaN')
+DT = data.table(int = 1:K, 
                  char = sample(letters, size = K, replace = T), 
                  float = 1:K + 0.1, 
                  bool = sample( c(T, F), K, replace = T))
 
-DT_NA <- DT
+DT_NA = DT
 for (j in seq_len( ncol(DT) )) {
   set(x = DT_NA, i = j, j = j, value = NA)
 }
@@ -6805,13 +6805,11 @@
     set(x = dt0, i = NULL, j = j, value = as.character(dt0[[j]]))
     set(x = dt0, i = j, j = j, value = nastrings[[k]])
   }
-  temp_file <- tempfile(fileext = '.csv')
-  write.table(dt0, file = temp_file, quote = F, sep = ',', row.names = F, col.names = T)
-  DT_fread <- fread(temp_file, na.strings = nastrings, verbose = F)
-
-  test(1542 + k * 0.1, DT_fread, DT_NA)
+  str = do.call(paste, c(dt0, collapse="\n", sep=","))
+  str = paste(paste(names(dt0), collapse=","), str, sep="\n")
+  DT_fread = fread(str, na.strings = nastrings, verbose = FALSE)
+  test(1550 + k * 0.1, DT_fread, DT_NA)
 }
->>>>>>> 6c302f55
 
 ##########################
 
