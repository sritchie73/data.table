
**Current stable release** (always even) : [v1.9.4 on CRAN](http://cran.r-project.org/package=data.table), released 2<sup>nd</sup> Oct 2014.  
**Development version** (always odd): [v1.9.5 on GitHub](https://github.com/Rdatatable/data.table/) [![Build Status](https://travis-ci.org/Rdatatable/data.table.svg?branch=master)](https://travis-ci.org/Rdatatable/data.table) [![codecov.io](http://codecov.io/github/Rdatatable/data.table/coverage.svg?branch=master)](http://codecov.io/github/Rdatatable/data.table?branch=master)
 [How to install?](https://github.com/Rdatatable/data.table/wiki/Installation)

<!-- Note this file is displayed on the CRAN page, as well as on GitHub. So the the link to GitHub is not to itself when viewed on the CRAN page. -->

**Introduction, installation, documentation, benchmarks etc:** [HOMEPAGE](https://github.com/Rdatatable/data.table/wiki)

**Guidelines for filing issues / pull requests:** Please see the project's [Contribution Guidelines](https://github.com/Rdatatable/data.table/blob/master/Contributing.md).

---

### Changes in v1.9.5  (in development on GitHub)

#### NEW FEATURES

  1. `fread` now passes `showProgress=FALSE` through to `download.file()` (as `quiet=TRUE`). Thanks to a pull request from Karl Broman and Richard Scriven for filing the issue, [#741](https://github.com/Rdatatable/data.table/issues/741).
  
  2. `fread` now accepts `dec=','` (and other non-'.' decimal separators), [#917](https://github.com/Rdatatable/data.table/issues/917). A new paragraph has been added to `?fread`. On Windows this should just-work. On Unix it may just-work but if not you will need to read the paragraph for an extra step. In case it somehow breaks `dec='.'`, this new feature can be turned off with `options(datatable.fread.dec.experiment=FALSE)`.
  
  3. `DT[column == value]` no longer recycles `value` except in the length 1 case (when it still uses DT's key or an automatic secondary key, as introduced in v1.9.4). If `length(value)==length(column)` then it works element-wise as standard in R. Otherwise, a length error is issued to avoid common user errors. `DT[column %in% values]` still uses DT's key (or an an automatic secondary key) as before.  Automatic indexing (i.e., optimization of `==` and `%in%`) may still be turned off with `options(datatable.auto.index=FALSE)`.

  4. `na.omit` method for data.table is rewritten in C, for speed. It's ~11x faster on bigger data; see examples under `?na.omit`. It also gains two additional arguments a) `cols` accepts column names (or numbers) on which to check for missing values. 2) `invert` when `TRUE` returns the rows with any missing values instead. Thanks to the suggestion and PR from @matthieugomez.

  5. New function `shift()` implements fast `lead/lag` of *vector*, *list*, *data.frames* or *data.tables*. It takes a `type` argument which can be either *"lag"* (default) or *"lead"*. It enables very convenient usage along with `:=` or `set()`. For example: `DT[, (cols) := shift(.SD, 1L), by=id]`. Please have a look at `?shift` for more info.

  6. `frank()` is now implemented. It's much faster than `base::rank` and does more. It accepts *vectors*, *lists* with all elements of equal lengths, *data.frames* and *data.tables*, and optionally takes a `cols` argument. In addition to implementing all the `ties.method` methods available from `base::rank`, it also implements *dense rank*. It is also capable of calculating ranks by ordering column(s) in ascending or descending order. See `?frank` for more. Closes [#760](https://github.com/Rdatatable/data.table/issues/760) and [#771](https://github.com/Rdatatable/data.table/issues/771)

  7. `rleid()`, a convenience function for generating a run-length type id column to be used in grouping operations is now implemented. Closes [#686](https://github.com/Rdatatable/data.table/issues/686). Check `?rleid` examples section for usage scenarios.
  
  8. Efficient convertion of `xts` to data.table. Closes [#882](https://github.com/Rdatatable/data.table/issues/882). Check examples in `?as.xts.data.table` and `?as.data.table.xts`. Thanks to @jangorecki for the PR.

  9. `rbindlist` gains `idcol` argument which can be used to generate an index column. If `idcol=TRUE`, the column is automatically named `.id`. Instead you can also provide a column name directly. If the input list has no names, indices are automatically generated. Closes [#591](https://github.com/Rdatatable/data.table/issues/591). Also thanks to @KevinUshey for filing [#356](https://github.com/Rdatatable/data.table/issues/356).

  10. A new helper function `uniqueN` is now implemented. It is equivalent to `length(unique(x))` but much faster. It handles `atomic vectors`, `lists`, `data.frames` and `data.tables` as input and returns the number of unique rows. Closes [#884](https://github.com/Rdatatable/data.table/issues/884). Gains by argument. Closes [#1080](https://github.com/Rdatatable/data.table/issues/1080). Closes [#1224](https://github.com/Rdatatable/data.table/issues/1224). Thanks to @DavidArenburg, @kevinmistry and @jangorecki. 

  11. Implemented `transpose()` to transpose a list and `tstrsplit` which is a wrapper for `transpose(strsplit(...))`. This is particularly useful in scenarios where a column has to be split and the resulting list has to be assigned to multiple columns. See `?transpose` and `?tstrsplit`, [#1025](https://github.com/Rdatatable/data.table/issues/1025) and [#1026](https://github.com/Rdatatable/data.table/issues/1026) for usage scenarios. Closes both #1025 and #1026 issues.
    * Implemented `type.convert` as suggested by Richard Scriven. Closes [#1094](https://github.com/Rdatatable/data.table/issues/1094).

  12. `melt.data.table` can now melt into multiple columns by providing a list of columns to `measure.vars` argument. Closes [#828](https://github.com/Rdatatable/data.table/issues/828). Thanks to Ananda Mahto for the extended email discussions and ideas on generating the `variable` column.

  13. `melt.data.table` also retains attributes wherever possible. Closes [#702](https://github.com/Rdatatable/data.table/issues/702) and [#993](https://github.com/Rdatatable/data.table/issues/993). Thanks to @richierocks for the report.

  14. `.SDcols` understands `!` now, i.e., `DT[, .SD, .SDcols=!"a"]` now works, and is equivalent to `DT[, .SD, .SDcols = -c("a")]`. Closes [#1066](https://github.com/Rdatatable/data.table/issues/1066). 

  15. `.SDcols` accepts logical vectors as well. If length is smaller than number of columns, the vector is recycled. Closes [#1060](https://github.com/Rdatatable/data.table/issues/1060). Thanks to @StefanFritsch.

  16. `dcast` can now:
      * cast multiple `value.var` columns simultaneously. Closes [#739](https://github.com/Rdatatable/data.table/issues/739).
      * accept multiple functions under `fun.aggregate`. Closes [#716](https://github.com/Rdatatable/data.table/issues/716).
      * supports optional column prefixes as mentioned under [this SO post](http://stackoverflow.com/q/26225206/559784). Closes [#862](https://github.com/Rdatatable/data.table/issues/862). Thanks to @JohnAndrews.
      * works with undefined variables directly in formula. Closes [#1037](https://github.com/Rdatatable/data.table/issues/1037). Thanks to @DavidArenburg for the MRE.
      * Naming conventions on multiple columns changed according to [#1153](https://github.com/Rdatatable/data.table/issues/1153). Thanks to @MichaelChirico for the FR.
      * also has a `sep` argument with default `_` for backwards compatibility. [#1210](https://github.com/Rdatatable/data.table/issues/1210). Thanks to @dbetebenner for the FR.

  17. `.SDcols` and `with=FALSE` understand `colA:colB` form now. That is, `DT[, lapply(.SD, sum), by=V1, .SDcols=V4:V6]` and `DT[, V5:V7, with=FALSE]` works as intended. This is quite useful for interactive use. Closes [#748](https://github.com/Rdatatable/data.table/issues/748).

  18. `setcolorder()` and `setorder()` work with `data.frame`s too. Closes [#1018](https://github.com/Rdatatable/data.table/issues/1018).

  19. `as.data.table.*` and `setDT` argument `keep.rownames` can take a column name as well. When `keep.rownames=TRUE`, the column will still automatically named `rn`. Closes [#575](https://github.com/Rdatatable/data.table/issues/575). 

  20. `setDT` gains a `key` argument so that `setDT(X, key="a")` would convert `X` to a `data.table` by reference *and* key by the columns specified. Closes [#1121](https://github.com/Rdatatable/data.table/issues/1121).

  21. `setDF` also converts `list` of equal length to `data.frame` by reference now. Closes [#1132](https://github.com/Rdatatable/data.table/issues/1132).

  22. `CJ` gains logical `unique` argument with default `FALSE`. If `TRUE`, unique values of vectors are automatically computed and used. This is convenient, for example, `DT[CJ(a, b, c, unique=TRUE)]` instead of  doing `DT[CJ(unique(a), unique(b), unique(c))]`. Ultimately, `unique = TRUE` will be default. Closes [#1148](https://github.com/Rdatatable/data.table/issues/1148). 

  23. Implemented `stringsAsFactors` argument for `fread()`. When `TRUE`, character columns are converted to factors. Default is `FALSE`. Thanks to Artem Klevtsov for filing [#501](https://github.com/Rdatatable/data.table/issues/501), and to @hmi2015 for [this SO post](http://stackoverflow.com/q/31350209/559784).

  24. `fread` gains `check.names` argument, with default value `FALSE`. When `TRUE`, it uses the base function `make.unique()` to ensure that the column names of the data.table read in are all unique. Thanks to David Arenburg for filing [#1027](https://github.com/Rdatatable/data.table/issues/1027).

  25. data.tables can join now without having to set keys by using the new `on` argument. For example: `DT1[DT2, on=c(x = "y")]` would join column 'y' of `DT2` with 'x' of `DT1`. `DT1[DT2, on="y"]` would join on column 'y' on both data.tables. Closes [#1130](https://github.com/Rdatatable/data.table/issues/1130) partly.

  26. `merge.data.table` gains arguments `by.x` and `by.y`. Closes [#637](https://github.com/Rdatatable/data.table/issues/637) and [#1130](https://github.com/Rdatatable/data.table/issues/1130). No copies are made even when the specified columns aren't key columns in data.tables, and therefore much more fast and memory efficient. Thanks to @blasern for the initial PRs. Also gains logical argument `sort` (like base R). Closes [#1282](https://github.com/Rdatatable/data.table/issues/1282).

  27. `fread()` gains `eocnding` argument. Acceptable values are "unknown", "UTF-8" and "Latin-1" with default value of "unknown". Closes [#563](https://github.com/Rdatatable/data.table/issues/563). Thanks to @BenMarwick for the original report and to the many requests from others, and Q on SO.

#### BUG FIXES

  1. `if (TRUE) DT[,LHS:=RHS]` no longer prints, [#869](https://github.com/Rdatatable/data.table/issues/869) and [#1122](https://github.com/Rdatatable/data.table/issues/1122). Tests added. To get this to work we've had to live with one downside: if a `:=` is used inside a function with no `DT[]` before the end of the function, then the next time `DT` or `print(DT)` is typed at the prompt, nothing will be printed. A repeated `DT` or `print(DT)` will print. To avoid this: include a `DT[]` after the last `:=` in your function. If that is not possible (e.g., it's not a function you can change) then `DT[]` at the prompt is guaranteed to print. As before, adding an extra `[]` on the end of a `:=` query is a recommended idiom to update and then print; e.g. `> DT[,foo:=3L][]`. Thanks to Jureiss and Jan Gorecki for reporting.
  
  2. `DT[FALSE,LHS:=RHS]` no longer prints either, [#887](https://github.com/Rdatatable/data.table/issues/887). Thanks to Jureiss for reporting.
  
  3. `:=` no longer prints in knitr for consistency with behaviour at the prompt, [#505](https://github.com/Rdatatable/data.table/issues/505). Output of a test `knit("knitr.Rmd")` is now in data.table's unit tests. Thanks to Corone for the illustrated report.
  
  4. `knitr::kable()` works again without needing to upgrade from knitr v1.6 to v1.7, [#809](https://github.com/Rdatatable/data.table/issues/809). Packages which evaluate user code and don't wish to import data.table need to be added to `data.table:::cedta.pkgEvalsUserCode` and now only the `eval` part is made data.table-aware (the rest of such package's code is left data.table-unaware). `data.table:::cedta.override` is now empty and will be deprecated if no need for it arises. Thanks to badbye and Stephanie Locke for reporting.
  
  5. `fread()`:
      * doubled quotes ("") inside quoted fields including if immediately followed by an embedded newline. Thanks to James Sams for reporting, [#489](https://github.com/Rdatatable/data.table/issues/489). 
      * quoted fields with embedded newlines in the lines used to detect types, [#810](https://github.com/Rdatatable/data.table/issues/810). Thanks to Vladimir Sitnikov for the scrambled data file which is now included in the test suite.
      * when detecting types in the middle and end of the file, if the jump lands inside a quoted field with (possibly many) embedded newlines, this is now detected.
      * if the file doesn't exist the error message is clearer ([#486](https://github.com/Rdatatable/data.table/issues/486))
      * system commands are now checked to contain at least one space
      * sep="." now works (when dec!="."), [#502](https://github.com/Rdatatable/data.table/issues/502). Thanks to Ananda Mahto for reporting.
      * better error message if quoted field is missing an end quote, [#802](https://github.com/Rdatatable/data.table/issues/802). Thanks to Vladimir Sitnikov for the sample file which is now included in the test suite.
      * providing sep which is not present in the file now reads as if sep="\n" rather than 'sep not found', #738. Thanks to Adam Kennedy for explaining the use-case.
      * seg fault with errors over 1,000 characters (when long lines are included) is fixed, [#802](https://github.com/Rdatatable/data.table/issues/802). Thanks again to Vladimir Sitnikov.
      * Missing `integer64` values are properly assigned `NA`s. Closes [#488](https://github.com/Rdatatable/data.table/issues/488). Thanks to @PeterStoyanov and @richierocks for the report.
      * Column headers with empty strings aren't skipped anymore. [Closes #483](https://github.com/Rdatatable/data.table/issues/483). Thanks to @RobyJoehanes and @kforner.
      * Detects separator correctly when commas also exist in text fields. Closes [#923](https://github.com/Rdatatable/data.table/issues/923). Thanks to @raymondben for the report.
      * `NA` values in NA inflated file are read properly. [Closes #737](https://github.com/Rdatatable/data.table/issues/737). Thanks to Adam Kennedy.

  6. Auto indexing:
      * `DT[colA == max(colA)]` now works again without needing `options(datatable.auto.index=FALSE)`. Thanks to Jan Gorecki and kaybenleroll, [#858](https://github.com/Rdatatable/data.table/issues/858). Test added.
      * `DT[colA %in% c("id1","id2","id2","id3")]` now ignores the RHS duplicates (as before, consistent with base R) without needing `options(datatable.auto.index=FALSE)`. Thanks to Dayne Filer for reporting.
      * If `DT` contains a column `class` (happens to be a reserved attribute name in R) then `DT[class=='a']` now works again without needing `options(datatable.auto.index=FALSE)`. Thanks to sunnyghkm for reporting, [#871](https://github.com/Rdatatable/data.table/issues/871).
      * `:=` and `set*` now drop secondary keys (new in v1.9.4) so that `DT[x==y]` works again after a `:=` or `set*` without needing `options(datatable.auto.index=FALSE)`. Only `setkey()` was dropping secondary keys correctly. 23 tests added. Thanks to user36312 for reporting, [#885](https://github.com/Rdatatable/data.table/issues/885).
      * Automatic indices are not created on `.SD` so that `dt[, .SD[b == "B"], by=a]` works correctly. Fixes [#958](https://github.com/Rdatatable/data.table/issues/958). Thanks to @azag0 for the nice reproducible example.
      * `i`-operations resulting in 0-length rows ignore `j` on subsets using auto indexing. Closes [#1001](https://github.com/Rdatatable/data.table/issues/1001). Thanks to @Gsee.
      * `POSIXct` type columns work as expected with auto indexing. Closes [#955](https://github.com/Rdatatable/data.table/issues/955). Thanks to @GSee for the minimal report.
      * Auto indexing with `!` operator, for e.g., `DT[!x == 1]` works as intended. Closes [#932](https://github.com/Rdatatable/data.table/issues/932). Thanks to @matthieugomez for the minimal example.
      * While fixing `#932`, issues on subsetting `NA` were also spotted and fixed, for e.g., `DT[x==NA]` or `DT[!x==NA]`. 
      * Works fine when RHS is of `list` type - quite unusual operation but could happen. Closes [#961](https://github.com/Rdatatable/data.table/issues/961). Thanks to @Gsee for the minimal report.
      * Auto indexing errored in some cases when LHS and RHS were not of same type. This is fixed now. Closes [#957](https://github.com/Rdatatable/data.table/issues/957). Thanks to @GSee for the minimal report.
      * `DT[x == 2.5]` where `x` is integer type resulted in `val` being coerced to integer (for binary search) and therefore returned incorrect result. This is now identified using the function `isReallyReal()` and if so, auto indexing is turned off. Closes [#1050](https://github.com/Rdatatable/data.table/issues/1050).
      * Auto indexing errored during `DT[x %in% val]` when `val` has some values not present in `x`. Closes [#1072](https://github.com/Rdatatable/data.table/issues/1072). Thanks to @CarlosCinelli for asking on [StackOverflow](http://stackoverflow.com/q/28932742/559784).

  7. `as.data.table.list` with list input having 0-length items, e.g. `x = list(a=integer(0), b=3:4)`. `as.data.table(x)` recycles item `a` with `NA`s to fit the length of the longer column `b` (length=2), as before now, but with an additional warning message that the item has been recycled with `NA`. Closes [#847](https://github.com/Rdatatable/data.table/issues/847). Thanks to @tvinodr for the report. This was a regression from 1.9.2.

  8. `DT[i, j]` when `i` returns all `FALSE` and `j` contains some length-0 values (ex: `integer(0)`) now returns an empty data.table as it should. Closes [#758](https://github.com/Rdatatable/data.table/issues/758) and [#813](https://github.com/Rdatatable/data.table/issues/813). Thanks to @tunaaa and @nigmastar for the nice reproducible reports. 

  9. `allow.cartesian` is ignored during joins when:  
      * `i` has no duplicates and `mult="all"`. Closes [#742](https://github.com/Rdatatable/data.table/issues/742). Thanks to @nigmastar for the report.  
      * assigning by reference, i.e., `j` has `:=`. Closes [#800](https://github.com/Rdatatable/data.table/issues/800). Thanks to @matthieugomez for the report.

  In both these cases (and during a `not-join` which was already fixed in [1.9.4](https://github.com/Rdatatable/data.table/blob/master/README.md#bug-fixes-1)), `allow.cartesian` can be safely ignored.

  10. `names<-.data.table` works as intended on data.table unaware packages with Rv3.1.0+. Closes [#476](https://github.com/Rdatatable/data.table/issues/476) and [#825](https://github.com/Rdatatable/data.table/issues/825). Thanks to ezbentley for reporting [here](http://stackoverflow.com/q/23256177/559784) on SO and to @narrenfrei.
  
  11. `.EACHI` is now an exported symbol (just like `.SD`,`.N`,`.I`,`.GRP` and `.BY` already were) so that packages using `data.table` and `.EACHI` pass `R CMD check` with no NOTE that this symbol is undefined. Thanks to Matt Bannert for highlighting.
  
  12. Some optimisations of `.SD` in `j` was done in 1.9.4, refer to [#735](https://github.com/Rdatatable/data.table/issues/735). Due to an oversight, j-expressions of the form c(lapply(.SD, ...), list(...)) were optimised improperly. This is now fixed. Thanks to @mmeierer for filing [#861](https://github.com/Rdatatable/data.table/issues/861).

  13. `j`-expressions in `DT[, col := x$y()]` (or) `DT[, col := x[[1]]()]` are now (re)constructed properly. Thanks to @ihaddad-md for reporting. Closes [#774](https://github.com/Rdatatable/data.table/issues/774).

  14. `format.ITime` now handles negative values properly. Closes [#811](https://github.com/Rdatatable/data.table/issues/811). Thanks to @StefanFritsch for the report along with the fix!

  15. Compatibility with big endian machines (e.g., SPARC and PowerPC) is restored. Most Windows, Linux and Mac systems are little endian; type `.Platform$endian` to confirm. Thanks to Gerhard Nachtmann for reporting and the [QEMU project](http://qemu.org/) for their PowerPC emulator.

  16. `DT[, LHS := RHS]` with RHS is of the form `eval(parse(text = foo[1]))` referring to columns in `DT` is now handled properly. Closes [#880](https://github.com/Rdatatable/data.table/issues/880). Thanks to tyner.

  17. `subset` handles extracting duplicate columns in consistency with data.table's rule - if a column name is duplicated, then accessing that column using column number should return that column, whereas accessing by column name (due to ambiguity) will always extract the first column. Closes [#891](https://github.com/Rdatatable/data.table/issues/891). Thanks to @jjzz.

  18. `rbindlist` handles combining levels of data.tables with both ordered and unordered factor columns properly. Closes [#899](https://github.com/Rdatatable/data.table/issues/899). Thanks to @ChristK.

  19. Updating `.SD` by reference using `set` also errors appropriately now; similar to `:=`. Closes [#927](https://github.com/Rdatatable/data.table/issues/927). Thanks to @jrowen for the minimal example.

  20. `X[Y, .N]` returned the same result as `X[Y, .N, nomatch=0L]`) when `Y` contained rows that has no matches in `X`. Fixed now. Closes [#963](https://github.com/Rdatatable/data.table/issues/963). Thanks to [this SO post](http://stackoverflow.com/q/27004002/559784) from @Alex which helped discover the bug.

  21. `data.table::dcast` handles levels in factor columns properly when `drop = FALSE`. Closes [#893](https://github.com/Rdatatable/data.table/issues/893). Thanks to @matthieugomez for the great minimal example.

  22. `[.data.table` subsets complex and raw type objects again. Thanks to @richierocks for the nice minimal example. Closes [#982](https://github.com/Rdatatable/data.table/issues/982).

  23. Fixed a bug in the internal optimisation of `j-expression` with more than one `lapply(.SD, function(..) ..)` as illustrated [here on SO](http://stackoverflow.com/a/27495844/559784). Closes #985. Thanks to @jadaliha for the report and to @BrodieG for the debugging on SO.

  24. `mget` fetches columns from the default environment `.SD` when called from within the frame of `DT`. That is, `DT[, mget(cols)]`, `DT[, lapply(mget(cols), sum), by=.]` etc.. work as intended. Thanks to @Roland for filing this issue. Closes [#994](https://github.com/Rdatatable/data.table/issues/994).

  25. `foverlaps()` did not find overlapping intervals correctly *on numeric ranges* in a special case where both `start` and `end` intervals had *0.0*. This is now fixed. Thanks to @tdhock for the reproducible example. Closes [#1006](https://github.com/Rdatatable/data.table/issues/1006) partly.

  26. When performing rolling joins, keys are set only when we can be absolutely sure. Closes [#1010](https://github.com/Rdatatable/data.table/issues/1010), which explains cases where keys should not be retained.

  27. Rolling joins with `-Inf` and `Inf` are handled properly. Closes [#1007](https://github.com/Rdatatable/data.table/issues/1007). Thanks to @tdhock for filing [#1006](https://github.com/Rdatatable/data.table/issues/1006) which lead to the discovery of this issue.

  28. Overlapping range joins with `-Inf` and `Inf` and 0.0 in them are handled properly now. Closes [#1006](https://github.com/Rdatatable/data.table/issues/1006). Thanks to @tdhock for filing the issue with a nice reproducible example.

  29. Fixed two segfaults in `shift()` when number of rows in `x` is lesser than value for `n`. Closes [#1009](https://github.com/Rdatatable/data.table/issues/1009) and [#1014](https://github.com/Rdatatable/data.table/issues/1014). Thanks to @jangorecki and @ashinm for the reproducible reports.

  30. Attributes are preserved for `sum()` and `mean()` when fast internal (GForce) implementations are used. Closes [#1023](https://github.com/Rdatatable/data.table/issues/1023). Thanks to @DavidArenburg for the nice reproducible example.

  31. `lapply(l, setDT)` is handled properly now; over-allocation isn't lost. Similarly, `for (i in 1:k) setDT(l[[i]])` is handled properly as well. Closes [#480](https://github.com/Rdatatable/data.table/issues/480). 

  32. `rbindlist` stack imbalance on all `NULL` list elements is now fixed. Closes [#980](https://github.com/Rdatatable/data.table/issues/980). Thanks to @ttuggle.

  33. List columns can be assigned to columns of `factor` type by reference. Closes [#936](https://github.com/Rdatatable/data.table/issues/936). Thanks to @richierocks for the minimal example.

  34. After setting the `datatable.alloccol` option, creating a data.table with more than the set `truelength` resulted in error or segfault. This is now fixed. Closes [#970](https://github.com/Rdatatable/data.table/issues/970). Thanks to @caneff for the nice minimal example.

  35. Update by reference using `:=` after loading from disk where the `data.table` exists within a local environment now works as intended. Closes [#479](https://github.com/Rdatatable/data.table/issues/479). Thanks to @ChongWang for the minimal reproducible example.

  36. Issues on merges involving `factor` columns with `NA` and merging `factor` with `character` type with non-identical levels are both fixed. Closes [#499](https://github.com/Rdatatable/data.table/issues/499) and [#945](https://github.com/Rdatatable/data.table/issues/945). Thanks to @AbielReinhart and @stewbasic for the minimal examples.

  37. `as.data.table(ll)` returned a `data.table` with 0-rows when the first element of the list has 0-length, for e.g., `ll = list(NULL, 1:2, 3:4)`. This is now fixed by removing those 0-length elements. Closes [#842](https://github.com/Rdatatable/data.table/issues/842). Thanks to @Rick for the nice minimal example.

  38. `as.datat.able.factor` redirects to `as.data.table.matrix` when input is a `matrix`, but also of type `factor`. Closes [#868](https://github.com/Rdatatable/data.table/issues/868). Thanks to @mgahan for the example.

  39. `setattr` now returns an error when trying to set `data.table` and/or `data.frame` as class to a *non-list* type object (ex: `matrix`). Closes [#832](https://github.com/Rdatatable/data.table/issues/832). Thanks to @Rick for the minimal example.

  40. data.table(table) works as expected. Closes [#1043](https://github.com/Rdatatable/data.table/issues/1043). Thanks to @rnso for the [SO post](http://stackoverflow.com/q/28499359/559784).

  41. Joins and binary search based subsets of the form `x[i]` where `x`'s key column is integer and `i` a logical column threw an error before. This is now fixed by converting the logical column to integer type and then performing the join, so that it works as expected. 

  42. When `by` expression is, for example, `by = x %% 2`, `data.table` tries to automatically extracts meaningful column names from the expression. In this case it would be `x`. However, if the `j-expression` also contains `x`, for example, `DT[, last(x), by= x %% 2]`, the original `x` got masked by the expression in `by`. This is now fixed; by-expressions are not simplified in column names for these cases. Closes [#497](https://github.com/Rdatatable/data.table/issues/497). Thanks to @GSee for the report.

  43. `rbindlist` now errors when columns have non-identical class attributes and are not `factor`s, e.g., binding column of class `Date` with `POSIXct`. Previously this returned incorrect results. Closes [#705](https://github.com/Rdatatable/data.table/issues/705). Thanks to @ecoRoland for the minimal report.

  44. Fixed a segfault in `melt.data.table` when `measure.vars` have duplicate names. Closes [#1055](https://github.com/Rdatatable/data.table/issues/1055). Thanks to @ChristK for the minimal report.

  45. Fixed another segfault in `melt.data.table` issue that was caught due to issue in Windows. Closes [#1059](https://github.com/Rdatatable/data.table/issues/1059). Thanks again to @ChristK for the minimal report. 

  46. `DT[rows, newcol := NULL]` resulted in a segfault on the next assignment by reference. Closes [#1082](https://github.com/Rdatatable/data.table/issues/1082). Thanks to @stevenbagley for the MRE.

  47. `as.matrix(DT)` handles cases where `DT` contains both numeric and logical columns correctly (doesn't coerce to character columns anymore). Closes [#1083](https://github.com/Rdatatable/data.table/issues/1083). Thanks to @bramvisser for the [SO post](http://stackoverflow.com/questions/29068328/correlation-between-numeric-and-logical-variable-gives-intended-error).

  48. Coercion is handled properly on subsets/joins on `integer64` key columns. Closes [#1108](https://github.com/Rdatatable/data.table/issues/1108). Thanks to @vspinu.

  49. `setDT()` and `as.data.table()` both strip *all classes* preceding *data.table*/*data.frame*, to be consistent with base R. Closes [#1078](https://github.com/Rdatatable/data.table/issues/1078) and [#1128](https://github.com/Rdatatable/data.table/issues/1128). Thanks to Jan and @helix123 for the reports.

  50. `setattr(x, 'levels', value)` handles duplicate levels in `value`
 appropriately. Thanks to Jeffrey Horner for pointing it out [here](http://jeffreyhorner.tumblr.com/post/118297392563/tidyr-challenge-help-me-do-my-job). Closes [#1142](https://github.com/Rdatatable/data.table/issues/1142).

  51. `x[J(vals), .N, nomatch=0L]` also included no matches in result, [#1074](https://github.com/Rdatatable/data.table/issues/1074). And `x[J(...), col := val, nomatch=0L]` returned a warning with incorrect results when join resulted in no matches as well, even though `nomatch=0L` should have no effect in `:=`, [#1092](https://github.com/Rdatatable/data.table/issues/1092). Both issues are fixed now. Thanks to @riabusan and @cguill95 for #1092.

  52. `.data.table.locked` attributes set to NULL in internal function `subsetDT`. Closes [#1154](https://github.com/Rdatatable/data.table/issues/1154). Thanks to @Jan.

  53. Internal function `fastmean()` retains column attributes. Closes [#1160](https://github.com/Rdatatable/data.table/issues/1160). Thanks to @renkun-ken.

  54. Using `.N` in `i`, for e.g., `DT[, head(.SD, 3)[1:(.N-1L)]]`  accessed incorrect value of `.N`. This is now fixed. Closes [#1145](https://github.com/Rdatatable/data.table/issues/1145). Thanks to @claytonstanley.
  
  55. `setDT` handles `key=` argument properly when input is already a `data.table`. Closes [#1169](https://github.com/Rdatatable/data.table/issues/1169). Thanks to @DavidArenburg for the PR.

  56. Key is retained properly when joining on factor type columns. Closes [#477](https://github.com/Rdatatable/data.table/issues/477). Thanks to @nachti for the report.
  
  57. Over-allocated memory is released more robustly thanks to Karl Miller's investigation and suggested fix.
  
  58. `DT[TRUE, colA:=colA*2]` no longer churns through 4 unnecessary allocations as large as one column. This was caused by `i=TRUE` being recycled. Thanks to Nathan Kurz for reporting and investigating. Added provided test to test suite. Only a single vector is allocated now for the RHS (`colA*2`). Closes [#1249](https://github.com/Rdatatable/data.table/issues/1249).
  
  59. Thanks to @and3k for the excellent bug report [#1258](https://github.com/Rdatatable/data.table/issues/1258). This was a result of shallow copy retaining keys when it shouldn't. It affected some cases of joins using `on=`. Fixed now.

  60. `set()` and `:=` handle RHS value `NA_integer_` on factor types properly. Closes [#1234](https://github.com/Rdatatable/data.table/issues/1234). Thanks to @DavidArenburg.

  61. `merge.data.table()` didn't set column order (and therefore names) properly in some cases. Fixed now. Closes [#1290](https://github.com/Rdatatable/data.table/issues/1290). Thanks to @ChristK for the minimal example.

<<<<<<< HEAD
  63. Printing data.table will not print row numbers in scientific notation. Closes [#1167](https://github.com/Rdatatable/data.table/issues/1167). Thanks to @jangorecki.
=======
  62. data.table's `print` argument `row.names=FALSE` now works for 100+ rows. Closes [#1307](https://github.com/Rdatatable/data.table/issues/1307). Thanks to @jangorecki.
>>>>>>> 64949b98

#### NOTES

  1. Clearer explanation of what `duplicated()` does (borrowed from base). Thanks to @matthieugomez for pointing out. Closes [#872](https://github.com/Rdatatable/data.table/issues/872).
  
  2. `?setnames` has been updated now that `names<-` and `colnames<-` shallow (rather than deep) copy from R >= 3.1.0, [#853](https://github.com/Rdatatable/data.table/issues/872).
  
  3. [FAQ 1.6](https://github.com/Rdatatable/data.table/wiki/vignettes/datatable-faq.pdf) has been embellished, [#517](https://github.com/Rdatatable/data.table/issues/517). Thanks to a discussion with Vivi and Josh O'Brien.
  
  4. `data.table` redefines `melt` generic and *suggests* `reshape2` instead of *import*. As a result we don't have to load `reshape2` package to use `melt.data.table` anymore. The reason for this change is that `data.table` requires R >=2.14, whereas `reshape2` R v3.0.0+. Reshape2's melt methods can be used without any issues by loading the package normally.

  5. `DT[, j, ]` at times made an additional (unnecessary) copy. This is now fixed. This fix also avoids allocating `.I` when `j` doesn't use it. As a result `:=` and other subset operations should be faster (and use less memory). Thanks to @szilard for the nice report. Closes [#921](https://github.com/Rdatatable/data.table/issues/921).

  6. Because `reshape2` requires R >3.0.0, and `data.table` works with R >= 2.14.0, we can not import `reshape2` anymore. Therefore we define a `melt` generic and `melt.data.table` method for data.tables and redirect to `reshape2`'s `melt` for other objects. This is to ensure that existing code works fine. 

  7. `dcast` is also a generic now in data.table. So we can use `dcast(...)` directly, and don't have to spell it out as `dcast.data.table(...)` like before. The `dcast` generic in data.table redirects to `reshape2::dcast` if the input object is not a data.table. But for that you have to load `reshape2` before loading `data.table`. If not,  reshape2's `dcast` overwrites data.table's `dcast` generic, in which case you will need the `::` operator - ex: `data.table::dcast(...)`. 

  NB: Ideal situation would be for `dcast` to be a generic in reshape2 as well, but it is not. We have issued a [pull request](https://github.com/hadley/reshape/pull/62) to make `dcast` in reshape2 a generic, but that has not yet been accepted. 

  8. Clarified the use of `bit64::integer4` in `merge.data.table()` and `setNumericRounding()`. Closes [#1093](https://github.com/Rdatatable/data.table/issues/1093). Thanks to @sfischme for the report.

  9. Removed an unnecessary (and silly) `giveNames` argument from `setDT()`. Not sure why I added this in the first place!

  10. `options(datatable.prettyprint.char=5L)` restricts the number of characters to be printed for character columns. For example:
    
        options(datatable.prettyprint.char = 5L)
        DT = data.table(x=1:2, y=c("abcdefghij", "klmnopqrstuv"))
        DT
        #    x        y
        # 1: 1 abcde...
        # 2: 2 klmno...

### Changes in v1.9.4  (on CRAN 2 Oct 2014)

#### NEW FEATURES

  1. `by=.EACHI` runs `j` for each group in `DT` that each row of `i` joins to.
    ```R
    setkey(DT, ID)
    DT[c("id1", "id2"), sum(val)]                # single total across both id1 and id2
    DT[c("id1", "id2"), sum(val), by = .EACHI]   # sum(val) for each id
    DT[c("id1", "id2"), sum(val), by = key(DT)]  # same
    ```
    In other words, `by-without-by` is now explicit, as requested by users, [#371](https://github.com/Rdatatable/data.table/issues/371). When `i` contains duplicates, `by=.EACHI` is different to `by=key(DT)`; e.g.,
    ```R
    setkey(DT, ID)
    ids = c("id1", "id2", "id1")     # NB: id1 appears twice
    DT[ids, sum(val), by = ID]       # 2 rows returned
    DT[ids, sum(val), by = .EACHI]   # 3 rows in the order of ids (result 1 and 3 are not merged)
    ```
    `by=.EACHI` can be useful when `i` is event data, where you don't want the events aggregated by common join values but wish the output to be ordered with repeats, or simply just using join inherited columns as parameters; e.g.;
    ```R
    X[Y, head(.SD, i.top), by = .EACHI]
    ```
    where `top` is a non-join column in `Y`; i.e., join inherited column. Thanks to many, especially eddi, Sadao Milberg and Gabor Grothendieck for extended discussions. Closes [#538](https://github.com/Rdatatable/data.table/issues/538).

  2. Accordingly, `X[Y, j]` now does what `X[Y][, j]` did. To return the old behaviour: `options(datatable.old.bywithoutby=TRUE)`. This is a temporary option to aid migration and will be removed in future. See [this](http://r.789695.n4.nabble.com/changing-data-table-by-without-by-syntax-to-require-a-quot-by-quot-td4664770.html), [this](http://stackoverflow.com/questions/16093289/data-table-join-and-j-expression-unexpected-behavior) and [this](http://stackoverflow.com/a/16222108/403310) post for discussions and motivation.
  
  3. `Overlap joins` ([#528](https://github.com/Rdatatable/data.table/issues/528)) is now here, finally!! Except for `type="equal"` and `maxgap` and `minoverlap` arguments, everything else is implemented. Check out `?foverlaps` and the examples there on its usage. This is a major feature addition to `data.table`.

  4. `DT[column==value]` and `DT[column %in% values]` are now optimized to use `DT`'s key when `key(DT)[1]=="column"`, otherwise a secondary key (a.k.a. _index_) is automatically added so the next `DT[column==value]` is much faster. No code changes are needed; existing code should automatically benefit. Secondary keys can be added manually using `set2key()` and existence checked using `key2()`. These optimizations and function names/arguments are experimental and may be turned off with `options(datatable.auto.index=FALSE)`.

  5. `fread()`:
      * accepts line breaks inside quoted fields. Thanks to Clayton Stanley for highlighting [here](http://stackoverflow.com/questions/21006661/fread-and-a-quoted-multi-line-column-value).
      * accepts trailing backslash in quoted fields. Thanks to user2970844 for highlighting [here](http://stackoverflow.com/questions/24375832/fread-and-column-with-a-trailing-backslash).
      * Blank and `"NA"` values in logical columns (`T`,`True`,`TRUE`) no longer cause them to be read as character, [#567](https://github.com/Rdatatable/data.table/issues/567). Thanks to Adam November for reporting.
      * URLs now work on Windows. R's `download.file()` converts `\r\n` to `\r\r\n` on Windows. Now avoided by downloading in binary mode. Thanks to Steve Miller and Dean MacGregor for reporting, [#492](https://github.com/Rdatatable/data.table/issues/492).
      * Fixed seg fault in sparse data files when bumping to character, [#796](https://github.com/Rdatatable/data.table/issues/796) and [#722](https://github.com/Rdatatable/data.table/issues/722). Thanks to Adam Kennedy and Richard Cotton for the detailed reproducible reports.
      * New argument `fread(...,data.table=FALSE)` returns a `data.frame` instead of a `data.table`. This can be set globally: `options(datatable.fread.datatable=FALSE)`.

  6. `.()` can now be used in `j` and is identical to `list()`, for consistency with `i`.
    ```R
    DT[,list(MySum=sum(B)),by=...]
    DT[,.(MySum=sum(B)),by=...]     # same
    DT[,list(colB,colC,colD)]
    DT[,.(colB,colC,colD)]          # same
    ```
    Similarly, `by=.()` is now a shortcut for `by=list()`, for consistency with `i` and `j`.
    
  7. `rbindlist` gains `use.names` and `fill` arguments and is now implemented entirely in C. Closes [#345](https://github.com/Rdatatable/data.table/issues/345):
      * `use.names` by default is FALSE for backwards compatibility (does not bind by names by default)
      * `rbind(...)` now just calls `rbindlist()` internally, except that `use.names` is TRUE by default, for compatibility with base (and backwards compatibility).
      * `fill=FALSE` by default. If `fill=TRUE`, `use.names` has to be TRUE. 
      * When use.names=TRUE, at least one item of the input list has to have non-null column names.
      * When fill=TRUE, all items of the input list has to have non-null column names.
      * Duplicate columns are bound in the order of occurrence, like base.
      * Attributes that might exist in individual items would be lost in the bound result.
      * Columns are coerced to the highest SEXPTYPE when they are different, if possible.
      * And incredibly fast ;).
      * Documentation updated in much detail. Closes [#333](https://github.com/Rdatatable/data.table/issues/333).
    
  8. `bit64::integer64` now works in grouping and joins, [#342](https://github.com/Rdatatable/data.table/issues/342). Thanks to James Sams for highlighting UPCs and Clayton Stanley for [this SO post](http://stackoverflow.com/questions/22273321/large-integers-in-data-table-grouping-results-different-in-1-9-2-compared-to-1). `fread()` has been detecting and reading `integer64` for a while.

  9. `setNumericRounding()` may be used to reduce to 1 byte or 0 byte rounding when joining to or grouping columns of type 'numeric', [#342](https://github.com/Rdatatable/data.table/issues/342). See example in `?setNumericRounding` and NEWS item below for v1.9.2. `getNumericRounding()` returns the current setting.

  10. `X[Y]` now names non-join columns from `i` that have the same name as a column in `x`, with an `i.` prefix for consistency with the `i.` prefix that has been available in `j` for some time. This is now documented.

  11. For a keyed table `X` where the key columns are not at the beginning in order, `X[Y]` now retains the original order of columns in X rather than moving the join columns to the beginning of the result.

  12. It is no longer an error to assign to row 0 or row NA.
    ```R
    DT[0, colA := 1L]             # now does nothing, silently (was error)
    DT[NA, colA := 1L]            # now does nothing, silently (was error)
    DT[c(1, NA, 0, 2), colA:=1L]  # now ignores the NA and 0 silently (was error)
    DT[nrow(DT) + 1, colA := 1L]  # error (out-of-range) as before
    ```
    This is for convenience to avoid the need for a switch in user code that evals various `i` conditions in a loop passing in `i` as an integer vector which may containing `0` or `NA`.

  13. A new function `setorder` is now implemented which uses data.table's internal fast order to reorder rows *by reference*. It returns the result invisibly (like `setkey`) that allows for compound statements; e.g., `setorder(DT, a, -b)[, cumsum(c), by=list(a,b)]`. Check `?setorder` for more info.

  14. `DT[order(x, -y)]` is now by default optimised to use data.table's internal fast order as `DT[forder(DT, x, -y)]`. It can be turned off by setting `datatable.optimize` to < 1L or just calling `base:::order` explicitly. It results in 20x speedup on data.table of 10 million rows with 2 integer columns, for example. To order character vectors in descending order it's sufficient to do `DT[order(x, -y)]` as opposed to `DT[order(x, -xtfrm(y))]` in base. This closes [#603](https://github.com/Rdatatable/data.table/issues/603).
     
  15. `mult="all"` -vs- `mult="first"|"last"` now return consistent types and columns, [#340](https://github.com/Rdatatable/data.table/issues/340). Thanks to Michele Carriero for highlighting.

  16. `duplicated.data.table` and `unique.data.table` gains `fromLast = TRUE/FALSE` argument, similar to base. Default value is FALSE. Closes [#347](https://github.com/Rdatatable/data.table/issues/347).

  17. `anyDuplicated.data.table` is now implemented. Closes [#350](https://github.com/Rdatatable/data.table/issues/350). Thanks to M C (bluemagister) for reporting.

  18. Complex j-expressions of the form `DT[, c(..., lapply(.SD, fun)), by=grp]`are now optimised as long as `.SD` is of the form `lapply(.SD, fun)` or `.SD`, `.SD[1]` or `.SD[1L]`. This resolves [#370](https://github.com/Rdatatable/data.table/issues/370). Thanks to Sam Steingold for reporting. 
      This also completes the first two task lists in [#735](https://github.com/Rdatatable/data.table/issues/735).
    ```R
    ## example:
    DT[, c(.I, lapply(.SD, sum), mean(x), lapply(.SD, log)), by=grp]
    ## is optimised to
    DT[, list(.I, x=sum(x), y=sum(y), ..., mean(x), log(x), log(y), ...), by=grp]
    ## and now... these variations are also optimised internally for speed
    DT[, c(..., .SD, lapply(.SD, sum), ...), by=grp]
    DT[, c(..., .SD[1], lapply(.SD, sum), ...), by=grp]
    DT[, .SD, by=grp]
    DT[, c(.SD), by=grp]
    DT[, .SD[1], by=grp] # Note: but not yet DT[, .SD[1,], by=grp]
    DT[, c(.SD[1]), by=grp]
    DT[, head(.SD, 1), by=grp] # Note: but not yet DT[, head(.SD, -1), by=grp]
    # but not yet optimised
    DT[, c(.SD[a], .SD[x>1], lapply(.SD, sum)), by=grp] # where 'a' is, say, a numeric or a data.table, and also for expressions like x>1
    ```
    The underlying message is that `.SD` is being slowly optimised internally wherever possible, for speed, without compromising in the nice readable syntax it provides.

  19. `setDT` gains `keep.rownames = TRUE/FALSE` argument, which works only on `data.frame`s. TRUE retains the data.frame's row names as a new column named `rn`.

  20. The output of `tables()` now includes `NCOL`. Thanks to @dnlbrky for the suggestion.

  21. `DT[, LHS := RHS]` (or its equivalent in `set`) now provides a warning and returns `DT` as it was, instead of an error, when `length(LHS) = 0L`, [#343](https://github.com/Rdatatable/data.table/issues/343). For example:
    ```R
    DT[, grep("^b", names(DT)) := NULL] # where no columns start with b
    # warns now and returns DT instead of error
    ```

  22. GForce now is also optimised for j-expression with `.N`. Closes [#334](https://github.com/Rdatatable/data.table/issues/334) and part of [#523](https://github.com/Rdatatable/data.table/issues/523).
    ```R
    DT[, list(.N, mean(y), sum(y)), by=x] # 1.9.2 - doesn't know to use GForce - will be (relatively) slower
    DT[, list(.N, mean(y), sum(y)), by=x] # 1.9.3+ - will use GForce.
    ```

  23. `setDF` is now implemented. It accepts a data.table and converts it to data.frame by reference, [#338](https://github.com/Rdatatable/data.table/issues/338). Thanks to canneff for the discussion [here](http://r.789695.n4.nabble.com/Is-there-any-overhead-to-converting-back-and-forth-from-a-data-table-to-a-data-frame-td4688332.html) on data.table mailing list.

  24. `.I` gets named as `I` (instead of `.I`) wherever possible, similar to `.N`, [#344](https://github.com/Rdatatable/data.table/issues/344).
  
  25. `setkey` on `.SD` is now an error, rather than warnings for each group about rebuilding the key. The new error is similar to when attempting to use `:=` in a `.SD` subquery: `".SD is locked. Using set*() functions on .SD is reserved for possible future use; a tortuously flexible way to modify the original data by group."`  Thanks to Ron Hylton for highlighting the issue on datatable-help [here](http://r.789695.n4.nabble.com/data-table-is-asking-for-help-tp4692080.html).
  
  26. Looping calls to `unique(DT)` such as in `DT[,unique(.SD),by=group]` is now faster by avoiding internal overhead of calling `[.data.table`. Thanks again to Ron Hylton for highlighting in the [same thread](http://r.789695.n4.nabble.com/data-table-is-asking-for-help-tp4692080.html). His example is reduced from 28 sec to 9 sec, with identical results.
  
  27. Following `gsum` and `gmean`, now `gmin` and `gmax` from GForce are also implemented. Closes part of [#523](https://github.com/Rdatatable/data.table/issues/523). Benchmarks are also provided.
    ```R
    DT[, list(sum(x), min(y), max(z), .N), by=...] # runs by default using GForce
    ```
    
  28. `setorder()` and `DT[order(.)]` handles `integer64` type in descending order as well. Closes [#703](https://github.com/Rdatatable/data.table/issues/703).
  
  29. `setorder()` and `setorderv()` gain `na.last = TRUE/FALSE`. Closes [#706](https://github.com/Rdatatable/data.table/issues/706).

  30. `.N` is now available in `i`, [FR#724](https://github.com/Rdatatable/data.table/issues/724). Thanks to newbie indirectly [here](http://stackoverflow.com/a/24649115/403310) and Farrel directly [here](http://stackoverflow.com/questions/24685421/how-do-you-extract-a-few-random-rows-from-a-data-table-on-the-fly).

  31. `by=.EACHI` is now implemented for *not-joins* as well. Closes [#604](https://github.com/Rdatatable/data.table/issues/604). Thanks to Garrett See for filing the FR. As an example:
    ```R
    DT = data.table(x=c(1,1,1,1,2,2,3,4,4,4), y=1:10, key="x")
    DT[!J(c(1,4)), sum(y), by=.EACHI] # is equivalent to DT[J(c(2,3)), sum(y), by=.EACHI]
    ```


#### BUG FIXES

  
  1.  When joining to fewer columns than the key has, using one of the later key columns explicitly in j repeated the first value. A problem introduced by v1.9.2 and not caught bythe 1,220 tests, or tests in 37 dependent packages. Test added. Many thanks to Michele Carriero for reporting.
    ```R
    DT = data.table(a=1:2, b=letters[1:6], key="a,b")    # keyed by a and b
    DT[.(1), list(b,...)]    # correct result again (joining just to a not b but using b)
    ```
    
  2.  `setkey` works again when a non-key column is type list (e.g. each cell can itself be a vector), [#54](https://github.com/Rdatatable/data.table/issues/54). Test added. Thanks to James Sams, Michael Nelson and Musx [for the reproducible examples](http://stackoverflow.com/questions/22186798/r-data-table-1-9-2-issue-on-setkey).

  3.  The warning "internal TRUE value has been modified" with recently released R 3.1 when grouping a table containing a logical column *and* where all groups are just 1 row is now fixed and tests added. Thanks to James Sams for the reproducible example. The warning is issued by R and we have asked if it can be upgraded to error (UPDATE: change now made for R 3.1.1 thanks to Luke Tierney).

  4.  `data.table(list())`, `data.table(data.table())` and `data.table(data.frame())` now return a null data.table (no columns) rather than one empty column, [#48](https://github.com/Rdatatable/data.table/issues/48). Test added. Thanks to Shubh Bansal for reporting.

  5.  `unique(<NULL data.table>)` now returns a null data.table, [#44](https://github.com/Rdatatable/data.table/issues/44). Thanks to agstudy for reporting.

  6.  `data.table()` converted POSIXlt to POSIXct, consistent with `base:::data.frame()`, but now also provides a helpful warning instead of coercing silently, [#59](https://github.com/Rdatatable/data.table/issues/59). Thanks to Brodie Gaslam, Patrick and Ragy Isaac for reporting [here](http://stackoverflow.com/questions/21487614/error-creating-r-data-table-with-date-time-posixlt) and [here](http://stackoverflow.com/questions/21320215/converting-from-data-frame-to-data-table-i-get-an-error-with-head).

  7.  If another class inherits from data.table; e.g. `class(DT) == c("UserClass","data.table","data.frame")` then `DT[...]` now retains `UserClass` in the result. Thanks to Daniel Krizian for reporting, [#64](https://github.com/Rdatatable/data.table/issues/44). Test added.

  8.  An error `object '<name>' not found` could occur in some circumstances, particularly after a previous error. [Reported on SO](http://stackoverflow.com/questions/22128047/how-to-avoid-weird-umlaute-error-when-using-data-table) with non-ASCII characters in a column name, a red herring we hope since non-ASCII characters are fully supported in data.table including in column names. Fix implemented and tests added.

  9.  Column order was reversed in some cases by `as.data.table.table()`, [#43](https://github.com/Rdatatable/data.table/issues/43). Test added. Thanks to Benjamin Barnes for reporting.
     
  10.  `DT[, !"missingcol", with=FALSE]` now returns `DT` (rather than a NULL data.table) with warning that "missingcol" is not present.

  11.  `DT[,y := y * eval(parse(text="1*2"))]` resulted in error unless `eval()` was wrapped with paranthesis. That is, `DT[,y := y * (eval(parse(text="1*2")))]`, **#5423**. Thanks to Wet Feet for reporting and to Simon O'Hanlon for identifying the issue [here on SO](http://stackoverflow.com/questions/22375404/unable-to-use-evalparse-in-data-table-function/22375557#22375557).

  12.  Using `by` columns with attributes (ex: factor, Date) in `j` did not retain the attributes, also in case of `:=`. This was partially a regression from an earlier fix ([#155](https://github.com/Rdatatable/data.table/issues/155)) due to recent changes for R3.1.0. Now fixed and clearer tests added. Thanks to Christophe Dervieux for reporting and to Adam B for reporting [here on SO](http://stackoverflow.com/questions/22536586/by-seems-to-not-retain-attribute-of-date-type-columns-in-data-table-possibl). Closes [#36](https://github.com/Rdatatable/data.table/issues/36).

  13.  `.BY` special variable did not retain names of the grouping columns which resulted in not being able to access `.BY$grpcol` in `j`. Ex: `DT[, .BY$x, by=x]`. This is now fixed. Closes **#5415**. Thanks to Stephane Vernede for the bug report.

  14.  Fixed another issue with `eval(parse(...))` in `j` along with assignment by reference `:=`. Closes [#30](https://github.com/Rdatatable/data.table/issues/30). Thanks to Michele Carriero for reporting. 

  15.  `get()` in `j` did not see `i`'s columns when `i` is a data.table which lead to errors while doing operations like: `DT1[DT2, list(get('c'))]`. Now, use of `get` makes *all* x's and i's columns visible (fetches all columns). Still, as the verbose message states, using `.SDcols` or `eval(macro)` would be able to select just the columns used, which is better for efficiency. Closes [#34](https://github.com/Rdatatable/data.table/issues/34). Thanks to Eddi for reporting.

  16.  Fixed an edge case with `unique` and `duplicated`, which on empty data.tables returned a 1-row data.table with all NAs. Closes [#28](https://github.com/Rdatatable/data.table/issues/28). Thanks to Shubh Bansal for reporting.

  17.  `dcast.data.table` resuled in error (because function `CJ()` was not visible) in packages that "import" data.table. This did not happen if the package "depends" on data.table. Closes bug [#31](https://github.com/Rdatatable/data.table/issues/31). Thanks to K Davis for the excellent report. 

  18.  `merge(x, y, all=TRUE)` error when `x` is empty data.table is now fixed. Closes [#24](https://github.com/Rdatatable/data.table/issues/24). Thanks to Garrett See for filing the report.

  19.  Implementing #5249 closes bug [#26](https://github.com/Rdatatable/data.table/issues/26), a case where rbind gave error when binding with empty data.tables. Thanks to Roger for [reporting on SO](http://stackoverflow.com/q/23216033/559784).

  20.  Fixed a segfault during grouping with assignment by reference, ex: `DT[, LHS := RHS, by=.]`, where length(RHS) > group size (.N). Closes [#25](https://github.com/Rdatatable/data.table/issues/25). Thanks to Zachary Long for reporting on datatable-help mailing list.

  21.  Consistent subset rules on datat.tables with duplicate columns. In short, if indices are directly provided, 'j', or in .SDcols, then just those columns are either returned (or deleted if you provide -.SDcols or !j). If instead, column names are given and there are more than one occurrence of that column, then it's hard to decide which to keep and which to remove on a subset. Therefore, to remove, all occurrences of that column are removed, and to keep, always the first column is returned each time. Also closes [#22](https://github.com/Rdatatable/data.table/issues/22) and [#86](https://github.com/Rdatatable/data.table/issues/86).

       Note that using `by=` to aggregate on duplicate columns may not give intended result still, as it may not operate on the proper column.

  22.  When DT is empty, `DT[, newcol:=max(b), by=a]` now properly adds the column, [#49](https://github.com/Rdatatable/data.table/issues/49). Thanks to Shubh bansal for filing the report.

  23.  When `j` evaluates to `integer(0)/character(0)`, `DT[, j, with=FALSE]` resulted in error, [#21](https://github.com/Rdatatable/data.table/issues/21). Thanks indirectly to Malcolm Cook for [#52](https://github.com/Rdatatable/data.table/issues/52), through which this (recent) regression (from 1.9.3) was found.

  24.  `print(DT)` now respects `digits` argument on list type columns, [#37](https://github.com/Rdatatable/data.table/issues/37). Thanks to Frank for the discussion on the mailing list and to Matthew Beckers for filing the bug report.

  25.  FR # 2551 implemented leniance in warning messages when columns are coerced with `DT[, LHS := RHS]`, when `length(RHS)==1`. But this was very lenient; e.g., `DT[, a := "bla"]`, where `a` is a logical column should get a warning. This is now fixed such that only very obvious cases coerces silently; e.g., `DT[, a := 1]` where `a` is `integer`. Closes [#35](https://github.com/Rdatatable/data.table/issues/35). Thanks to Michele Carriero and John Laing for reporting.

  26.  `dcast.data.table` provides better error message when `fun.aggregate` is specified but it returns length != 1. Closes [#693](https://github.com/Rdatatable/data.table/issues/693). Thanks to Trevor Alexander for reporting [here on SO](http://stackoverflow.com/questions/24152733/undocumented-error-in-dcast-data-table).

  27.  `dcast.data.table` tries to preserve attributes whereever possible, except when `value.var` is a `factor` (or ordered factor). For `factor` types, the casted columns will be coerced to type `character` thereby losing the `levels` attribute. Closes [#688](https://github.com/Rdatatable/data.table/issues/688). Thanks to juancentro for reporting.

  28.  `melt` now returns friendly error when `meaure.vars` are not in data instead of segfault. Closes [#699](https://github.com/Rdatatable/data.table/issues/688). Thanks to vsalmendra for [this post on SO](http://stackoverflow.com/q/24326797/559784) and the subsequent bug report.

  29.  `DT[, list(m1 = eval(expr1), m2=eval(expr2)), by=val]` where `expr1` and `expr2` are constructed using `parse(text=.)` now works instead of resulting in error. Closes [#472](https://github.com/Rdatatable/data.table/issues/472). Thanks to Benjamin Barnes for reporting with a nice reproducible example.

  30.  A join of the form `X[Y, roll=TRUE, nomatch=0L]` where some of Y's key columns occur more than once (duplicated keys) might at times return incorrect join. This was introduced only in 1.9.2 and is fixed now. Closes [#700](https://github.com/Rdatatable/data.table/issues/472). Thanks to Michael Smith for the very nice reproducible example and nice spotting of such a tricky case.

  31.  Fixed an edge case in `DT[order(.)]` internal optimisation to be consistent with base. Closes [#696](https://github.com/Rdatatable/data.table/issues/696). Thanks to Michael Smith and Garrett See for reporting.

  32.  `DT[, list(list(.)), by=.]` and `DT[, col := list(list(.)), by=.]` returns correct results in R >=3.1.0 as well. The bug was due to recent (welcoming) changes in R v3.1.0 where `list(.)` does not result in a *copy*. Closes [#481](https://github.com/Rdatatable/data.table/issues/481). Also thanks to KrishnaPG for filing [#728](https://github.com/Rdatatable/data.table/issues/728).

  33.  `dcast.data.table` handles `fun.aggregate` argument properly when called from within a function that accepts `fun.aggregate` argument and passes to `dcast.data.table()`. Closes [#713](https://github.com/Rdatatable/data.table/issues/713). Thanks to mathematicalcoffee for reporting [here](http://stackoverflow.com/q/24542976/559784) on SO.

  34.  `dcast.data.table` now returns a friendly error when fun.aggregate value for missing combinations is 0-length, and 'fill' argument is not provided. Closes [#715](https://github.com/Rdatatable/data.table/issues/715)

  35.  `rbind/rbindlist` binds in the same order of occurrence also when binding tables with duplicate names along with 'fill=TRUE' (previously, it grouped all duplicate columns together). This was the underlying reason for [#725](https://github.com/Rdatatable/data.table/issues/715). Thanks to Stefan Fritsch for the report with a nice reproducible example and discussion.

  36.  `setDT` now provides a friendly error when attempted to change a variable to data.table by reference whose binding is locked (usually when the variable is within a package, ex: CO2). Closes [#475](https://github.com/Rdatatable/data.table/issues/475). Thanks to David Arenburg for filing the report [here](http://stackoverflow.com/questions/23361080/error-in-setdt-from-data-table-package) on SO.

  37.  `X[!Y]` where `X` and `Y` are both data.tables ignores 'allow.cartesian' argument, and rightly so because a not-join (or anti-join) cannot exceed nrow(x). Thanks to @fedyakov for spotting this. Closes [#698](https://github.com/Rdatatable/data.table/issues/698).

  38.  `as.data.table.matrix` does not convert strings to factors by default. `data.table` likes and prefers using character vectors to factors. Closes [#745](https://github.com/Rdatatable/data.table/issues/698). Thanks to @fpinter for reporting the issue on the github issue tracker and to vijay for reporting [here](http://stackoverflow.com/questions/17691050/data-table-still-converts-strings-to-factors) on SO.

  39.  Joins of the form `x[y[z]]` resulted in duplicate names when all `x`, `y` and `z` had the same column names as non-key columns. This is now fixed. Closes [#471](https://github.com/Rdatatable/data.table/issues/471). Thanks to Christian Sigg for the nice reproducible example.

  40. `DT[where, someCol:=NULL]` is now an error that `i` is provided since it makes no sense to delete a column for only a subset of rows. Closes [#506](https://github.com/Rdatatable/data.table/issues/506).

  41. `forder` did not identify `-0` as `0` for numeric types. This is fixed now. Thanks to @arcosdium for nice minimal example. Closes [#743](https://github.com/Rdatatable/data.table/issues/743).

  42. Segfault on joins of the form `X[Y, c(..), by=.EACHI]` is now fixed. Closes [#744](https://github.com/Rdatatable/data.table/issues/744). Thanks to @nigmastar (Michele Carriero) for the excellent minimal example. 

  43. Subset on data.table using `lapply` of the form `lapply(L, "[", Time == 3L)` works now without error due to `[.data.frame` redirection. Closes [#500](https://github.com/Rdatatable/data.table/issues/500). Thanks to Garrett See for reporting.

  44. `id.vars` and `measure.vars` default value of `NULL` was removed to be consistent in behaviour with `reshape2:::melt.data.frame`. Closes [#780](https://github.com/Rdatatable/data.table/issues/780). Thanks to @dardesta for reporting.

  45. Grouping using external variables on keyed data.tables did not return correct results at times. Thanks to @colinfang for reporting. Closes [#762](https://github.com/Rdatatable/data.table/issues/762).

#### NOTES

  1.  Reminder: using `rolltolast` still works but since v1.9.2 now issues the following warning:
     > 'rolltolast' has been marked 'deprecated' in ?data.table since v1.8.8 on CRAN 3 Mar 2013, see NEWS. Please change to the more flexible 'rollends' instead. 'rolltolast' will be removed in the next version."

  2.  Using `with=FALSE` with `:=` is now deprecated in all cases, given that wrapping the LHS of `:=` with parentheses has been preferred for some time.
    ```R
    colVar = "col1"
    DT[, colVar:=1, with=FALSE]                   # deprecated, still works silently as before
    DT[, (colVar):=1]                             # please change to this
    DT[, c("col1","col2"):=1]                     # no change
    DT[, 2:4 := 1]                                # no change
    DT[, c("col1","col2"):=list(sum(a),mean(b)]   # no change
    DT[, `:=`(...), by=...]                       # no change
    ```
    The next release will issue a warning when `with=FALSE` is used with `:=`.

  3.  `?duplicated.data.table` explained that `by=NULL` or `by=FALSE` would use all columns, however `by=FALSE` resulted in error. `by=FALSE` is removed from help and `duplicated` returns an error when `by=TRUE/FALSE` now. Closes [#38](https://github.com/Rdatatable/data.table/issues/38).
     
  4.  More info about distinguishing small numbers from 0.0 in v1.9.2+ is [here](http://stackoverflow.com/questions/22290544/grouping-very-small-numbers-e-g-1e-28-and-0-0-in-data-table-v1-8-10-vs-v1-9-2).

  5.  `?dcast.data.table` now explains how the names are generated for the columns that are being casted. Closes **#5676**.
  
  6.  `dcast.data.table(dt, a ~ ... + b)` now generates the column names with values from `b` coming last. Closes **#5675**.

  7.  Added `x[order(.)]` internal optimisation, and how to go back to `base:::order(.)` if one wants to sort by session locale to 
     `?setorder` (with alias `?order` and `?forder`). Closes [#478](https://github.com/Rdatatable/data.table/issues/478) and 
     also [#704](https://github.com/Rdatatable/data.table/issues/704). Thanks to Christian Wolf for the report.

  8.  Added tests (1351.1 and 1351.2) to catch any future regressions on particular case of binary search based subset reported [here](http://stackoverflow.com/q/24729001/559784) on SO. Thanks to Scott for the post. The regression was contained to v1.9.2 AFAICT. Closes [#734](https://github.com/Rdatatable/data.table/issues/704).

  9.  Added an `.onUnload` method to unload `data.table`'s shared object properly. Since the name of the shared object is 'datatable.so' and not 'data.table.so', 'detach' fails to unload correctly. This was the reason for the issue reported [here](http://stackoverflow.com/questions/23498804/load-detach-re-load-anomaly) on SO. Closes [#474](https://github.com/Rdatatable/data.table/issues/474). Thanks to Matthew Plourde for reporting.

  10.  Updated `BugReports` link in DESCRIPTION. Thanks to @chrsigg for reporting. Closes [#754](https://github.com/Rdatatable/data.table/issues/754).

  11. Added `shiny`, `rmarkdown` and `knitr` to the data.table whitelist. Packages which take user code as input and run it in their own environment (so do not `Depend` or `Import` `data.table` themselves) either need to be added here, or they can define a variable `.datatable.aware <- TRUE` in their namepace, so that data.table can work correctly in those packages. Users can also add to `data.table`'s whitelist themselves using `assignInNamespace()` but these additions upstream remove the need to do that for these packages.

  12. Clarified `with=FALSE` as suggested in [#513](https://github.com/Rdatatable/data.table/issues/513).

  13. Clarified `.I` in `?data.table`. Closes [#510](https://github.com/Rdatatable/data.table/issues/510). Thanks to Gabor for reporting.

  14. Moved `?copy` to its own help page, and documented that `dt_names <- copy(names(DT))` is necessary for `dt_names` to be not modified by reference as a result of updating `DT` by reference (e.g. adding a new column by reference). Closes [#512](https://github.com/Rdatatable/data.table/issues/512). Thanks to Zach for [this SO question](http://stackoverflow.com/q/15913417/559784) and user1971988 for [this SO question](http://stackoverflow.com/q/18662715/559784).
  
  15. `address(x)` doesn't increment `NAM()` value when `x` is a vector. Using the object as argument to a non-primitive function is sufficient to increment its reference. Closes #824. Thanks to @tarakc02 for the [question on twitter](https://twitter.com/tarakc02/status/513796515026837504) and hint from Hadley.
  
---

### Changes in v1.9.2 (on CRAN 27 Feb 2014)

#### NEW FEATURES

  1.  Fast methods of `reshape2`'s `melt` and `dcast` have been implemented for `data.table`, **FR #2627**. Most settings are identical to `reshape2`, see `?melt.data.table.`
    > `melt`: 10 million rows and 5 columns, 61.3 seconds reduced to 1.2 seconds.  
    > `dcast`: 1 million rows and 4 columns, 192 seconds reduced to 3.6 seconds.  
     
      * `melt.data.table` is also capable of melting on columns of type `list`.
      * `melt.data.table` gains `variable.factor` and `value.factor` which by default are TRUE and FALSE respectively for compatibility with `reshape2`. This allows for directly controlling the output type of "variable" and "value" columns (as factors or not).
      * `melt.data.table`'s `na.rm = TRUE` parameter is optimised to remove NAs directly during melt and therefore avoids the overhead of subsetting using `!is.na` afterwards on the molten data. 
      * except for `margins` argument from `reshape2:::dcast`, all features of dcast are intact. `dcast.data.table` can also accept `value.var` columns of type list.
    
    > Reminder of Cologne (Dec 2013) presentation **slide 32** : ["Why not submit a dcast pull request to reshape2?"](http://datatable.r-forge.r-project.org/CologneR_2013.pdf).
  
  2.  Joins scale better as the number of rows increases. The binary merge used to start on row 1 of i; it now starts on the middle row of i. Many thanks to Mike Crowe for the suggestion. This has been done within column so scales much better as the number of join columns increase, too. 

    > Reminder: bmerge allows the rolling join feature: forwards, backwards, limited and nearest.  

  3.  Sorting (`setkey` and ad-hoc `by=`) is faster and scales better on randomly ordered data and now also adapts to almost sorted data. The remaining comparison sorts have been removed. We use a combination of counting sort and forwards radix (MSD) for all types including double, character and integers with range>100,000; forwards not backwards through columns. This was inspired by [Terdiman](http://codercorner.com/RadixSortRevisited.htm) and [Herf's](http://stereopsis.com/radix.html) (LSD) radix approach for floating point :

  4.  `unique` and `duplicated` methods for `data.table` are significantly faster especially for type numeric (i.e. double), and type integer where range > 100,000 or contains negatives.
     
  5.  `NA`, `NaN`, `+Inf` and `-Inf` are now considered distinct values, may be in keys, can be joined to and can be grouped. `data.table` defines: `NA` < `NaN` < `-Inf`. Thanks to Martin Liberts for the suggestions, #4684, #4815 and #4883. 
  
  6.  Numeric data is still joined and grouped within tolerance as before but instead of tolerance being `sqrt(.Machine$double.eps) == 1.490116e-08` (the same as `base::all.equal`'s default) the significand is now rounded to the last 2 bytes, apx 11 s.f. This is more appropriate for large (1.23e20) and small (1.23e-20) numerics and is faster via a simple bit twiddle. A few functions provided a 'tolerance' argument but this wasn't being passed through so has been removed. We aim to add a global option (e.g. 2, 1 or 0 byte rounding) in a future release.
     
  7.  New optimization: **GForce**. Rather than grouping the data, the group locations are passed into grouped versions of sum and mean (`gsum` and `gmean`) which then compute the result for all groups in a single sequential pass through the column for cache efficiency. Further, since the g* function is called just once, we don't need to find ways to speed up calling sum or mean repetitively for each group. Plan is to add `gmin`, `gmax`, `gsd`, `gprod`, `gwhich.min` and `gwhich.max`. Examples where GForce applies now:
    ```R
    DT[,sum(x,na.rm=),by=...]                       # yes
    DT[,list(sum(x,na.rm=),mean(y,na.rm=)),by=...]  # yes
    DT[,lapply(.SD,sum,na.rm=),by=...]              # yes
    DT[,list(sum(x),min(y)),by=...]                 # no. gmin not yet available, only sum and mean so far.
    ```
    GForce is a level 2 optimization. To turn it off: `options(datatable.optimize=1)`. Reminder: to see the optimizations and other info, set `verbose=TRUE`

  8.  fread's `integer64` argument implemented. Allows reading of `integer64` data as 'double' or 'character' instead of `bit64::integer64` (which remains the default as before). Thanks to Chris Neff for the suggestion. The default can be changed globally; e.g, `options(datatable.integer64="character")`
     
  9.  fread's `drop`, `select` and `NULL` in `colClasses` are implemented. To drop or select columns by name or by number. See examples in `?fread`.
     
  10.  fread now detects `T`, `F`, `True`, `False`, `TRUE` and `FALSE` as type logical, consistent with `read.csv`, #4766. Thanks to Adam November for highlighting.
  
  11.  fread now accepts quotes (both `'` and `"`) in the middle of fields, whether the field starts with `"` or not, rather than the 'unbalanced quotes' error, #2694. Thanks to baidao for reporting. It was known and documented at the top of `?fread` (now removed). If a field starts with `"` it must end with `"` (necessary to include the field separator itself in the field contents). Embedded quotes can be in column names, too. Newlines (`\n`) still can't be in quoted fields or quoted column names, yet.
     
  12.  fread gains `showProgress`, default TRUE. The global option is `datatable.showProgress`.
     
  13.  `fread("1.46761e-313\n")` detected the **ERANGE** error, so read as `character`. It now reads as numeric but with a detailed warning. Thanks to Heather Turner for the detailed report, #4879.
     
  14.  fread now understand system commands; e.g., `fread("grep blah file.txt")`.

  15.  `as.data.table` method for `table()` implemented, #4848. Thanks to Frank Pinter for suggesting [here on SO](http://stackoverflow.com/questions/18390947/data-table-of-table-is-very-different-from-data-frame-of-table).
  
  16.  `as.data.table` methods added for integer, numeric, character, logical, factor, ordered and Date.
	 
  17.  `DT[i,:=,]` now accepts negative indices in `i`. Thanks to Eduard Antonyan. See also bug fix #2697.

  18.  `set()` is now able to add new columns by reference, #2077.
    ```R
    DT[3:5, newCol := 5L]
    set(DT, i=3:5, j="newCol", 5L)   # same
    ```

  19.  eval will now be evaluated anywhere in a `j`-expression as long as it has just one argument, #4677. Will still need to use `.SD` as environment in complex cases. Also fixes bug [here on SO](http://stackoverflow.com/a/19054962/817778).

  20.  `!` at the head of the expression will no longer trigger a not-join if the expression is logical, #4650. Thanks to Arunkumar Srinivasan for reporting.

  21.  `rbindlist` now chooses the highest type per column, not the first, #2456. Up-conversion follows R defaults, with the addition of factors being the highest type. Also fixes #4981 for the specific case of `NA`'s.

  22.  `cbind(x,y,z,...)` now creates a data.table if `x` isn't a `data.table` but `y` or `z` is, unless `x` is a `data.frame` in which case a `data.frame` is returned (use `data.table(DF,DT)` instead for that). 
  
  23.  `cbind(x,y,z,...)` and `data.table(x,y,z,...)` now retain keys of any `data.table` inputs directly (no sort needed, for speed). The result's key is `c(key(x), key(y), key(z), ...)`, provided, that the data.table inputs that have keys are not recycled and there are no ambiguities (i.e. duplicates) in column names.

  24.  `rbind/rbindlist` will preserve ordered factors if it's possible to do so; i.e., if a compatible global order exists, #4856 & #5019. Otherwise the result will be a `factor` and a *warning*.

  25.  `rbind` now has a `fill` argument, #4790. When `fill=TRUE` it will behave in a manner similar to plyr's `rbind.fill`. This option is incompatible with `use.names=FALSE`. Thanks to Arunkumar Srinivasan for the base code.

  26.  `rbind` now relies exclusively on `rbindlist` to bind `data.tables` together. This makes rbind'ing factors faster, #2115.

  27.  `DT[, as.factor('x'), with=FALSE]` where `x` is a column in `DT` is now equivalent to `DT[, "x", with=FALSE]` instead of ending up with an error, #4867. Thanks to tresbot for reporting [here on SO](http://stackoverflow.com/questions/18525976/converting-multiple-data-table-columns-to-factors-in-r).

  28.  `format.data.table` now understands 'formula' and displays embedded formulas as expected, FR #2591.

  29.  `{}` around `:=` in `j` now obtain desired result, but with a warning #2496. Now, 
    ```R
    DT[, { `:=`(...)}]             # now works
    DT[, {`:=`(...)}, by=(...)]    # now works
    ```
    Thanks to Alex for reporting [here on SO](http://stackoverflow.com/questions/14541959/expression-syntax-for-data-table-in-r).

  30.  `x[J(2), a]`, where `a` is the key column sees `a` in `j`, #2693 and FAQ 2.8. Also, `x[J(2)]` automatically names the columns from `i` using the key columns of `x`. In cases where the key columns of `x` and `i` are identical, i's columns can be referred to by using `i.name`; e.g., `x[J(2), i.a]`. Thanks to mnel and Gabor for the discussion [here](http://r.789695.n4.nabble.com/Problem-with-FAQ-2-8-tt4668878.html).

  31.  `print.data.table` gains `row.names`, default=TRUE. When FALSE, the row names (along with the :) are not printed, #5020. Thanks to Frank Erickson.

  32.  `.SDcols` now is also able to de-select columns. This works both with column names and column numbers.
    ```R
    DT[, lapply(.SD,...), by=..., .SDcols=-c(1,3)]       # .SD all but columns 1 and 3
    DT[, lapply(.SD,...), by=..., .SDcols=-c("x", "z")]  # .SD all but columns 'x' and 'z'
    DT[..., .SDcols=c(1, -3)]           # can't mix signs, error
    DT[, .SD, .SDcols=c("x", -"z")]     # can't mix signs, error
    ```
    Thanks to Tonny Peterson for filing FR #4979.

  33.  `as.data.table.list` now issues a warning for those items/columns that result in a remainder due to recycling, #4813. `data.table()` also now issues a warning (instead of an error previously) when recycling leaves a remainder; e.g., `data.table(x=1:2, y=1:3)`.

  34.  `:=` now coerces without warning when precision is not lost and `length(RHS) == 1`, #2551.
    ```R
    DT = data.table(x=1:2, y=c(TRUE, FALSE))
    DT[1, x:=1]   # ok, now silent
    DT[1, y:=0]   # ok, now silent
    DT[1, y:=0L]  # ok, now silent
    ```

  35.  `as.data.table.*(x, keep.rownames=TRUE)`, where `x` is a named vector now adds names of `x` into a new column with default name `rn`. Thanks to Garrett See for FR #2356.

  36.  `X[Y, col:=value]` when no match exists in the join is now caught early and X is simply returned. Also a message when `datatable.verbose` is TRUE is provided. In addition, if `col` is an existing column, since no update actually takes place, the key is now retained. Thanks to Frank Erickson for suggesting, #4996.

  37.  New function `setDT()` takes a `list` (named and/or unnamed) or `data.frame` and changes its type by reference to `data.table`, *without any copy*. It also has a logical argument `giveNames` which is used for a list inputs. See `?setDT` examples for more. Based on [this FR on SO](http://stackoverflow.com/questions/20345022/convert-a-data-frame-to-a-data-table-without-copy/20346697#20346697).
     
  38.  `setnames(DT,"oldname","newname")` no longer complains about any duplicated column names in `DT` so long as oldname is unique and unambiguous. Thanks to Wet Feet for highlighting [here on SO](http://stackoverflow.com/questions/20942905/ignore-safety-check-when-using-setnames).

  39.  `last(x)` where `length(x)=0` now returns 'x' instead of an error, #5152. Thanks to Garrett See for reporting.

  40.  `as.ITime.character` no longer complains when given vector input, and will accept mixed format time entries; e.g., c("12:00", "13:12:25")
     
  41.  Key is now retained in `NA` subsets; e.g.,
    ```R
    DT = data.table(a=1:3,b=4:6,key="a")
    DT[NA]   # 1-row of NA now keyed by 'a'
    DT[5]    # 1-row of NA now keyed by 'a'
    DT[2:4]  # not keyed as before because NA (last row of result) sorts first in keyed data.table
    ```

  42.  Each column in the result for each group has always been recycled (if necessary) to match the longest column in that group's result. If it doesn't recycle exactly, though, it was caught gracefully as an error. Now, it is recycled, with remainder with warning.
    ```R  
    DT = data.table(a=1:2,b=1:6)
    DT[, list(b,1:2), by=a]        # now recycles the 1:2 with warning to length 3
    ```

#### BUG FIXES

  1.  Long outstanding (usually small) memory leak in grouping fixed, #2648. When the last group is smaller than the largest group, the difference in those sizes was not being released. Also evident in non-trivial aggregations where each group returns a different number of rows. Most users run a grouping
     query once and will never have noticed these, but anyone looping calls to grouping (such as when running in parallel, or benchmarking) may have suffered. Tests added. Thanks to many including vc273 and Y T for reporting [here](http://stackoverflow.com/questions/20349159/memory-leak-in-data-table-grouped-assignment-by-reference) and [here](http://stackoverflow.com/questions/15651515/slow-memory-leak-in-data-table-when-returning-named-lists-in-j-trying-to-reshap) on SO.

  2.  In long running computations where data.table is called many times repetitively the following error could sometimes occur, #2647: *"Internal error: .internal.selfref prot is not itself an extptr"*. Now fixed. Thanks to theEricStone, StevieP and JasonB for (difficult) reproducible examples [here](http://stackoverflow.com/questions/15342227/getting-a-random-internal-selfref-error-in-data-table-for-r).
       
  3.  If `fread` returns a data error (such as no closing quote on a quoted field) it now closes the file first rather than holding a lock open, a Windows only problem.
     Thanks to nigmastar for reporting [here](http://stackoverflow.com/questions/18597123/fread-data-table-locks-files) and Carl Witthoft for the hint. Tests added.
       
  4.  `DT[0,col:=value]` is now a helpful error rather than crash, #2754. Thanks to Ricardo Saporta for reporting. `DT[NA,col:=value]`'s error message has also been improved. Tests added.
     
  5.  Assigning to the same column twice in the same query is now an error rather than a crash in some circumstances; e.g., `DT[,c("B","B"):=NULL]` (delete by reference the same column twice). Thanks to Ricardo (#2751) and matt_k (#2791) for reporting [here](http://stackoverflow.com/questions/16638484/remove-multiple-columns-from-data-table). Tests added.
  
  6.  Crash and/or incorrect aggregate results with negative indexing in `i` is fixed, with a warning when the `abs(negative index) > nrow(DT)`, #2697. Thanks to Eduard Antonyan (eddi) for reporting [here](http://stackoverflow.com/questions/16046696/data-table-bug-causing-a-segfault-in-r). Tests added.
  
  7.  `head()` and `tail()` handle negative `n` values correctly now, #2375. Thanks to Garrett See for reporting. Also it results in an error when `length(n) != 1`. Tests added.
     
  8.  Crash when assigning empty data.table to multiple columns is fixed, #4731. Thanks to Andrew Tinka for reporting. Tests added.
     
  9.  `print(DT, digits=2)` now heeds digits and other parameters, #2535. Thanks to Heather Turner for reporting. Tests added.
     
  10.  `print(data.table(table(1:101)))` is now an 'invalid column' error and suggests `print(as.data.table(table(1:101)))` instead, #4847. Thanks to Frank Pinter for reporting. Test added.

  11.  Crash when grouping by character column where `i` is `integer(0)` is now fixed. It now returns an appropriate empty data.table. This fixes bug #2440. Thanks to Malcolm Cook for reporting. Tests added.

  12.  Grouping when i has value '0' and `length(i) > 1` resulted in crash; it is now fixed. It returns a friendly error instead. This fixes bug #2758. Thanks to Garrett See for reporting. Tests added.

  13.  `:=` failed while subsetting yielded NA and `with=FALSE`, #2445. Thanks to Damian Betebenner for reporting.

  14.  `by=month(date)` gave incorrect results if `key(DT)=="date"`, #2670. Tests added. 
    ```R
    DT[,,by=month(date)]         # now ok if key(DT)=="date"
    DT[,,by=list(month(date))]   # ok before whether or not key(DT)=="date"
    ```
         
  15.  `rbind` and `rbindlist` could crash if input columns themselves had hidden names, #4890 & #4912. Thanks to Chris Neff and Stefan Fritsch for reporting. Tests added.
     
  16.  `data.table()`, `as.data.table()` and other paths to create a data.table now detect and drop hidden names, the root cause of #4890. It was never intended that columns could have hidden names attached.

  17.  Cartesian Join (`allow.cartesian = TRUE`) when both `x` and `i` are keyed and `length(key(x)) > length(key(i))` set resulting key incorrectly. This is now fixed, #2677. Tests added. Thanks to Shir Levkowitz for reporting.

  18.  `:=` (assignment by reference) loses POSIXct or ITime attribute *while grouping* is now fixed, #2531. Tests added. Thanks to stat quant for reporting [here](http://stackoverflow.com/questions/14604820/why-does-this-posixct-or-itime-loses-its-format-attribute) and to Paul Murray for reporting [here](http://stackoverflow.com/questions/15996692/cannot-assign-columns-as-date-by-reference-in-data-table) on SO.

  19.  `chmatch()` didn't always match non-ascii characters, #2538 and #4818. chmatch is used internally so `DT[is.na(päs), päs := 99L]` now works. Thanks to Benjamin Barnes and Stefan Fritsch for reporting. Tests added.

  20.  `unname(DT)` threw an error when `20 < nrow(DT) <= 100`, bug #4934. This is now fixed. Tests added. Thanks to Ricardo Saporta.

  21.  A special case of not-join and logical TRUE, `DT[!TRUE]`, gave an error whereas it should be identical to `DT[FALSE]`. Now fixed and tests added. Thanks once again to Ricardo Saporta for filing #4930.
     
  22.  `X[Y,roll=-Inf,rollends=FALSE]` didn't roll the middle correctly if `Y` was keyed. It was ok if `Y` was unkeyed or rollends left as the default [c(TRUE,FALSE) when roll < 0]. Thanks to user338714 for reporting [here](http://stackoverflow.com/questions/18984179/roll-data-table-with-rollends). Tests added.

  23.  Key is now retained after an order-preserving subset, #295.

  24.  Fixed bug #2584. Now columns that had function names, in particular "list" do not pose problems in `.SD`. Thanks to Zachary Mayer for reporting.

  25.  Fixed bug #4927. Unusual column names in normal quotes, ex: `by=".Col"`, now works as expected in `by`. Thanks to Ricardo Saporta for reporting.

  26.  `setkey` resulted in error when column names contained ",". This is now fixed. Thanks to Corone for reporting [here](http://stackoverflow.com/a/19166273/817778) on SO.

  27.  `rbind` when at least one argument was a data.table, but not the first, returned the rbind'd data.table with key. This is now fixed, #4995. Thanks to Frank Erickson for reporting.
 
  28.  That `.SD` doesn't retain column's class is now fixed (#2530). Thanks to Corone for reporting [here](http://stackoverflow.com/questions/14753411/why-does-data-table-lose-class-definition-in-sd-after-group-by).

  29.  `eval(quote())` returned error when the quoted expression is a not-join, #4994. This is now fixed. Tests added.

  30.  `DT[, lapply(.SD, function(), by=]` did not see columns of DT when optimisation is "on". This is now fixed, #2381. Tests added. Thanks to David F for reporting [here](http://stackoverflow.com/questions/13441868/data-table-and-stratified-means) on SO.

  31.  #4959 - rbind'ing empty data.tables now works

  32.  #5005 - some function expressions were not being correctly evaluated in j-expression. Thanks to Tonny Petersen for reporting.

  33.  Fixed bug #5007, `j` did not see variables declared within a local (function) environment properly. Now, `DT[, lapply(.SD, function(x) fun_const), by=x]` where "fun_const" is a local variable within a function works as expected. Thanks to Ricardo Saporta for catching this and providing a very nice reproducible      example.

  34.  Fixing #5007 also fixes #4957, where `.N` was not visible during `lapply(.SD, function(x) ...)` in `j`. Thanks to juba for noticing it [here](http://stackoverflow.com/questions/19094771/replace-values-in-each-column-based-on-conditions-according-to-groups-by-rows) on SO.
  
  35.  Fixed another case where function expressions were not constructed properly in `j`, while fixing #5007. `DT[, lapply(.SD, function(x) my_const), by=x]` now works as expected instead of ending up in an error.

  36.  Fixed #4990, where `:=` did not generate a recycling warning during `by`, when `length(RHS) < group` size but not an integer multiple of group size. Now, 
    ```R
    DT <- data.table(a=rep(1:2, c(5,2)))
    DT[, b := c(1:2), by=a]
    ``` 
       will generate a warning (here for first group as RHS length (2) is not an integer multiple of group size (=5)). 

  37.  Fixed #5069 where `gdata:::write.fwf` returned an error with data.table.

  38.  Fixed #5098 where construction of `j`-expression with a function with no-argument returned the function definition instead of returning the result from executing the function.

  39.  Fixed #5106 where `DT[, .N, by=y]` where `y` is a vector with `length(y) = nrow(DT)`, but `y` is not a column in `DT`. Thanks to colinfang for reporting.

  40.  Fixed #5104 which popped out as a side-effect of fixing #2531. `:=` while grouping and assigning columns that are factors resulted in wrong results (and the column not being added). This is now fixed. Thanks to Jonathen Owen for reporting.

  41.  Fixed bug #5114 where modifying columns in particular cases resulted in ".SD is locked" error. Thanks to GSee for the bug report.

  42.  Implementing FR #4979 lead to a bug when grouping with .SDcols, where .SDcols argument was variable name. This bug #5190 is now fixed.

  43.  Fixed #5171 - where setting the attribute name to a non-character type resulted in a segfault. Ex: `setattr(x, FALSE, FALSE); x`. Now ends up with a friendly error.
     
  44.  Dependent packages using `cbind` may now *Import* data.table as intended rather than needing to *Depend*. There was a missing `data.table::` prefix on a call to `key()`. Thanks to Maarten-Jan Kallen for reporting.
     
  45.  'chmatch' didn't handle character encodings properly when the string was identical but the encoding were different. For ex: `UTF8` and `Latin1`. This is now fixed (a part of bug #5159). Thanks to Stefan Fritsch for reporting.

  46.  Joins (`X[Y]`) on character columns with different encodings now issue a warning that join may result in unexpected results for those indices with different encodings. That is, when "ä" in X's key column and "ä" in Y's key column are of different encodings, a warning is issued. This takes care of bugs #5266 and other part of #5159 for the moment. Thanks to Stefan Fritsch once again for reporting.

  47.  Fixed #5117 - segfault when `rbindlist` on empty data.tables. Thanks to Garrett See for reporting.

  48.  Fixed a rare segfault that occurred on >250m rows (integer overflow during memory allocation); closes #5305. Thanks to Guenter J. Hitsch for reporting.

  49.  `rbindlist` with at least one factor column along with the presence of at least one empty data.table resulted in segfault (or in linux/mac reported an error related to hash tables). This is now fixed, #5355. Thanks to Trevor Alexander for [reporting on SO](http://stackoverflow.com/questions/21591433/merging-really-not-that-large-data-tables-immediately-results-in-r-being-killed) (and mnel for filing the bug report): 
     
  50.  `CJ()` now orders character vectors in a locale consistent with `setkey`, #5375. Typically this affected whether upper case letters were ordered before lower case letters; they were by `setkey()` but not by `CJ()`. This difference started in v1.8.10 with the change "CJ() is 90% faster...", see NEWS below. Test added and avenues for differences closed off and nailed down, with no loss in performance. Many thanks to Malcolm Hawkes for reporting.

#### THANKS FOR BETA TESTING TO :

  1.  Zach Mayer for a reproducible segfault related to radix sorting character strings longer than 20. Test added.
     
  2.  Simon Biggs for reporting a bug in fread'ing logicals. Test added.
  
  3.  Jakub Szewczyk for reporting that where "." is used in formula interface of `dcast.data.table` along with an aggregate function, it did not result in aggregated result, #5149. Test added.
    ```R
    dcast.data.table(x, a ~ ., mean, value.var="b")
    ```
     
  4.  Jonathan Owen for reporting that `DT[,sum(.SD),by=]` failed with GForce optimization, #5380. Added test and error message redirecting to use `DT[,lapply(.SD,sum),by=]` or `base::sum` and how to turn off GForce.
     
  5.  Luke Tierney for guidance in finding a corruption of `R_TrueValue` which needed `--enable-strict-barier`, `gctorture2` and a hardware watchpoint to ferret out. Started after a change in Rdevel on 11 Feb 2014, r64973.
     
  6.  Minkoo Seo for a new test on rbindlist, #4648.
  
  7.  Gsee for reporting that `set()` and `:=` could no longer add columns by reference to an object that inherits from data.table; e.g., `class = c("myclass", data.table", "data.frame"))`, #5115.
  
  8.  Clayton Stanley for reporting #5307 [here on SO](http://stackoverflow.com/questions/21437546/data-table-1-8-11-and-aggregation-issues). Aggregating logical types could give wrong results.

  9.  New and very welcome ASAN and UBSAN checks on CRAN detected :
      * integer64 overflow in test 899 reading integers longer than apx 18 digits  
        ```R
        fread("Col1\n12345678901234567890")`   # works as before, bumped to character
        ```
      * a memory fault in rbindlist when binding ordered factors, and, some items in the list of data.table/list are empty or NULL. In both cases we had anticipated and added tests for these cases, which is why ASAN and UBSAN were able to detect a problem for us.
  
  10.  Karl Millar for reporting a similar fault that ASAN detected, #5042. Also fixed.
     
  11.  Ricardo Saporta for finding a crash when i is empty and a join column is character, #5387. Test added.

#### NOTES

  1.  If `fread` detects data which would be lost if the column was read according to type supplied in `colClasses`, e.g. a numeric column specified as integer in `colClasses`, the message that it has ignored colClasses is upgraded to warning instead of just a line in `verbose=TRUE` mode.
  
  2.  `?last` has been improved and if `xts` is needed but not installed the error message is more helpful, #2728. Thanks to Sam Steingold for reporting.
     
  3.  `?between corrected`. It returns a logical not integer vector, #2671. Thanks to Michael Nelson for reporting.
  
  4.  `.SD`, `.N`, `.I`, `.GRP` and `.BY` are now exported (as NULL). So that NOTEs aren't produced for them by `R CMD check` or `codetools::checkUsage` via compiler. `utils::globalVariables()` was considered, but exporting chosen. Thanks to Sam Steingold for raising, #2723.
     
  5.  When `DT` is empty, `DT[,col:=""]` is no longer a warning. The warning was:
      > "Supplied 1 items to be assigned to 0 items of column (1 unused)"  

  6.  Using `rolltolast` still works but now issues the following warning :  
      > "'rolltolast' has been marked 'deprecated' in ?data.table since v1.8.8 on CRAN 3 Mar 2013, see NEWS. Please
        change to the more flexible 'rollends' instead. 'rolltolast' will be removed in the next version."

  7.  There are now 1,220 raw tests, as reported by `test.data.table()`.

  8.  `data.table`'s dependency has been moved forward from R 2.12.0 to R 2.14.0, now over 2 years old (Oct 2011). As usual before release to CRAN, we ensure data.table passes `R CMD check` on the stated dependency and keep this as old as possible for as long as possible. As requested by users in managed environments. For this reason we still don't use `paste0()` internally, since that was added to R 2.15.0. 
  
---

### Changes in v1.8.10 (on CRAN 03 Sep 2013)

#### NEW FEATURES

  *  fread :
     * If some column names are blank they are now given default names rather than causing
       the header row to be read as a data row. Thanks to Simon Judes for suggesting.

     * "+" and "-" are now read as character rather than integer 0. Thanks to Alvaro Gonzalez and
       Roby Joehanes for reporting, #4814.
       http://stackoverflow.com/questions/15388714/reading-strand-column-with-fread-data-table-package

     * % progress console meter has been removed. The ouput was inconvenient in batch mode, log files and
       reports which don't handle \r. It was too difficult to detect where fread is being called from, plus,
       removing it speeds up fread a little by saving code inside the C for loop (which is why it wasn't
       made optional instead). Use your operating system's system monitor to confirm fread is progressing.
       Thanks to Baptiste for highlighting :
       http://stackoverflow.com/questions/15370993/strange-output-from-fread-when-called-from-knitr

     * colClasses has been added. Same character vector format as read.csv (may be named or unnamed), but
       additionally may be type list. Type list enables setting ranges of columns by numeric position.
       NOTE: colClasses is intended for rare overrides, not routine use.

     * fread now supports files larger than 4GB on 64bit Windows (#2767 thanks to Paul Harding) and files
       between 2GB and 4GB on 32bit Windows (#2655 thanks to Vishal). A C call to GetFileSize() needed to
       be GetFileSizeEx().

     * When input is the data as a character string, it is no longer truncated to your system's maximum
       path length, #2649. It was being passed through path.expand() even when it wasn't a filename.
       Many thanks to Timothee Carayol for the reproducible report. The limit should now be R's character
       string length limit (2^31-1 bytes = 2GB). Test added.

     * New argument 'skip' overrides automatic banner skipping. When skip>=0, 'autostart' is ignored and
       line skip+1 will be taken as the first data row, or column names according to header="auto"|TRUE|FALSE
       as usual. Or, skip="string" uses the first line containing "string" (chosen to be a substring of the
       column name row unlikely to appear earlier), inspired by read.xls in package gdata.
       Thanks to Gabor Grothendieck for these suggestions.

     * fread now stops reading if an empty line is encountered, with warning if any text exists after that
       such as a footer (the first line of which will be included in the warning message).

     * Now reads files that are open in Excel without having to close them first, #2661. And up to 5 attempts
       are made every 250ms on Windows as recommended here : http://support.microsoft.com/kb/316609.

     * "nan%" observed in output of fread(...,verbose=TRUE) timings are now 0% when fread takes 0.000 seconds.

     * An unintended 50,000 column limit in fread has been removed. Thanks to mpmorley for reporting. Test added.
       http://stackoverflow.com/questions/18449997/fread-protection-stack-overflow-error

  *  unique() and duplicated() methods gain 'by' to allow testing for uniqueness using any subset of columns,
     not just the keyed columns (if keyed) or all columns (if not). By default by=key(dt) for backwards
     compatibility. ?duplicated has been revised and tests added.
     Thanks to Arunkumar Srinivasan, Ricardo Saporta, and Frank Erickson for useful discussions.

  *  CJ() is 90% faster on 1e6 rows (for example), #4849. The inputs are now sorted first before combining
     rather than after combining and uses rep.int instead of rep (thanks to Sean Garborg for the ideas,
     code and benchmark) and only sorted if is.unsorted(), #2321.
     Reminder: CJ = Cross Join; i.e., joins to all combinations of its inputs. 
     
  *  CJ() gains 'sorted' argument, by default TRUE for backwards compatibility. FALSE retains input order and is faster
     to create the result of CJ() but then slower to join from since unkeyed.
     
  *  New function address() returns the address in RAM of its argument. Sometimes useful in determining whether a value
     has been copied or not by R, programatically.
       http://stackoverflow.com/a/10913296/403310

#### BUG FIXES

  *  merge no longer returns spurious NA row(s) when y is empty and all.y=TRUE (or all=TRUE), #2633. Thanks
     to Vinicius Almendra for reporting. Test added.
       http://stackoverflow.com/questions/15566250/merge-data-table-with-all-true-introduces-na-row-is-this-correct

  *  rbind'ing data.tables containing duplicate, "" or NA column names now works, #2726 & #2384.
     Thanks to Garrett See and Arun Srinivasan for reporting. This also affected the printing of data.tables
     with duplicate column names since the head and tail are rbind-ed together internally.

  *  rbind, cbind and merge on data.table should now work in packages that Import but do not
     Depend on data.table. Many thanks to a patch to .onLoad from Ken Williams, and related
     posts from Victor Kryukov :
	   http://r.789695.n4.nabble.com/Import-problem-with-data-table-in-packages-tp4665958.html

  *  Mixing adding and updating into one DT[, `:=`(existingCol=...,newCol=...), by=...] now works
     without error or segfault, #2778 and #2528. Many thanks to Arunkumar Srinivasan for reporting
     and for the nice reproducible examples. Tests added.

  *  rbindlist() now binds factor columns correctly, #2650. Thanks to many for reporting. Tests added.

  *  Deleting a (0-length) factor column using :=NULL on an empty data.table now works, #4809. Thanks
     to Frank Pinter for reporting. Test added.
       http://stackoverflow.com/questions/18089587/error-deleting-factor-column-in-empty-data-table

  *  Writing FUN= in DT[,lapply(.SD,FUN=...),] now works, #4893. Thanks to Jan Wijffels for
     reporting and Arun for suggesting and testing a fix. Committed and test added.
       http://stackoverflow.com/questions/18314757/why-cant-i-used-fun-in-lapply-when-grouping-by-using-data-table
	
  *  The slowness of transform() on data.table has been fixed, #2599. But, please use :=.
  
  *  setkey(DT,`Colname with spaces`) now works, #2452.
     setkey(DT,"Colname with spaces") worked already.
     
  *  mean() in j has been optimized since v1.8.2 (see NEWS below) but wasn't respecting na.rm=TRUE (the default).
     Many thanks to Colin Fang for reporting. Test added.
       http://stackoverflow.com/questions/18571774/data-table-auto-remove-na-in-by-for-mean-function
     

USER VISIBLE CHANGES

  *  := on a null data.table now gives a clearer error message :
       "Cannot use := to add columns to a null data.table (no columns), currently. You can use :=
        to add (empty) columns to an empty data.table (1 or more columns, all 0 length), though."
     rather than the untrue :
       "Cannot use := to add columns to an empty data.table, currently"

  *  Misuse of := and `:=`() is now caught in more circumstances and gives a clearer and shorter error message :
       ":= and `:=`(...) are defined for use in j, once only and in particular ways. See
        help(":="). Check is.data.table(DT) is TRUE."

  *  data.table(NULL) now prints "Null data.table (0 rows and 0 cols)" and FAQ 2.5 has been
     improved. Thanks to:
       http://stackoverflow.com/questions/15317536/is-null-does-not-work-on-null-data-table-in-r-possible-bug

  *  The braces {} have been removed from rollends's default, to solve a trace() problem. Thanks
	 to Josh O'Brien's investigation :
	   http://stackoverflow.com/questions/15931801/why-does-trace-edit-true-not-work-when-data-table

#### NOTES

  *  Tests 617,646 and 647 could sometimes fail (e.g. r-prerel-solaris-sparc on 7 Mar 2013)
     due to machine tolerance. Fixed.

  *  The default for datatable.alloccol has changed from max(100L, 2L*ncol(DT)) to max(100L, ncol(DT)+64L).
     And a pointer to ?truelength has been added to an error message as suggested and thanks to Roland :
       http://stackoverflow.com/questions/15436356/potential-problems-from-over-allocating-truelength-more-than-1000-times
       
  *  For packages wishing to use data.table optionally (e.g. according to user of that package) and therefore
     not wishing to Depend on data.table (which is the normal determination of data.table-awareness via .Depends),
     `.datatable.aware` may be set to TRUE in such packages which cedta() will look for, as before. But now it doesn't
     need to be exported. Thanks to Hadley Wickham for the suggestion and solution.

  *  There are now 1,009 raw tests, as reported by test.data.table().
  
  *  Welcome to Arunkumar Srinivasan and Ricardo Saporta who have joined the project and contributed directly
     by way of commits above.
     
  *  v1.8.9 was on R-Forge only. v1.8.10 was released to CRAN.
     Odd numbers are development, evens on CRAN.


### Changes in v1.8.8 (on CRAN 06 Mar 2013)

#### NEW FEATURES

    *   New function fread(), a fast and friendly file reader.
        *  header, skip, nrows, sep and colClasses are all auto detected.
        *  integers>2^31 are detected and read natively as bit64::integer64.
        *  accepts filenames, URLs and "A,B\n1,2\n3,4" directly
        *  new implementation entirely in C
        *  with a 50MB .csv, 1 million rows x 6 columns :
             read.csv("test.csv")                                        # 30-60 sec (varies)
             read.table("test.csv",<all known tricks and known nrows>)   #    10 sec
             fread("test.csv")                                           #     3 sec
        * airline data: 658MB csv (7 million rows x 29 columns)
             read.table("2008.csv",<all known tricks and known nrows>)   #   360 sec
             fread("2008.csv")                                           #    40 sec
        See ?fread. Many thanks to Chris Neff, Garrett See, Hideyoshi Maeda, Patrick
        Nic, Akhil Behl and Aykut Firat for ideas, discussions and beta testing.
        ** The fread function is still under development; e.g., dates are read as
        ** character and embedded quotes ("\"" and """") cause problems.

    *   New argument 'allow.cartesian' (default FALSE) added to X[Y] and merge(X,Y), #2464.
        Prevents large allocations due to misspecified joins; e.g., duplicate key values in Y
        joining to the same group in X over and over again. The word 'cartesian' is used loosely
        for when more than max(nrow(X),nrow(Y)) rows would be returned. The error message is
        verbose and includes advice. Thanks to a question by Nick Clark, help from user1935457
        and a detailed reproducible crash report from JR.
          http://stackoverflow.com/questions/14231737/greatest-n-per-group-reference-with-intervals-in-r-or-sql
        If the new option affects existing code you can set :
            options(datatable.allow.cartesian=TRUE)
        to restore the previous behaviour until you have time to address.

    *   In addition to TRUE/FALSE, 'roll' may now be a positive number (roll forwards/LOCF) or
        negative number (roll backwards/NOCB). A finite number limits the distance a value is
        rolled (limited staleness). roll=TRUE and roll=+Inf are equivalent.
        'rollends' is a new parameter holding two logicals. The first observation is rolled
        backwards if rollends[1] is TRUE. The last observation is rolled forwards if rollends[2]
        is TRUE. If roll is a finite number, the same limit applies to the ends.
        New value roll='nearest' joins to the nearest value (either backwards or forwards) when
        the value falls in a gap, and to the end value according to 'rollends'.
        'rolltolast' has been deprecated. For backwards compatibility it is converted to
        {roll=TRUE;rollends=c(FALSE,FALSE)}.
        This implements FR#2300 & FR#206 and helps several recent S.O. questions :
            https://r-forge.r-project.org/tracker/?group_id=240&atid=978&func=detail&aid=2300

#### BUG FIXES

    *   setnames(DT,c(NA,NA)) is now a type error rather than a segfault, #2393.
        Thanks to Damian Betebenner for reporting.

    *   rbind() no longers warns about inputs having columns in a different order
        if use.names has been explicitly set TRUE, #2385. Thanks to Simon Judes
        for reporting.

    *   := by group with 0 length RHS could crash in some circumstances. Thanks to
        Damien Challet for the reproducible example using obfuscated data and
        pinpointing the version that regressed. Fixed and test added.

    *   Error 'attempting to roll join on a factor column' could occur when a non last
        join column was a factor column, #2450. Thanks to Blue Magister for
        highlighting.

    *   NA in a join column of type double could cause both X[Y] and merge(X,Y)
        to return incorrect results, #2453. Due to an errant x==NA_REAL in the C source
        which should have been ISNA(x). Support for double in keyed joins is a relatively
        recent addition to data.table, but embarrassing all the same. Fixed and tests added.
        Many thanks to statquant for the thorough and reproducible report :
        http://stackoverflow.com/questions/14076065/data-table-inner-outer-join-to-merge-with-na

    *   setnames() of all column names (such as setnames(DT,toupper(names(DT)))) failed on a
        keyed table where columns 1:length(key) were not the key. Fixed and test added.

    *   setkey could sort 'double' columns (such as POSIXct) incorrectly when not the
        last column of the key, #2484. In data.table's C code :
            x[a] > x[b]-tol
        should have been :
            x[a]-x[b] > -tol  [or  x[b]-x[a] < tol ]
        The difference may have been machine/compiler dependent. Many thanks to statquant
        for the short reproducible example. Test added.

    *   cbind(DT,1:n) returned an invalid data.table (some columns were empty) when DT
        had one row, #2478. Grouping now warns if j evaluates to an invalid data.table,
        to aid tracing root causes like this in future. Tests added. Many thanks to
        statquant for the reproducible example revealed by his interesting solution
        and to user1935457 for the assistance :
            http://stackoverflow.com/a/14359701/403310

    *   merge(...,all.y=TRUE) was 'setcolorder' error if a y column name included a space
        and there were rows in y not in x, #2555. The non syntactically valid column names
        are now preserved as intended. Thanks to Simon Judes for reporting. Tests added.

    *   An error in := no longer suppresses the next print, #2376; i.e.,
            > DT[,foo:=colnameTypo+1]
            Error: object 'colnameTypo' not found
            > DT    # now prints DT ok
            > DT    # used to have to type DT a second time to see it
        Many thanks to Charles, Joris Meys, and, Spacedman whose solution is now used
        by data.table internally (http://stackoverflow.com/a/13606880/403310).

#### NOTES

    *   print(DT,topn=2), where topn is provided explicitly, now prints the top and bottom 2 rows
        even when nrow(x)<100 [options()$datatable.print.nrows]. And the 'topn' argument is now first
        for easier interactive use: print(DT,2), head(DT,2) and tail(DT,2).

    *   The J() alias is now removed *outside* DT[...], but will still work inside DT[...];
        i.e., DT[J(...)] is fine. As warned in v1.8.2 (see below in this file) and deprecated
        with warning() in v1.8.4. This resolves the conflict with function J() in package
        XLConnect (#1747) and rJava (#2045).
        Please use data.table() directly instead of J(), outside DT[...].

    *   ?merge.data.table and FAQ 1.12 have been improved (#2457), and FAQ 2.24 added.
        Thanks to dnlbrky for highlighting : http://stackoverflow.com/a/14164411/403310.

    *   There are now 943 raw tests, as reported by test.data.table().

    *   v1.8.7 was on R-Forge only. v1.8.8 was released to CRAN.
        Odd numbers are development, evens on CRAN.


### Changes in v1.8.6 (on CRAN 13 Nov 2012)

#### BUG FIXES

    *   A variable in calling scope was not found when combining i, j and by in
        one query, i used that local variable, and that query occurred inside a
        function, #2368. This worked in 1.8.2, a regression. Test added.

#### COMPATIBILITY FOR R 2.12.0-2.15.0

    *   setnames used paste0() to construct its error messages, a function
        added to R 2.15.0. Reverted to use paste(). Tests added.

    *   X[Y] where Y is empty (test 764) failed due to reliance on a pmin()
        enhancement in R 2.15.1. Removed reliance.

#### NOTES

    *   test.data.table() now passes in 2.12.0, the stated dependency, as well as
        2.14.0, 2.15.0, 2.15.1, 2.15.2 and R-devel.

    *   Full R CMD check (i.e. including compatibility tests with the 9 Suggest-ed
        packages and S4 tests run using testthat which in turn depends on packages
        which depend on R >= 2.14.0) passes ok in 2.14.0 onwards.

    *   There are now 876 raw tests, as reported by test.data.table().

    *   v1.8.5 was on R-Forge only. v1.8.6 was released to CRAN.
        Odd numbers are development, evens on CRAN.


### Changes in v1.8.4 (on CRAN 9 Nov 2012)

#### NEW FEATURES

    *   New printing options have been added :
            options(datatable.print.nrows=100)
            options(datatable.print.topn=10)
        If the table to be printed has more than nrows, the top and bottom topn rows
        are printed. Otherwise, below nrows, the entire table is printed.
        Thanks to Allan Engelhardt and Melanie Bacou for useful discussions :
        http://lists.r-forge.r-project.org/pipermail/datatable-help/2012-September/001303.html
        and see FAQs 2.11 and 2.22.

    *   When one or more rows in i have no match to x and i is unkeyed, i is now
        tested to see if it is sorted. If so, the key is retained. As before, when all rows of
        i match to x, the key is retained if i matches to an ordered subset of keyed x without
        needing to test i, even if i is unkeyed.

    *   by on a keyed empty table is now keyed by the by columns, for consistency with
        the non empty case when an ordered grouping is detected.

    *   DT[,`:=`(col1=val1, col2=val2, ...)] is now valid syntax rather than a crash, #2254.
        Many thanks to Thell Fowler for the suggestion.

    *   with=FALSE is no longer needed to use column names or positions on the LHS of :=, #2120.
            DT[,c("newcol","existingcol"):=list(1L,NULL)]   # with=FALSE not needed
            DT[,`:=`(newcol=1L, existingcol:=NULL)]         # same
        If the LHS is held in a variable, the followed equivalent options are retained :
            mycols = c("existingcol","newcol")
            DT[,get("mycols"):=1L]
            DT[,eval(mycols):=1L]                # same
            DT[,mycols:=1L,with=FALSE]           # same
            DT[,c("existingcol","newcol"):=1L]   # same (with=FALSE not needed)

    *   Multiple LHS:= and `:=`(...) now work by group, and by without by. Implementing
        or fixing, and thanks to, #2215 (Florian Oswald), #1710 (Farrel Buchinsky) and
        others.
            DT[,c("newcol1","newcol2"):=list(mean(col1),sd(col1)), by=grp]
            DT[,`:=`(newcol1=mean(col1),
                     newcol2=sd(col1),
                     ...),  by=grp]                        # same but easier to read
            DT[c("grp1","grp2"), `:=`(newcol1=mean(col1),
                                      newcol2=sd(col1))]   # same using by-without-by

    *   with=FALSE now works with a symbol LHS of :=, by group (#2120) :
            colname = "newcol"
            DT[,colname:=f(),by=grp,with=FALSE]
        Thanks to Alex Chernyakov :
            http://stackoverflow.com/questions/11745169/dynamic-column-names-in-data-table-r
            http://stackoverflow.com/questions/11680579/assign-multiple-columns-using-in-data-table-by-group

    *   .GRP is a new symbol available to j. Value 1 for the first group, 2 for the 2nd, etc. Thanks
        to Josh O'Brien for the suggestion :
            http://stackoverflow.com/questions/13018696/data-table-key-indices-or-group-counter

    *   .I is a new symbol available to j. An integer vector length .N. It contains the group's row
        locations in DT. This implements FR#1962.
            DT[,.I[which.max(colB)],by=colA]      # row numbers of maxima by group

    *   A new "!" prefix on i signals 'not-join' (a.k.a. 'not-where'), #1384i.
            DT[-DT["a", which=TRUE, nomatch=0]]   # old not-join idiom, still works
            DT[!"a"]                              # same result, now preferred.
            DT[!J(6),...]                         # !J == not-join
            DT[!2:3,...]                          # ! on all types of i
            DT[colA!=6L | colB!=23L,...]          # multiple vector scanning approach (slow)
            DT[!J(6L,23L)]                        # same result, faster binary search
        '!' has been used rather than '-' :
            * to match the 'not-join'/'not-where' nomenclature
            * with '-', DT[-0] would return DT rather than DT[0] and not be backwards
              compatible. With '!', DT[!0] returns DT both before (since !0 is TRUE in
              base R) and after this new feature.
            * to leave DT[+J...] and DT[-J...] available for future use

    *   When with=FALSE, "!" may also be a prefix on j, #1384ii. This selects all but the named columns.
            DF[,-match("somecol",names(DF))]              # works when somecol exists. If not, NA causes an error.
            DF[,-match("somecol",names(DF),nomatch=0)]    # works when somecol exists. Empty data.frame when it doesn't, silently.
            DT[,-match("somecol",names(DT)),with=FALSE]   # same issues.
            DT[,setdiff(names(DT),"somecol"),with=FALSE]  # works but you have to know order of arguments, and no warning if doesn't exist
            - vs -
            DT[,!"somecol",with=FALSE]                    # works and easy to read. With (helpful) warning if somecol isn't there.
        Strictly speaking, this (!j) is a "not-select" (!i is 'not-where'). This has no analogy in SQL.
        Reminder: i is analogous to WHERE, j is analogous to SELECT and `:=` in j changes SELECT to UPDATE.
        !j when j is column positions is very similar to -j.
            DF[,-(2:3),drop=FALSE]           # all but columns 2 and 3. Careful, brackets and drop=FALSE are required.
            DT[,-(2:3),with=FALSE]           # same
            DT[,!2:3,with=FALSE]             # same
            copy(DT)[,2:3:=NULL,with=FALSE]  # same
        !j was introduced for column names really, not positions. It works for both, for consistency :
            toremove = c("somecol","anothercol")
            DT[,!toremove,with=FALSE]
            toremove = 2:3
            DT[,!toremove,with=FALSE]        # same code works without change

    *   'which' now accepts NA. This means return the row numbers in i that don't match, #1384iii.
        Thanks to Santosh Srinivas for the suggestion.
            X[Y,which=TRUE]   # row numbers of X that do match, as before
            X[!Y,which=TRUE]  # row numbers of X that don't match
            X[Y,which=NA]     # row numbers of Y that don't match
            X[!Y,which=NA]    # row numbers of Y that do match (for completeness)

    *   setnames() now works on data.frame, #2273. Thanks to Christian Hudon for the suggestion.

#### BUG FIXES

    *   A large slowdown (many minutes instead of a few secs) in X[Y] joins has been fixed, #2216.
        This occurred where the number of rows in i was large, and at least one row joined to
        more than one row in x. Possibly in other similar circumstances too. The workaround was
        to set mult="first" which is no longer required. Test added.
        Thanks to a question and report from Alex Chernyakov :
            http://stackoverflow.com/questions/12042779/time-of-data-table-join

    *   Indexing columns of data.table with a logical vector and `with=FALSE` now works as
        expected, fixing #1797. Thanks to Mani Narayanan for reporting. Test added.

    *   In X[Y,cols,with=FALSE], NA matches are now handled correctly. And if cols
        includes join columns, NA matches (if any) are now populated from i. For
        consistency with X[Y] and X[Y,list(...)]. Tests added.

    *   "Internal error" when combining join containing missing groups and group by
        is fixed, #2162. For example :
            X[Y,.N,by=NonJoinColumn]
        where Y contains some rows that don't match to X. This bug could also result in a segfault.
        Thanks to Andrey Riabushenko and Michael Schermerhorn for reporting. Tests added.

    *   On empty tables, := now changes column type and adds new 0 length columns ok, fixing
        #2274. Tests added.

    *   Deleting multiple columns out-of-order is no longer a segfault, #2223. Test added.
            DT[,c(9,2,6):=NULL]
        Reminder: deleting columns by reference is relatively instant, regardless of table size.

    *   Mixing column adds and deletes in one := gave incorrect results, #2251. Thanks to
        Michael Nelson for reporting. Test added.
            DT[,c("newcol","col1"):=list(col1+1L,NULL)]
            DT[,`:=`(newcol=col1+1L,col1=NULL)]             # same

    *   Out of bound positions in the LHS of := are now caught. Root cause of crash in #2254.
        Thanks to Thell Fowler for reporting. Tests added.
            DT[,(ncol(DT)+1):=1L]   # out of bounds error (add new columns by name only)
            DT[,ncol(DT):=1L]       # ok

    *   A recycled column plonk RHS of := no longer messes up setkey and := when used on that
        object afterwards, #2298. For example,
            DT = data.table(a=letters[3:1],x=1:3)
            DT[,c("x1","x2"):=x]  # ok (x1 and x2 are now copies of x)
            setkey(DT,a)          # now ok rather than wrong result
        Thanks to Timothee Carayol for reporting. Tests added.

    *   Join columns are now named correctly when j is .SD, a subset of .SD, or similar, #2281.
            DT[c("a","b"),.SD[...]]    # result's first column now named key(DT)[1] rather than 'V1'

    *   Joining an empty i table now works without error (#2194). It also retains key and has a consistent
        number and type of empty columns as the non empty by-without-by case. Tests added.

    *   by-without-by with keyed i where key isn't the 1:n columns of i could crash, #2314. Many thanks
        to Garrett See for reporting with reproducible example data file. Tests added.

    *   DT[,col1:=X[Y,col2]] was a crash, #2311. Due to RHS being a data.table. mult="first"
        (or drop=TRUE in future) was likely intended. Thanks to Anoop Shah for reporting with
        reproducible example. Root cause (recycling of list columns) fixed and tests added.

    *   Grouping by a column which somehow has names, no longer causes an error, #2307.
          DT = data.table(a=1:3,b=c("a","a","b"))
          setattr(DT$b, "names", c("a","b","c"))  # not recommended, just to illustrate
          DT[,sum(a),by=b]  # now ok

    *   gWidgetsWWW wasn't known as data.table aware, even though it mimicks executing
        code in .GlobalEnv, #2340. So, data.table is now gWidgetsWWW-aware. Further packages
        can be added if required by changing a new variable :
            data.table:::cedta.override
        by using assignInNamespace(). Thanks to Zach Waite and Yihui Xie for investigating and
        providing reproducible examples :
            http://stackoverflow.com/questions/13106018/data-table-error-when-used-through-knitr-gwidgetswww

    *   Optimization of lapply when FUN is a character function name now works, #2212.
            DT[,lapply(.SD, "+", 1), by=id]  # no longer an error
            DT[,lapply(.SD, `+`, 1), by=id]  # same, worked before
        Thanks to Michael Nelson for highlighting. Tests added.

    *   Syntactically invalid column names (such as "Some rate (%)") are now preserved in X[Y] joins and
        merge(), as intended. Thanks to George Kaupas (#2193i) and Yang Zhang (#2090) for reporting.
        Tests added.

    *   merge() and setcolorder() now check for duplicate column names first rather than a less helpful
        error later, #2193ii. Thanks to Peter Fine for reporting. Tests added.

    *   Column attributes (such as 'comment') are now retained by X[Y] and merge(), #2270. Thanks to
        Allan Engelhardt for reporting. Tests added.

    *   A matrix RHS of := is now treated as vector, with warning if it has more than 1 column, #2333.
        Thanks to Alex Chernyakov for highlighting. Tests added.
            DT[,b:=scale(a)]   # now works rather than creating an invalid column of type matrix
        http://stackoverflow.com/questions/13076509/why-error-from-na-omit-after-running-scale-in-r-in-data-table

    *   last() is now S3 generic for compatibility with xts::last, #2312. Strictly speaking, for speed,
        last(x) deals with vector, list and data.table inputs directly before falling back to
        S3 dispatch. Thanks to Garrett See for reporting. Tests added.

    *   DT[,lapply(.SD,sum)] in the case of no grouping now returns a data.table for consistency, rather
        than list, #2263. Thanks to Justin and mnel for highlighting. Existing test changed.
            http://stackoverflow.com/a/12290443/403310

    *   L[[2L]][,newcol:=] now works, where L is a list of data.table objects, #2204. Thanks to Melanie Bacou
        for reporting. Tests added. A warning is issued when the first column is added if L was created with
        list(DT1,DT2) since R's list() copies named inputs. Until reflist() is implemented, this warning can be
        ignored or suppressed.
            http://lists.r-forge.r-project.org/pipermail/datatable-help/2012-August/001265.html

    *   DT[J(data.frame(...))] now works again, giving the same result as DT[data.frame(...)], #2265.
        Thanks to Christian Hudon for reporting. Tests added.

    *   A memory leak has been fixed, #2191 and #2284. All data.table objects leaked the over allocated column
        pointer slots; i.e., when a data.table went out of scope or was rm()'d this memory wasn't released and
        gc() would report growing Vcells. For a 3 column data.table with a 100 allocation, the growth was
        1.5Kb per data.table on 64bit (97*8*2 bytes) and 0.75Kb on 32bit (97*4*2 bytes).
        Many thanks to Xavier Saint-Mleux and Sasha Goodman for the reproducible examples and
        assistance. Tests added.

    *   rbindlist now skips empty (0 row) items as well as NULL items. So the column types of the result are
        now taken from the first non-empty data.table. Thanks to Garrett See for reporting. Test added.

    *   setnames did not update column names correctly when passed integer column positions and those
        column names contained duplicates, fixed. This affected the column names of queries involving
        two or more by expressions with a named list inside {}. Thanks to Steve Lianoglou for finding and
        fixing. Tests added.
            DT[, {list(name1=sum(v),name2=sum(w))}, by="a,b"]  # now ok, no blank column names in result
            DT[, list(name1=sum(v),name2=sum(w)), by="a,b"]    # ok before

#### USER VISIBLE CHANGES

    *   J() now issues a warning (when used *outside* DT[...]) that using it
        outside DT[...] is deprecated. See item below in v1.8.2.
        Use data.table() directly instead of J(), outside DT[...]. Or, define
        an alias yourself. J() will continue to work *inside* DT[...] as documented.

    *   DT[,LHS:=RHS,...] no longer prints DT. This implements #2128 "Try again to get
        DT[i,j:=value] to return invisibly". Thanks to discussions here :
            http://stackoverflow.com/questions/11359553/how-to-suppress-output-when-using-in-r-data-table
            http://r.789695.n4.nabble.com/Avoiding-print-when-using-tp4643076.html
        FAQs 2.21 and 2.22 have been updated.

    *   DT[] now returns DT rather than an error that either i or j must be supplied.
        So, ending with [] at the console is a convenience to print the result of :=, rather
        than wrapping with print(); e.g.,
            DT[i,j:=value]...oops forgot print...[]
        is the same as :
            print(DT[i,j:=value])

    *   A warning is now issued when by is set equal to the by-without-by join columns,
        causing x to be subset and then grouped again. The warning suggests removing by or
        changing it, #2282. This can be turned off using options(datatable.warnredundantby=FALSE)
        in case it occurs after upgrading, until those lines can be modified.
        Thanks to Ben Barnes for highlighting :
            http://stackoverflow.com/a/12474211/403310

    *   Description of how join columns are determined in X[Y] syntax has been further clarified
        in ?data.table. Thanks to Alex :
            http://stackoverflow.com/questions/12920803/merge-data-table-when-the-number-of-key-columns-are-different

    *   ?transform and example(transform) has been fixed and embelished, #2316.
        Thanks to Garrett See's suggestion.

    *   ?setattr has been updated to document that it takes any input, not just data.table, and
        can be used on columns of a data.frame, for example.

    *   Efficiency warnings when joining between a factor column and a character column are now downgraded
        to messages when verbosity is on, #2265i. Thanks to Christian Hudon for the suggestion.

#### THANKS TO BETA TESTING (bugs caught in 1.8.3 before release to CRAN)

    *   Combining a join with mult="first"|"last" followed by by inside the same [...] gave incorrect
        results or a crash, #2303. Many thanks to Garrett See for the reproducible example and
        pinpointing in advance which commit had caused the problem. Tests added.

    *   Examples in ?data.table have been updated now that := no longer prints. Thanks to Garrett See.

#### NOTES

    *   There are now 869 raw tests. test.data.table() should return precisely this number of
        tests passed. If not, then somehow, a slightly stale version from R-Forge is likely
        installed; please reinstall from CRAN.

    *   v1.8.3 was an R-Forge only beta release. v1.8.4 was released to CRAN.


### Changes in v1.8.2

#### NEW FEATURES

    *   Numeric columns (type 'double') are now allowed in keys and ad hoc
        by. J() and SJ() no longer coerce 'double' to 'integer'. i join columns
        which mismatch on numeric type are coerced silently to match
        the type of x's join column. Two floating point values
        are considered equal (by grouping and binary search joins) if their
        difference is within sqrt(.Machine$double.eps), by default. See example
        in ?unique.data.table. Completes FRs #951, #1609 and #1075. This paves the
        way for other atomic types which use 'double' (such as POSIXct and bit64).
        Thanks to Chris Neff for beta testing and finding problems with keys
        of two numeric columns (bug #2004), fixed and tests added.

    *   := by group is now implemented (FR#1491) and sub-assigning to a new column
        by reference now adds the column automatically (initialized with NA where
        the sub-assign doesn't touch) (FR#1997). := by group can be combined with all
        types of i, so ":= by group" includes grouping by `i` as well as by `by`.
        Since := by group is by reference, it should be significantly faster than any
        method that (directly or indirectly) `cbind`s the grouped results to DT, since
        no copy of the (large) DT is made at all. It's a short and natural syntax that
        can be compounded with other queries.
            DT[,newcol:=sum(colB),by=colA]

    *   Prettier printing of list columns. The first 6 items of atomic vectors
        are collapsed with "," followed by a trailing "," if there are more than
        6, FR#1608. This difference to data.frame has been added to FAQ 2.17.
        Embedded objects (such as a data.table) print their class name only to avoid
        seemingly mangled output, bug #1803. Thanks to Yike Lu for reporting.
        For example:
        > data.table(x=letters[1:3],
                     y=list( 1:10, letters[1:4], data.table(a=1:3,b=4:6) ))
           x            y
        1: a 1,2,3,4,5,6,
        2: b      a,b,c,d
        3: c <data.table>

    *   Warnings added when joining character to factor, and factor to character.
        Character to character is now preferred in joins and needs no coercion.
        Even so, these coercions have been made much more efficient by taking
        a shallow copy of i internally, avoiding a full deep copy of i.

    *   Ordered subsets now retain x's key. Always for logical and keyed i, using
        base::is.unsorted() for integer and unkeyed i. Implements FR#295.

    *   mean() is now automatically optimized, #1231. This can speed up grouping
        by 20 times when there are a large number of groups. See wiki point 3, which
        is no longer needed to know. Turn off optimization by setting
        options(datatable.optimize=0).

    *   DT[,lapply(.SD,...),by=...] is now automatically optimized, #2067. This can speed
        up applying a function by column by group, by over 20 times. See wiki point 5
        which is no longer needed to know. In other words:
             DT[,lapply(.SD,sum),by=grp]
        is now just as fast as :
             DT[,list(x=sum(x),y=sum(y)),by=grp]
        Don't forget to use .SDcols when a subset of columns is needed.

    *   The package is now Byte Compiled (when installed in R 2.14.0 or later). Several
        internal speed improvements were made in this version too, such as avoiding
        internal copies. If you find 1.8.2 is faster, before attributing that to Byte
        Compilation, please install the package without Byte Compilation and compare
        ceteris paribus. If you find cases where speed has slowed, please let us know.

    *   sapply(DT,class) gets a significant speed boost by avoiding a call to unclass()
        in as.list.data.table() called by lapply(DT,...), which copied the entire object.
        Thanks to a question by user1393348 on Stack Overflow, implementing #2000.
        http://stackoverflow.com/questions/10584993/r-loop-over-columns-in-data-table

    *   The J() alias is now deprecated outside DT[...], but will still work inside
        DT[...], as in DT[J(...)].
        J() is conflicting with function J() in package XLConnect (#1747)
        and rJava (#2045). For data.table to change is easier, with some efficiency
        advantages too. The next version of data.table will issue a warning from J()
        when used outside DT[...]. The version after will remove it. Only then will
        the conflict with rJava and XLConnect be resolved.
        Please use data.table() directly instead of J(), outside DT[...].

    *   New DT[.(...)] syntax (in the style of package plyr) is identical to
        DT[list(...)], DT[J(...)] and DT[data.table(...)]. We plan to add ..(), too, so
        that .() and ..() are analogous to the file system's ./ and ../; i.e., .()
        evaluates within the frame of DT and ..() in the parent scope.

    *   New function rbindlist(l). This does the same as do.call("rbind",l), but much
        faster.

#### BUG FIXES

    *   DT[,f(.SD),by=colA] where f(x)=x[,colB:=1L] was a segfault, bug#1727.
        This is now a graceful error to say that using := in .SD's j is
        reserved for future use. This was already caught in most circumstances,
        other than via f(.SD). Thanks to Leon Baum for reporting. Test added.

    *   If .N is selected by j it is now renamed "N" (no dot) in the output, to
        avoid a potential conflict in subsequent grouping between a column called
        ".N" and the special .N variable, fixing #1720. ?data.table updated and
        FAQ 4.6 added with detailed examples. Tests added.

    *   Moved data.table setup code from .onAttach to .onLoad so that it
        is also run when data.table is simply `import`ed from within a package,
        fixing #1916 related to missing data.table options.

    *   Typos fixed in ?":=", thanks to Michael Weylandt for reporting.

    *   base::unname(DT) now works again, as needed by plyr::melt(). Thanks to
        Christoph Jaeckel for reporting. Test added.

    *   CJ(x=...,y=...) now retains the column names x and y, useful when CJ
        is used independently (since x[CJ(...)] takes join column names from x).
        Restores behaviour lost somewhere between 1.7.1 and 1.8.0, thanks
        to Muhammad Waliji for reporting. Tests added.

    *   A column plonk via set() was only possible by passing NULL as i. The default
        for i is now NULL so that missing i invokes a column plonk, too (when length(value)
        == nrow(DT)). A column plonk is much more efficient than creating 1:nrow(DT) and
        passing that as i to set() or DT[i,:=] (almost infinitely faster). Thanks to
        testing by Josh O'Brien in comments on Stack Overflow. Test added.

    *   Joining a factor column with unsorted and unused levels to a character column
        now matches properly, fixing #1922. Thanks to Christoph Jäckel for the reproducible
        example. Test added.

    *   'by' on an empty table now returns an empty table (#1945) and .N, .SD and .BY are
        now available in the empty case (also #1945). The column names and types of
        the returned empty table are consistent with the non empty case. Thanks to
        Malcolm Cook for reporting. Tests added.

    *   DT[NULL] now returns the NULL data.table, rather than an error. Test added.
        Use DT[0] to return an empty copy of DT.

    *   .N, .SD and .BY are now available to j when 'by' is missing, "", character()
        and NULL, fixing #1732. For consistency so that j works unchanged when by is
        dynamic and passed one of those values all meaning 'don't group'. Thanks
        to Joseph Voelkel reporting and Chris Neff for further use cases. Tests added.

    *   chorder(character()) was a seg fault, #2026. Fixed and test added.

    *   When grouping by i, if the first row of i had no match, .N was 1 rather than 0.
        Fixed and tests added. Thanks to a question by user1165199 on Stack Overflow :
        http://stackoverflow.com/questions/10721517/count-number-of-times-data-is-in-another-dataframe-in-r

    *   All object attributes are now retained by grouping; e.g., tzone of POSIXct is no
        longer lost, fixing #1704. Test added. Thanks to Karl Ove Hufthammer for reporting.

    *   All object attributes are now retained by recycling assign to a new column (both
        <- and :=); e.g., POSIXct class is no longer lost, fixing #1712. Test added. Thanks
        to Leon Baum for reporting.

    *   unique() of ITime no longer coerces to integer, fixing #1719. Test added.

    *   rbind() of DT with an irregular list() now recycles the list items correctly,
        #2003. Test added.

    *   setcolorder() now produces correct error when passed missing column names. Test added.

    *   merge() with common names, and, all.y=TRUE (or all=TRUE) no longer returns an error, #2011.
        Tests added. Thanks to a question by Ina on Stack Overflow :
        http://stackoverflow.com/questions/10618837/joining-two-partial-data-tables-keeping-all-x-and-all-y

    *   Removing or setting datatable.alloccol to NULL is no longer a memory leak, #2014.
        Tests added. Thanks to a question by Vanja on Stack Overflow :
        http://stackoverflow.com/questions/10628371/r-importing-data-table-package-namespace-unexplainable-jump-in-memory-consumpt

    *   DT[,2:=someval,with=FALSE] now changes column 2 even if column 1 has the same (duplicate)
        name, #2025. Thanks to Sean Creighton for reporting. Tests added.

    *   merge() is now correct when all=TRUE but there are no common values in the two
        data.tables, fixing #2114. Thanks to Karl Ove Hufthammer for reporting.  Tests added.

    *   An as.data.frame method has been added for ITime, so that ITime can be passed to ggplot2
        without error, #1713. Thanks to Farrel Buchinsky for reporting. Tests added.
        ITime axis labels are still displayed as integer seconds from midnight; we don't know why ggplot2
        doesn't invoke ITime's as.character method. Convert ITime to POSIXct for ggplot2, is one approach.

    *   setnames(DT,newnames) now works when DT contains duplicate column names, #2103.
        Thanks to Timothee Carayol for reporting. Tests added.

    *   subset() would crash on a keyed table with non-character 'select', #2131. Thanks
        to Benjamin Barnes for reporting. The root cause was non character inputs to chmatch
        and %chin%. Tests added.

    *   Non-ascii column names now work when passed as character 'by', #2134. Thanks to
        Karl Ove Hufthammer for reporting. Tests added.
            DT[, mean(foo), by=ÆØÅ]      # worked before
            DT[, mean(foo), by="ÆØÅ"]    # now works too
            DT[, mean(foo), by=colA]     # worked before
            DT[, mean(foo), by="colA"]   # worked before

#### USER VISIBLE CHANGES

    *   Incorrect syntax error message for := now includes advice to check that
        DT is a data.table rather than a data.frame. Thanks to a comment by
        gkaupas on Stack Overflow.

    *   When set() is passed a logical i, the error message now includes advice to
        wrap with which() and take the which() outside the loop (if any) if possible.

    *   An empty data.table (0 rows, 1+ cols) now print as "Empty data.table" rather
        than "NULL data.table". A NULL data.table, returned by data.table(NULL) has
        0 rows and 0 cols.  DT[0] returns an empty data.table.

    *   0 length by (such as NULL and character(0)) now return a data.table when j
        is vector, rather than vector, for consistency of return types when by
        is dynamic and 'dont group' needs to be represented. Bug fix #1599 in
        v1.7.0 was fixing an error in this case (0 length by).

    *   Default column names for unnamed columns are now consistent between 'by' and
        non-'by'; e.g. these two queries now name the columns "V1" and "V2" :
            DT[,list("a","b"),by=x]
            DT[,list("a","b")]      # used to name the columns 'a' and 'b', oddly.

    *   Typing ?merge now asks whether to display ?merge.data.frame or ?merge.data.table,
        and ?merge.data.table works directly. Thanks to Chris Neff for suggesting.

    *   Description of how join columns are determined in X[Y] syntax has been clarified
        in ?data.table. Thanks to Juliet Hannah and Yike Lu.

    *   DT now prints consistent row numbers when the column names are reprinted at the
        bottom of the output (saves scrolling up). Thanks to Yike Lu for reporting #2015.
        The tail as well as the head of large tables is now printed.


#### THANKS TO BETA TESTING (i.e. bugs caught in 1.8.1 before release to CRAN) :

    *   Florian Oswald for #2094: DT[,newcol:=NA] now adds a new logical column ok.
        Test added.

    *   A large slow down (2s went up to 40s) when iterating calls to DT[...] in a
        for loop, such as in example(":="), was caught and fixed in beta, #2027.
        Speed regression test added.

    *   Christoph Jäckel for #2078: by=c(...) with i clause broke. Tests added.

    *   Chris Neff for #2065: keyby := now keys, unless, i clause is present or
        keyby is not straightforward column names (in any format). Tests added.

    *   :=NULL to delete, following by := by group to add, didn't add the column,
        #2117. Test added.

    *   Combining i subset with by gave incorrect results, #2118. Tests added.

    *   Benjamin Barnes for #2133: rbindlist not supporting type 'logical'.
        Tests added.

    *   Chris Neff for #2146: using := to add a column to the result of a simple
        column subset such as DT[,list(x)], or after changing all column names
        with setnames(), was an error. Fixed and tests added.

#### NOTES

    *   There are now 717 raw tests, plus S4 tests.

    *   v1.8.1 was an R-Forge only beta release. v1.8.2 was released to CRAN.


### Changes in v1.8.0

#### NEW FEATURES

    *   character columns are now allowed in keys and are preferred to
        factor. data.table() and setkey() no longer coerce character to
        factor. Factors are still supported. Implements FR#1493, FR#1224
        and (partially) FR#951.

    *   setkey() no longer sorts factor levels. This should be more convenient
        and compatible with ordered factors where the levels are 'labels', in
        some order other than alphabetical. The established advice to paste each
        level with an ordinal prefix, or use another table to hold the factor
        labels instead of a factor column, is no longer needed. Solves FR#1420.
        Thanks to Damian Betebenner and Allan Engelhardt raising on datatable-help
        and their tests have been added verbatim to the test suite.

    *   unique(DT) and duplicated(DT) are now faster with character columns,
        on unkeyed tables as well as keyed tables, FR#1724.

    *   New function set(DT,i,j,value) allows fast assignment to elements
        of DT. Similar to := but avoids the overhead of [.data.table, so is
        much faster inside a loop. Less flexible than :=, but as flexible
        as matrix subassignment. Similar in spirit to setnames(), setcolorder(),
        setkey() and setattr(); i.e., assigns by reference with no copy at all.

            M = matrix(1,nrow=100000,ncol=100)
            DF = as.data.frame(M)
            DT = as.data.table(M)
            system.time(for (i in 1:1000) DF[i,1L] <- i)   # 591.000s
            system.time(for (i in 1:1000) DT[i,V1:=i])     #   1.158s
            system.time(for (i in 1:1000) M[i,1L] <- i)    #   0.016s
            system.time(for (i in 1:1000) set(DT,i,1L,i))  #   0.027s

    *   New functions chmatch() and %chin%, faster versions of match()
        and %in% for character vectors. R's internal string cache is
        utilised (no hash table is built). They are about 4 times faster
        than match() on the example in ?chmatch.

    *   Internal function sortedmatch() removed and replaced with chmatch()
        when matching i levels to x levels for columns of type 'factor'. This
        preliminary step was causing a (known) significant slowdown when the number
        of levels of a factor column was large (e.g. >10,000). Exacerbated in
        tests of joining four such columns, as demonstrated by Wes McKinney
        (author of Python package Pandas). Matching 1 million strings of which
        of which 600,000 are unique is now reduced from 16s to 0.5s, for example.
        Background here :
        http://stackoverflow.com/questions/8991709/why-are-pandas-merges-in-python-faster-than-data-table-merges-in-r

    *   rbind.data.table() gains a use.names argument, by default TRUE.
        Set to FALSE to combine columns in order rather than by name. Thanks to
        a question by Zach on Stack Overflow :
        http://stackoverflow.com/questions/9315258/aggregating-sub-totals-and-grand-totals-with-data-table

    *   New argument 'keyby'. An ad hoc by just as 'by' but with an additional setkey()
        on the by columns of the result, for convenience. Not to be confused with a
        'keyed by' such as DT[...,by=key(DT)] which can be more efficient as explained
        by FAQ 3.3.  Thanks to Yike Lu for the suggestion and discussion (FR#1780).

    *   Single by (or keyby) expressions no longer need to be wrapped in list(),
        for convenience, implementing FR#1743; e.g., these now works :
            DT[,sum(v),by=a%%2L]
            DT[,sum(v),by=month(date)]
        instead of needing :
            DT[,sum(v),by=list(a%%2L)]
            DT[,sum(v),by=list(month(date))]

    *   Unnamed 'by' expressions have always been inspected using all.vars() to make
        a guess at a sensible column name for the result. This guess now includes
        function names via all.vars(functions=TRUE), for convenience; e.g.,
            DT[,sum(v),by=month(date)]
        now returns a column called 'month' rather than 'date'. It is more robust to
        explicitly name columns, though; e.g.,
            DT[,sum(v),by=list("Guaranteed name"=month(date))]

    *   For a surprising speed boost in some circumstances, default options such as
        'datatable.verbose' are now set when the package loads (unless they are already
        set, by user's profile for example). The 'default' argument of base::getOption()
        was the culprit and has been removed internally from all 11 calls.


#### BUG FIXES

    *   Fixed a `suffixes` handling bug in merge.data.table that was
        only recently introduced during the recent "fast-merge"-ing reboot.
        Briefly, the bug was only triggered in scenarios where both
        tables had identical column names that were not part of `by` and
        ended with *.1. cf. "merge and auto-increment columns in y[x]"
        test in tests/test-data.frame-like.R for more information.

    *   Adding a column using := on a data.table just loaded from disk was
        correctly detected and over allocated, but incorrectly warning about
        a previous copy. Test 462 tested loading from disk, but suppressed
        warnings (sadly). Fixed.

    *   data.table unaware packages that use DF[i] and DF[i]<-value syntax
        were not compatible with data.table, fixed. Many thanks to Prasad Chalasani
        for providing a reproducible example with base::droplevels(), and
        Helge Liebert for providing a reproducible example (#1794) with stats::reshape().
        Tests added.

    *   as.data.table(DF) already preserved DF's attributes but not any inherited
        classes such as nlme's groupedData, so nlme was incompatible with
        data.table. Fixed. Thanks to Dieter Menne for providing a reproducible
        example. Test added.

    *   The internal row.names attribute of .SD (which exists for compatibility with
        data.frame only) was not being updated for each group. This caused length errors
        when calling any non-data.table-aware package from j, by group, when that package
        used length of row.names. Such as the recent update to ggplot2. Fixed.

    *   When grouped j consists of a print of an object (such as ggplot2), the print is now
        masked to return NULL rather than the object that ggplot2 returns since the
        recent update v0.9.0. Otherwise data.table tries to accumulate the (albeit
        invisible) print object. The print mask is local to grouping, not generally.

    *   'by' was failing (bug #1880) when passed character column names where one or more
        included a space. So, this now works :
            DT[,sum(v),by="column 1"]
        and j retains spaces in column names rather than replacing spaces with "."; e.g.,
            DT[,list("a b"=1)]
        Thanks to Yang Zhang for reporting. Tests added. As before, column names may be
        back ticked in the usual R way (in i, j and by); e.g.,
            DT[,sum(`nicely named var`+1),by=month(`long name for date column`)]

    *   unique() on an unkeyed table including character columns now works correctly, fixing
        #1725. Thanks to Steven Bagley for reporting. Test added.

    *   %like% now returns logical (rather than integer locations) so that it can be
        combined with other i clauses, fixing #1726. Thanks to Ivan Zhang for reporting. Test
        added.


#### THANKS TO

    *   Joshua Ulrich for spotting a missing PACKAGE="data.table"
        in .Call in setkey.R, and suggesting as.list.default() and
        unique.default() to avoid dispatch for speed, all implemented.


#### USER-VISIBLE CHANGES

    *   Providing .SDcols when j doesn't use .SD is downgraded from error to warning,
        and verbosity now reports which columns have been detected as used by j.

    *   check.names is now FALSE by default, for convenience when working with column
        names with spaces and other special characters, which are now fully supported.
        This difference to data.frame has been added to FAQ 2.17.


### Changes in v1.7.10

#### NEW FEATURES

    *   New function setcolorder() reorders the columns by name
        or by number, by reference with no copy. This is (almost)
        infinitely faster than DT[,neworder,with=FALSE].

    *   The prefix i. can now be used in j to refer to join inherited
        columns of i that are otherwise masked by columns in x with
        the same name.


#### BUG FIXES

    *   tracemem() in example(setkey) was causing CRAN check errors
        on machines where R is compiled without memory profiling available,
        for efficiency. Notably, R for Windows, Ubuntu and Mac have memory
        profiling enabled which may slow down R on those architectures even
        when memory profiling is not being requested by the user. The call to
        tracemem() is now wrapped with try().

    *   merge of unkeyed tables now works correctly after breaking in 1.7.8 and
        1.7.9. Thanks to Eric and DM for reporting. Tests added.

    *   nomatch=0 was ignored for the first group when j used join inherited
        scope. Fixed and tests added.


#### USER-VISIBLE CHANGES

    *   Updating an existing column using := after a key<- now works without warning
        or error. This can be useful in interactive use when you forget to use setkey()
        but don't mind about the inefficiency of key<-. Thanks to Chris Neff for
        providing a convincing use case. Adding a new column uing := after key<-
        issues a warning, shallow copies and proceeds, as before.

    *   The 'datatable.pre.suffixes' option has been removed. It was available to
        obtain deprecated merge() suffixes pre v1.5.4.


### Changes in v1.7.9

#### NEW FEATURES

   *    New function setnames(), referred to in 1.7.8 warning messages.
        It makes no copy of the whole data object, unlike names<- and
        colnames<-. It may be more convenient as well since it allows changing
        a column name, by name; e.g.,

          setnames(DT,"oldcolname","newcolname")  # by name; no match() needed
          setnames(DT,3,"newcolname")             # by position
          setnames(DT,2:3,c("A","B"))             # multiple
          setnames(DT,c("a","b"),c("A","B"))      # multiple by name
          setnames(DT,toupper(names(DT)))         # replace all

        setnames() maintains truelength of the over-allocated names vector. This
        allows := to add columns fully by reference without growing the names
        vector. As before with names<-, if a key column's name is changed,
        the "sorted" attribute is updated with the new column name.

#### BUG FIXES

   *    Incompatibility with reshape() of 3 column tables fixed
        (introduced by 1.7.8) :
          Error in setkey(ans, NULL) : x is not a data.table
        Thanks to Damian Betebenner for reporting and
        reproducible example. Tests added to catch in future.

   *    setattr(DT,...) still returns DT, but now invisibly. It returns
        DT back again for compound syntax to work; e.g.,
            setattr(DT,...)[i,j,by]
        Again, thanks to Damian Betebenner for reporting.


### Changes in v1.7.8

#### BUG FIXES

   *    unique(DT) now works when DT is keyed and a key
        column is called 'x' (an internal scoping conflict
        introduced in v1.6.1). Thanks to Steven Bagley for
        reporting.

   *    Errors and seg faults could occur in grouping when
        j contained character or list columns. Many thanks
        to Jim Holtman for providing a reproducible example.

   *    Setting a key on a table with over 268 million rows
        (2^31/8) now works (again), #1714. Bug introduced in
        v1.7.2. setkey works up to the regular R vector limit
        of 2^31 rows (2 billion). Thanks to Leon Baum
        for reporting.

   *    Checks in := are now made up front (before starting to
        modify the data.table) so that the data.table isn't
        left in an invalid state should an error occur, #1711.
        Thanks to Chris Neff for reporting.

   *    The 'Chris crash' is fixed. The root cause was that key<-
        always copies the whole table. The problem with that copy
        (other than being slower) is that R doesn't maintain the
        over allocated truelength, but it looks as though it has.
        key<- was used internally, in particular in merge(). So,
        adding a column using := after merge() was a memory overwrite,
        since the over allocated memory wasn't really there after
        key<-'s copy.

        data.tables now have a new attribute '.internal.selfref' to
        catch and warn about such copies in future. All internal
        use of key<- has been replaced with setkey(), or new function
        setkeyv() which accepts a vector, and do not copy.

        Many thanks to Chris Neff for extended dialogue, providing a
        reproducible example and his patience. This problem was not just
        in pre 2.14.0, but post 2.14.0 as well. Thanks also to Christoph
        Jäckel, Timothée Carayol and DM for investigations and suggestions,
        which in combination led to the solution.

   *    An example in ?":=" fixed, and j and by descriptions
        improved in ?data.table. Thanks to Joseph Voelkel for
        reporting.

#### NEW FEATURES

   *    Multiple new columns can be added by reference using
        := and with=FALSE; e.g.,
            DT[,c("foo","bar"):=1L,with=FALSE]
            DT[,c("foo","bar"):=list(1L,2L),with=FALSE]

   *    := now recycles vectors of non divisible length, with
        a warning (previously an error).

   *    When setkey coerces a numeric or character column, it
        no longer makes a copy of the whole table, FR#1744. Thanks
        to an investigation by DM.

   *    New function setkeyv(DT,v) (v stands for vector) replaces
        key(DT)<-v syntax. Also added setattr(). See ?copy.

   *    merge() now uses (manual) secondary keys, for speed.


#### USER VISIBLE CHANGES

   *    The loc argument of setkey has been removed. This wasn't very
        useful and didn't warrant a period of deprecation.

   *    datatable.alloccol has been removed. That warning is now
        controlled by datatable.verbose=TRUE. One option is easer.

   *    If i is a keyed data.table, it is no longer an error if its
        key is longer than x's key; the first length(key(x)) columns
        of i's key are used to join.


### Changes in v1.7.7

#### BUG FIXES

   *    Previous bug fix for random crash in R <= 2.13.2
        related to truelength and over-allocation didn't
        work, 3rd attempt. Thanks to Chris Neff for his
        patience and testing. This has shown up consistently
        as error status on CRAN old-rel checks (windows and
        mac). So if they pass, this issue is fixed.


### Changes in v1.7.6

#### NEW FEATURES

   *    An empty list column can now be added with :=, and
        data.table() accepts empty list().
            DT[,newcol:=list()]
            data.table(a=1:3,b=list())
        Empty list columns contain NULL for all rows.

#### BUG FIXES

   *    Adding a column to a data.table loaded from disk could
        result in a memory corruption in R <= 2.13.2, revealed
        and thanks to CRAN checks on windows old-rel.

   *    Adding a factor column with a RHS to be recycled no longer
        loses its factor attribute, #1691. Thanks to Damian
        Betebenner for reporting.


### Changes in v1.7.5

#### BUG FIXES

   *    merge()-ing a data.table where its key is not the first
        few columns in order now works correctly and without
        warning, fixing #1645. Thanks to Timothee Carayol for
        reporting.

   *    Mixing nomatch=0 and mult="last" (or "first") now works,
        #1661. Thanks to Johann Hibschman for reporting.

   *    Join Inherited Scope now respects nomatch=0, #1663. Thanks
        to Johann Hibschman for reporting.

   *    by= could generate a keyed result table with invalid key;
        e.g., when by= expressions return NA, #1631. Thanks to
        Muhammad Waliji for reporting.

   *    Adding a column to a data.table loaded from disk resulted
        in an error that truelength(DT)<length(DT).

   *    CJ() bogus values and logical error fixed, #1689. Thanks to
        Damian Betebenner and Chris Neff for reporting.

   *    j=list(.SD,newcol=...) now gives friendly error suggesting cbind
        or merge afterwards until := by group is implemented, rather than
        treating .SD as a list column, #1647. Thanks to a question by
        Christoph_J on Stack Overflow.


#### USER VISIBLE CHANGES

   *    rbind now cross-refs colnames as data.frame does, rather
        than always binding by column order, FR#1634. A warning is
        produced when the colnames are not in a consistent order.
        Thanks to Damian Betebenner for highlighting. rbind an
        unnamed list to bind columns by position.

   *    The 'bysameorder' argument has been removed, as intended and
        warned in ?data.table.

   *    New option datatable.allocwarn. See ?truelength.

#### NOTES

   *    There are now 472 raw tests, plus S4 tests.


### Changes in v1.7.4

#### BUG FIXES

   *    v1.7.3 failed CRAN checks (and could crash) in R pre-2.14.0.
        Over-allocation in v1.7.3 uses truelength which is initialized
        to 0 by R 2.14.0, but not initialized pre-2.14.0. This was
        known and coded for but only tested in 2.14.0 before previous
        release to CRAN.

#### NOTES

   *    Two unused C variables removed to pass warning from one CRAN
        check machine (r-devel-fedora). -Wno-unused removed from
        Makevars to catch this in future before submitting to CRAN.


### Changes in v1.7.3

#### NEW FEATURES

    *   data.table now over-allocates its vector of column pointer slots
        (100 by default). This allows := to add columns fully by
        reference as suggested by Muhammad Waliji, #1646. When the 100
        slots are used up, more space is automatically allocated.

        Over allocation has negligible overhead. It's just the vector
        of column pointers, not the columns themselves.

    *   New function alloc.col() pre-allocates column slots. Use
        this before a loop to add many more than 100 columns, for example,
        to avoid the warning as data.table grows its column pointer vector
        every additional 100 columns; e.g.,
            alloc.col(DT,10000)  # reserve 10,000 column slots

    *   New function truelength() returns the number of column pointer
        slots allocated, always >= length() other than just after a table
        has been loaded from disk.

    *   New option 'datatable.nomatch' allows the default for nomatch
        to be changed from NA to 0, as wished for by Branson Owen.

    *   cbind(DT,...) now retains DT's key, as wished for by Chris Neff
        and partly implementing FR#295.

#### BUG FIXES

    *   Assignment to factor columns (using :=, [<- or $<-) could cause
        'variable not found' errors and a seg fault in some circumstances
        due to a new feature in v1.7.0: "Factor columns on LHS of :=, [<-
        and $<- can now be assigned new levels", fixing #1664. Thanks to
        Daniele Signori for reporting.

    *   DT[i,j]<-value no longer crashes when j is a factor column and value
        is numeric, fixing #1656.

    *   An unnecessarily strict machine tolerance test failed CRAN checks
        on Mac preventing v1.7.2 availability for Mac (only).

#### USER VISIBLE CHANGES

    *   := now has its own help page in addition to the examples in ?data.table,
        see help(":=").

    *   The error message from X[Y] when X is unkeyed has been lengthened to
        including advice to call setkey first and see ?setkey. Thanks to a
        comment by ilprincipe on Stack Overflow.

    *   Deleting a missing column is now a warning rather than error. Thanks
        to Chris Neff for suggesting, #1642.


### Changes in v1.7.2

#### NEW FEATURES

    *   unique and duplicated methods now work on unkeyed tables (comparing
        all columns in that case) and both now respect machine tolerance for
        double precision columns, implementing FR#1626 and fixing bug #1632.
        Their help page has been updated accordingly with detailed examples.
        Thanks to questions by Iterator and comments by Allan Engelhardt on
        Stack Overflow.

    *   A new method as.data.table.list has been added, since passing a (pure)
        list to data.table() now creates a single list column.


#### BUG FIXES

    *   Assigning to a column variable using <- or = in j now
        works (creating a local copy within j), rather than
        persisting from group to group and sometimes causing a crash.
        Non column variables still persist from group to group; e.g.,
        a group counter. This fixes the remainder of #1624 thanks to
        Steve Lianoglou for reporting.

    *   A crash bug is fixed when j returns a (strictly) NULL column next
        to a non-empty column, #1633. This case was anticipated and coded
        for but an errant LENGTH() should have been length(). Thanks
        to Dennis Murphy for reporting.

    *   The first column of data.table() can now be a list column, fixing
        #1640. Thanks to Stavros Macrakis for reporting.


### Changes in v1.7.1

#### BUG FIXES

    *   .SD is now locked, partially fixing #1624. It was never
        the intention to allow assignment to .SD. Take a 'copy(.SD)'
        first if needed. Now documented in ?data.table and new FAQ 4.5
        including example. Thanks to Steve Lianoglou for reporting.

    *   := now works with a logical i subset; e.g.,
            DT[x==1,y:=x]
        Thanks to Muhammad Waliji for reporting.

#### USER VISIBLE CHANGES

    *   Error message "column <name> of i is not internally type integer"
        is now more helpful adding "i doesn't need to be keyed, just
        convert the (likely) character column to factor". Thanks to
        Christoph_J for his SO question.


### Changes in v1.7.0

#### NEW FEATURES

    *   data.table() now accepts list columns directly rather than
        needing to add list columns to an existing data.table; e.g.,

            DT = data.table(x=1:3,y=list(4:6,3.14,matrix(1:12,3)))

        Thanks to Branson Owen for reminding. As before, list columns
        can be created via grouping; e.g.,

            DT = data.table(x=c(1,1,2,2,2,3,3),y=1:7)
            DT2 = DT[,list(list(unique(y))),by=x]
            DT2
                 x      V1
            [1,] 1    1, 2
            [2,] 2 3, 4, 5
            [3,] 3    6, 7

        and list columns can be grouped; e.g.,

            DT2[,sum(unlist(V1)),by=list(x%%2)]
                 x V1
            [1,] 1 16
            [2,] 0 12

        Accordingly, one item has been added to FAQ 2.17 (differences
        between data.frame and data.table): data.frame(list(1:2,"k",1:4))
        creates 3 columns, data.table creates one list column.

    *   subset, transform and within now retain keys when the expression
        does not 'touch' key columns, implemeting FR #1341.

    *   Recycling list() items on RHS of := now works; e.g.,

            DT[,1:4:=list(1L,NULL),with=FALSE]
            # set columns 1 and 3 to 1L and remove columns 2 and 4

    *   Factor columns on LHS of :=, [<- and $<- can now be assigned
        new levels; e.g.,

            DT = data.table(A=c("a","b"))
            DT[2,"A"] <- "c"  # adds new level automatically
            DT[2,A:="c"]      # same (faster)
            DT$A = "newlevel" # adds new level and recycles it

        Thanks to Damian Betebenner and Chris Neff for highlighting.
        To change the type of a column, provide a full length RHS (i.e.
        'replace' the column).

#### BUG FIXES

    *   := with i all FALSE no longer sets the whole column, fixing
        bug #1570. Thanks to Chris Neff for reporting.

    *   0 length by (such as NULL and character(0)) now behave as
        if by is missing, fixing bug #1599. This is useful when by
        is dynamic and a 'dont group' needs to be represented.
        Thanks to Chris Neff for reporting.

    *   NULL j no longer results in 'inconsistent types' error, but
        instead returns no rows for that group, fixing bug #1576.

    *   matrix i is now an error rather than using i as if it were a
        vector and obtaining incorrect results. It was undocumented that
        matrix might have been an acceptable type. matrix i is
        still acceptable in [<-; e.g.,
            DT[is.na(DT)] <- 1L
        and this now works rather than assigning to non-NA items in some
        cases.

    *   Inconsistent [<- behaviour is now fixed (#1593) so these examples
        now work :
            DT[x == "a", ]$y <- 0L
            DT["a", ]$y <- 0L
        But, := is highly encouraged instead for speed; i.e.,
            DT[x == "a", y:=0L]
            DT["a", y:=0L]
        Thanks to Leon Baum for reporting.

    *   unique on an unsorted table now works, fixing bug #1601.
        Thanks to a question by Iterator on Stack Overflow.

    *   Bug fix #1534 in v1.6.5 (see NEWS below) only worked if data.table
        was higher than IRanges on the search() path, despite the item in
        NEWS stating otherwise. Fixed.

    *   Compatibility with package sqldf (which can call do.call("rbind",...)
        on an empty "...") is fixed and test added. data.table was switching
        on list(...)[[1]] rather than ..1. Thanks to RYogi for reporting #1623.

#### USER VISIBLE CHANGES

    *   cbind and rbind are no longer masked. But, please do read FAQ 2.23,
        4.4 and 5.1.


### Changes in v1.6.6

#### BUG FIXES

    *   Tests using .Call("Rf_setAttrib",...) passed CRAN acceptance
        checks but failed on many (but not all) platforms. Fixed.
        Thanks to Prof Brian Ripley for investigating the issue.

### Changes in v1.6.5

#### NEW FEATURES

    *   The LHS of := may now be column names or positions
        when with=FALSE; e.g.,

            DT[,c("d","e"):=NULL,with=FALSE]
            DT[,4:5:=NULL,with=FALSE]
            newcolname="myname"
            DT[,newcolname:=3.14,with=FALSE]

        This implements FR#1499 'Ability to efficiently remove a
        vector of column names' by Timothee Carayol in addition to
        creating and assigning to multiple columns. We still plan
        to allow multiple := without needing with=FALSE, in future.

    *   setkey(DT,...) now returns DT (invisibly) rather than NULL.
        This is to allow compound statements; e.g.,
            setkey(DT,x)["a"]

    *   setkey (and key<-) are now more efficient when the data happens
        to be already sorted by the key columns; e.g., when data is
        loaded from ordered files.

    *   If DT is already keyed by the columns passed to setkey (or
        key<-), the key is now rebuilt and checked rather than skipping
        for efficiency. This is to save needing to know to drop the key
        first to rebuild an invalid key. Invalid keys can arise by going
        'under the hood'; e.g., attr(DT,"sorted")="z", or somehow ending
        up with unordered factor levels. A warning is issued so the root
        cause can be fixed. Thanks to Timothee Carayol for highlighting.

    *   A new copy() function has been added, FR#1501. This copies a
        data.table (retaining its key, if any) and should now be used to
        copy rather than data.table(). Reminder: data.tables are not
        copied on write by setkey, key<- or :=.


#### BUG FIXES

    *   DT[,z:=a/b] and DT[a>3,z:=a/b] work again, where a and
        b are columns of DT. Thanks to Chris Neff for reporting,
        and his patience.

    *   Numeric columns with class attributes are now correctly
        coerced to integer by setkey and ad hoc by. The error
        similar to 'fractional data cannot be truncated' should now
        only occur when that really is true. A side effect of
        this is that ad hoc by and setkey now work on IDate columns
        which have somehow become numeric; e.g., via rbind(DF,DF)
        as reported by Chris Neff.

    *   .N is now 0 (rather than 1) when no rows in x match the
        row in i, fixing bug #1532. Thanks to Yang Zhang for
        reporting.

    *   Compatibility with package IRanges has been restored. Both
        data.table and IRanges mask cbind and rbind. When data.table's
        cbind is found first (if it is loaded after IRanges) and the
        first argument is not data.table, it now delegates to the next
        package on the search path (and above that), one or more of which
        may also mask cbind (such as IRanges), rather than skipping
        straight to base::cbind. So, it no longer matters which way around
        data.table and IRanges are loaded, fixing #1534. Thanks to Steve
        Lianoglou for reporting.


#### USER VISIBLE CHANGES

    *   setkey's verbose messages expanded.


### Changes in v1.6.4

#### NEW FEATURES

    *   DT[colA>3,which=TRUE] now returns row numbers rather
        than a logical vector, for consistency.

#### BUG FIXES

    *   Changing a keyed column name now updates the key, too,
        so an invalid key no longer arises, fixing #1495.
        Thanks to Chris Neff for reporting.

    *   := already warned when a numeric RHS is coerced to
        match an integer column's type. Now it also warns when
        numeric is coerced to logical, and integer is coerced
        to logical, fixing #1500. Thanks to Chris Neff for
        reporting.

    *   The result of DT[,newcol:=3.14] now includes the new
        column correctly, as well as changing DT by reference,
        fixing #1496. Thanks to Chris Neff for reporting.

    *   :=NULL to remove a column (instantly, regardless of table
        size) now works rather than causing a segfault in some
        circumstances, fixing #1497. Thanks to Timothee Carayol
        for reporting.

    *   Previous within() and transform() behaviour restored; e.g.,
        can handle multiple columns again. Thanks to Timothee Carayol
        for reporting.

    *   cbind(DT,DF) now works, as does rbind(DT,DF), fixing #1512.
        Thanks to Chris Neff for reporting. This was tricky to fix due
        to nuances of the .Internal dispatch code in cbind and rbind,
        preventing S3 methods from working in all cases.
        R will now warn that cbind and rbind have been masked when
        the data.table package is loaded. These revert to base::cbind
        and base::rbind when the first argument is not data.table.

    *   Removing multiple columns now works (again) using
        DT[,c("a","b")]=NULL, or within(DT,rm(a,b)), fixing #1510.
        Thanks to Timothee Carayol for reporting.


#### NOTES

    *   The package uses two features (packageVersion() and \href in Rd)
        added to R 2.12.0 and is therefore dependent on that release.
        A 'spurious warning' when checking a package using \href was
        fixed in R 2.12.2 patched but we believe that warning can safely
        be ignored in versions >= 2.12.0 and < 2.12.2 patched.


### Changes in v1.6.3

#### NEW FEATURES

    *   Ad hoc grouping now returns results in the same order each
        group first appears in the table, rather than sorting the
        groups. Thanks to Steve Lianoglou for highlighting. The order
        of the rows within each group always has and always will be
        preserved. For larger datasets a 'keyed by' is still faster;
        e.g., by=key(DT).

    *   The 'key' argument of data.table() now accepts a vector of
        column names in addition to a single comma separated string
        of column names, for consistency. Thanks to Steve Lianoglou
        for highlighting.

    *   A new argument '.SDcols' has been added to [.data.table. This
        may be character column names or numeric positions and
        specifies the columns of x included in .SD. This is useful
        for speed when applying a function through a subset of
        (possibly very many) columns; e.g.,
            DT[,lapply(.SD,sum),by="x,y",.SDcols=301:350]

    *   as(character, "IDate") and as(character, "ITime") coercion
        functions have been added. Enables the user to declaring colClasses
        as "IDate" and "ITime" in the various read.table (and sister)
        functions. Thanks to Chris Neff for the suggestion.

    *   DT[i,j]<-value is now handled by data.table in C rather
        than falling through to data.frame methods, FR#200. Thanks to
        Ivo Welch for raising speed issues on r-devel, to Simon Urbanek
        for the suggestion, and Luke Tierney and Simon for information
        on R internals.

        [<- syntax still incurs one working copy of the whole
        table (as of R 2.13.1) due to R's [<- dispatch mechanism
        copying to `*tmp*`, so, for ultimate speed and brevity,
        the operator := may now be used in j as follows.

    *   := is now available to j and means assign to the column by
        reference; e.g.,

            DT[i,colname:=value]

        This syntax makes no copies of any part of memory at all.

        m = matrix(1,nrow=100000,ncol=100)
        DF = as.data.frame(m)
        DT = as.data.table(m)

        system.time(for (i in 1:1000) DF[i,1] <- i)
             user  system elapsed
          287.062 302.627 591.984

        system.time(for (i in 1:1000) DT[i,V1:=i])
             user  system elapsed
            1.148   0.000   1.158     ( 511 times faster )

        := in j can be combined with all types of i, such as binary
        search, and used to add and remove columns efficiently.
        Fast assigning within groups will be implemented in future.

        Reminder that data.frame and data.table both allow columns
        of mixed types, including columns which themselves may be
        type list; matrix may be one (atomic) type only.

        *Please note*, := is new and experimental.


#### BUG FIXES

    *   merge()ing two data.table's with user-defined `suffixes`
        was getting tripped up when column names in x ended in
        '.1'. This resulted in the `suffixes` parameter being
        ignored.

    *   Mistakenly wrapping a j expression inside quotes; e.g.,
            DT[,list("sum(a),sum(b)"),by=grp]
        was appearing to work, but with wrong column names. This
        now returns a character column (the quotes should not
        be used). Thanks to Joseph Voelkel for reporting.

    *   setkey has been made robust in several ways to fix issues
        introduced in 1.6.2: #1465 ('R crashes after setkey')
        reported by Eugene Tyurin and similar bug #1387 ('paste()
        by group to create long comma separated strings can crash')
        reported by Nicolas Servant and Jean-Francois Rami. This
        bug was not reproducible so we are especially grateful for
        the patience of these people in helping us find, fix and
        test it.

    *   Combining a join, j and by together in one query now works
        rather than giving an error, fixing bug #1468. Discovered
        indirectly thanks to a post from Jelmer Ypma.

    *   Invalid keys no longer arise when a non-data.table-aware
        package reorders the data; e.g.,
            setkey(DT,x,y)
            plyr::arrange(DT,y)       # same as DT[order(y)]
        This now drops the key to avoid incorrect results being
        returned the next time the invalid key is joined to. Thanks
        to Chris Neff for reporting.


#### USER-VISIBLE CHANGES

    *   The startup banner has been shortened to one line.

    *   data.table does not support POSIXlt. Almost unbelievably
        POSIXlt uses 40 bytes to store a single datetime. If it worked
        before, that was unintentional. Please see ?IDateTime, or any
        other date class that uses a single atomic vector. This is
        regardless of whether the POSIXlt is a key column, or not. This
        resolves bug #1481 by documenting non support in ?data.table.


#### DEPRECATED & DEFUNCT

   *    Use of the DT() alias in j is no longer caught for backwards
        compatibility and is now fully removed. As warned in NEWS
        for v1.5.3, v1.4, and FAQs 2.6 and 2.7.


### Changes in v1.6.2

#### NEW FEATURES

   *    setkey no longer copies the whole table and should be
        faster for large tables. Each column is reordered by reference
        (in C) using one column of working memory, FR#1006. User
        defined attributes on the original table are now also
        retained (thanks to Thell Fowler for reporting).

   *    A new symbol .N is now available to j, containing the
        number of rows in the group. This may be useful when
        the column names are not known in advance, for
        convenience generally, and for efficiency.


### Changes in v1.6.1

#### NEW FEATURES

   *    j's environment is now consistently reused so
        that local variables may be set which persist
        from group to group; e.g., incrementing a group
        counter :
            DT[,list(z,groupInd<-groupInd+1),by=x]
        Thanks to Andreas Borg for reporting.

   *    A new symbol .BY is now available to j, containing 1 row
        of the current 'by' variables, type list. 'by' variables
        may also be used by name, and are now length 1 too. This
        implements FR#1313. FAQ 2.10 has been updated accordingly.
        Some examples :
            DT[,sum(x)*.BY[[1]],by=eval(byexp)]
            DT[,sum(x)*mylookuptable[J(y),z],by=y]
            DT[,list(sum(unlist(.BY)),sum(z)),by=list(x,y%%2)]

   *    i may now be type list, and works the same as when i
        is type data.table. This saves needing J() in as many
        situations and may be a little more efficient. One
        application is using .BY directly in j to join to a
        relatively small lookup table, once per group, for space
        and time efficiency. For example :
            DT[,list(GROUPDATA[.BY]$name,sum(v)),by=grp]


#### BUG FIXES

   *    A 'by' character vector of column names now
        works when there are less rows than columns; e.g.,
            DT[,sum(x),by=key(DT)]  where nrow(DT)==1.
        Many thanks to Andreas Borg for report, proposed
        fix and tests.

   *    Zero length columns in j no longer cause a crash in
        some circumstances. Empty columns are filled with NA
        to match the length of the longest column in j.
        Thanks to Johann Hibschman for bug report #1431.

   *    unique.data.table now calls the same internal code
        (in C) that grouping calls. This fixes a bug when
        unique is called directly by user, and, NA exist
        in the key (which might be quite rare). Thanks to
        Damian Betebenner for bug report. unique should also
        now be faster.

   *    Variables in calling scope can now be used in j when
        i is logical or integer, fixing bug #1421. Thanks
        to Alexander Peterhansl for reporting.


#### USER-VISIBLE CHANGES

    *   ?data.table now documents that logical i is not quite
        the same as i in [.data.frame. NA are treated as FALSE,
        and DT[NA] returns 1 row of NA, unlike [.data.frame.
        Three points have been added to FAQ 2.17. Thanks to
        Johann Hibschman for highlighting.

    *   Startup banner now uses packageStartupMessage() so the
        banner can be suppressed by those annoyed by banners,
        whilst still being helpful to new users.



### Changes in v1.6

#### NEW FEATURES

   *    data.table now plays nicely with S4 classes. Slots can be
        defined to be S4 objects, S4 classes can inherit from data.table,
        and S4 function dispatch works on data.table objects. See the
        tests in inst/tests/test-S4.R, and from the R prompt:
        ?"data.table-class"

   *    merge.data.table now works more like merge.data.frame:
        (i) suffixes are consistent with merge.data.frame; existing users
        may set options(datatable.pre.suffixes=TRUE) for backwards
        compatibility.
        (ii) support for 'by' argument added (FR #1315).
        However, X[Y] syntax is preferred; some users never use merge.


#### BUG FIXES

   *    by=key(DT) now works when the number of rows is not
        divisible by the number of groups (#1298, an odd bug).
        Thanks to Steve Lianoglou for reporting.

   *    Combining i and by where i is logical or integer subset now
        works, fixing bug #1294. Thanks to Johann Hibschman for
        contributing a new test.

   *    Variable scope inside [[...]] now works without a workaround
        required. This can be useful for looking up which function
        to call based on the data e.g. DT[,fns[[fn]](colA),by=ID].
        Thanks to Damian Betebenner for reporting.

   *    Column names in self joins such as DT[DT] are no longer
        duplicated, fixing bug #1340. Thanks to Andreas Borg for
        reporting.


#### USER-VISIBLE CHANGES

   *    Additions and updates to FAQ vignette. Thanks to Dennis
        Murphy for his thorough proof reading.

   *    Welcome to Steve Lianoglou who joins the project
        contributing S4-ization, testing using testthat, and more.

   *    IDateTime is now linked from ?data.table. data.table users
        unaware of IDateTime, please do take a look. Tom added
        IDateTime in v1.5 (see below).


### Changes in v1.5.3

#### NEW FEATURES

   *    .SD no longer includes 'by' columns, FR#978. This resolves
        the long standing annoyance of duplicated 'by' columns
        when the j expression returns a subset of rows from .SD.
        For example, the following query no longer contains
        a redundant 'colA.1' duplicate.
            DT[,.SD[2],by=colA] #  2nd row of each group
        Any existing code that uses .SD may require simple
        changes to remove workarounds.

   *    'by' may now be a character vector of column names.
        This allows syntax such as DT[,sum(x),by=key(DT)].

   *    X[Y] now includes Y's non-join columns, as most users
        naturally expect, FR#746. Please do use j in one step
        (i.e. X[Y,j]) since that merges just the columns j uses and
        is much more efficient than X[Y][,j] or merge(X,Y)[,j].

   *    The 'Join Inherited Scope' feature is back on, FR#1095. This
        is consistent with X[Y] including Y's non-join columns, enabling
        natural progression from X[Y] to X[Y,j]. j sees columns in X
        first then Y.
        If the same column name exists in both X and Y, the data in
        Y can be accessed via a prefix "i." (not yet implemented).

   *    Ad hoc by now coerces double to integer (provided they are
        all.equal) and character to factor, FR#1051, as setkey
        already does.

#### USER-VISIBLE CHANGES

   *    The default for mult is now "all", as planned and
        prior notice given in FAQ 2.2.

   *    ?[.data.table has been merged into ?data.table and updated,
        simplified, corrected and formatted.

#### DEPRECATED & DEFUNCT

   *    The DT() alias is now fully deprecated, as warned
        in NEWS for v1.4, and FAQs 2.6 and 2.7.


### Changes in v1.5.2

#### NEW FEATURES

   *    'by' now works when DT contains list() columns i.e.
        where each value in a column may itself be vector
        or where each value is a different type. FR#1092.

   *    The result from merge() is now keyed. FR#1244.


#### BUG FIXES

    *   eval of parse()-ed expressions now works without
        needing quote() in the expression, bug #1243. Thanks
        to Joseph Voelkel for reporting.

    *   the result from the first group alone may be bigger
        than the table itself, bug #1245. Thanks to
        Steve Lianoglou for reporting.

    *   merge on a data.table with a single key'd column only
        and all=TRUE now works, bug #1241. Thanks to
        Joseph Voelkel for reporting.

    *   merge()-ing by a column called "x" now works, bug
        #1229 related to variable scope. Thanks to Steve
        Lianoglou for reporting.


### Changes in v1.5.1

#### BUG FIXES

    *   Fixed inheritance for other packages importing or depending
        on data.table, bugs #1093 and #1132. Thanks to Koert Kuipers
        for reporting.

    *   data.table queries can now be used at the debugger() prompt,
        fixing bug #1131 related to inheritance from data.frame.


### Changes in v1.5

#### NEW FEATURES

    *   data.table now *inherits* from data.frame, for functions and
        packages which _only_ accept data.frame, saving time and
        memory of conversion. A data.table is a data.frame too;
        is.data.frame() now returns TRUE.

    *   Integer-based date and time-of-day classes have been
        introduced. This allows dates and times to be used as keys
        more easily. See as.IDate, as.ITime, and IDateTime.
        Conversions to and from POSIXct, Date, and chron are
        supported.

    *   [<-.data.table and $<-.data.table were revised to check for
        changes to the key-ed columns. [<-.data.table also now allows
        data.table-style indexing for i. Both of these changes may
        introduce incompatibilities for existing code.

    *   Logical columns are now allowed in keys and in 'by', as are expressions
        that evaluate to logical. Thanks to David Winsemius for highlighting.


#### BUG FIXES

    *   DT[,5] now returns 5 as FAQ 1.1 says, for consistency
        with DT[,c(5)] and DT[,5+0]. DT[,"region"] now returns
        "region" as FAQ 1.2 says. Thanks to Harish V for reporting.

    *   When a quote()-ed expression q is passed to 'by' using
        by=eval(q), the group column names now come from the list
        in the expression rather than the name 'q' (bug #974) and,
        multiple items work (bug #975). Thanks to Harish V for
        reporting.

    *   quote()-ed i and j expressions receive similar fixes, bugs
        #977 and #1058. Thanks to Harish V and Branson Owen for
        reporting.

    *   Multiple errors (grammar, format and spelling) in intro.Rnw
        and faqs.Rnw corrected by Dennis Murphy. Thank you.

    *   Memory is now reallocated in rare cases when the up front
        allocate for the result of grouping is insufficient. Bug
        #952 raised by Georg V, and also reported by Harish. Thank
        you.

    *   A function call foo(arg=sum(b)) now finds b in DT when foo
        contains DT[,eval(substitute(arg)),by=a], fixing bug #1026.
        Thanks to Harish V for reporting.

    *   If DT contains column 'a' then DT[J(unique(a))] now finds
        'a', fixing bug #1005. Thanks to Branson Owen for reporting.

    *   'by' on no data (for example when 'i' returns no rows) now
        works, fixing bug #709.

    *   'by without by' now heeds nomatch=NA, fixing bug #1015.
        Thanks to Harish V for reporting.

    *   DT[NA] now returns 1 row of NA rather than the whole table
        via standard NA logical recycling. A single NA logical is
        a special case and is now replaced by NA_integer_. Thanks
        to Branson Owen for highlighting the issue.

    *   NROW removed from data.table, since the is.data.frame() in
        base::NROW now returns TRUE due to inheritance. Fixes bug
        #1039 reported by Bradley Buchsbaum. Thank you.

    *   setkey() now coerces character to factor and double to
        integer (provided they are all.equal), fixing bug #953.
        Thanks to Steve Lianoglou for reporting.

    *   'by' now accepts lists from the calling scope without the
        work around of wrapping with as.list() or {}, fixing bug
        #1060. Thanks to Johann Hibschman for reporting.


#### NOTES

    *   The package uses the 'default' option of base::getOption,
        and is therefore dependent on R 2.10.0. Updated DESCRIPTION
        file accordingly. Thanks to Christian Hudon for reporting.


### Changes in v1.4.1


#### NEW FEATURES

    *   Vignettes tidied up.


#### BUG FIXES

    *   Out of order levels in key columns are now sorted by
        setkey. Thanks to Steve Lianoglou for reporting.




### Changes in v1.4


#### NEW FEATURES

    *   'by' faster. Memory is allocated first for the result, then
    populated directly by the result of j for each group. Can be 10
    or more times faster than tapply() and aggregate(), see
    timings vignette.

    *   j should now be a list(), not DT(), of expressions. Use of
    j=DT(...) is caught internally and replaced with j=list(...).

    *   'by' may be a list() of expressions. A single column name
    is automatically list()-ed for convenience. 'by' may still be
    a comma separated character string, as before.
        DT[,sum(x),by=region]                     # new
        DT[,sum(x),by=list(region,month(date))]   # new
        DT[,sum(x),by="region"]                   # old, ok too
        DT[,sum(x),by="region,month(date)"]       # old, ok too

    *   key() and key<- added. More R-style alternatives to getkey()
    and setkey().

    *   haskey() added. Returns TRUE if a table has a key.

    *   radix sorting is now column by column where possible, was
    previously all or nothing. Helps with keys of many columns.

    *   Added format method.

    *   22 tests added to test.data.table(), now 149.

    *   Three vignettes added : FAQ, Intro & Timings


#### DEPRECATED & DEFUNCT

    *   The DT alias is removed. Use 'data.table' instead to create
    objects. See 2nd new feature above.

    *   RUnit framework removed.
    test.data.table() is called from examples in .Rd so 'R CMD check'
    will run it. Simpler. An eval(body(test.data.table))
    is also in the .Rd, to catch namespace issues.

    *   Dependency on package 'ref' removed.

    *   Arguments removed:  simplify, incbycols and byretn.
    Grouping is simpler now, these are superfluous.


#### BUG FIXES

    *   Column classes are now retained by subset and grouping.

    *   tail no longer fails when a column 'x' exists.


#### KNOWN PROBLEMS

    *   Minor : Join Inherited Scope not working, contrary
        to the documentation.


#### NOTES

    *   v1.4 was essentially the branch at rev 44, reintegrated
    at rev 78.




### Changes in v1.3


#### NEW FEATURES

    *   Radix sorting added. Speeds up setkey and add-hoc 'by'
    by factor of 10 or more.

    *   Merge method added, much faster than base::merge method
    of data.frame.

    *   'by' faster. Logic moved from R into C. Memory is
    allocated for the largest group only, then re-used.

    *   The Sub Data is accessible as a whole by j using object
    .SD. This should only be used in rare circumstances. See FAQ.

    *   Methods added : duplicated, unique, transform, within,
    [<-, t, Math, Ops, is.na, na.omit, summary

    *   Column name rules improved e.g. dots now allowed.

    *   as.data.frame.data.table rownames improved.

    *   29 tests added to test.data.table(), now 127.


#### USER-VISIBLE CHANGES

    *   Default of mb changed, now tables(mb=TRUE)


#### DEPRECATED & DEFUNCT

    *   ... removed in [.data.table.
    j may not be a function, so this is now superfluous.


#### BUG FIXES

    *   Incorrect version warning with R 2.10+ fixed.

    *   j enclosure raised one level. This fixes some bugs
    where the j expression previously saw internal variable
    names. It also speeds up grouping a little.


#### NOTES

    *   v1.3 was not released to CRAN. R-Forge repository only.



### v1.2 released to CRAN in Aug 2008

<|MERGE_RESOLUTION|>--- conflicted
+++ resolved
@@ -231,11 +231,9 @@
 
   61. `merge.data.table()` didn't set column order (and therefore names) properly in some cases. Fixed now. Closes [#1290](https://github.com/Rdatatable/data.table/issues/1290). Thanks to @ChristK for the minimal example.
 
-<<<<<<< HEAD
-  63. Printing data.table will not print row numbers in scientific notation. Closes [#1167](https://github.com/Rdatatable/data.table/issues/1167). Thanks to @jangorecki.
-=======
-  62. data.table's `print` argument `row.names=FALSE` now works for 100+ rows. Closes [#1307](https://github.com/Rdatatable/data.table/issues/1307). Thanks to @jangorecki.
->>>>>>> 64949b98
+  62. print.data.table now works for 100+ rows as intended when `row.names=FALSE`. Closes [#1307](https://github.com/Rdatatable/data.table/issues/1307). Thanks to @jangorecki for the PR.
+
+  63. Row numbers are not printed in scientific format. Closes [#1167](https://github.com/Rdatatable/data.table/issues/1167). Thanks to @jangorecki for the PR.
 
 #### NOTES
 
