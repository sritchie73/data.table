#include <stdio.h>
#include <stdint.h>
#include <stdbool.h>
#include <Rdefines.h>
#include "data.table.h"

/* fast rolling mean - router
 * early stopping for window bigger than input
 * also handles 'align' in single place
 * algo = 0: frollmeanFast
 *   adding/removing in/out of sliding window of observations
 * algo = 1: frollmeanExact
 *   recalculate whole mean for each observation, roundoff correction is adjusted, also support for NaN and Inf
 */
void frollmean(unsigned int algo, double *x, uint64_t nx, ans_t *ans, int k, int align, double fill, bool narm, int hasna, bool verbose) {
  if (nx < k) {                                                 // if window width bigger than input just return vector of fill values
    if (verbose)
      snprintf(end(ans->message[0]), 500, _("%s: window width longer than input vector, returning all NA vector\n"), __func__);
    // implicit n_message limit discussed here: https://github.com/Rdatatable/data.table/issues/3423#issuecomment-487722586
    for (int i=0; i<nx; i++) {
      ans->dbl_v[i] = fill;
    }
    return;
  }
  double tic = 0;
  if (verbose)
    tic = omp_get_wtime();
  if (algo==0) {
    frollmeanFast(x, nx, ans, k, fill, narm, hasna, verbose);
  } else if (algo==1) {
    frollmeanExact(x, nx, ans, k, fill, narm, hasna, verbose);
  }
  if (ans->status < 3 && align < 1) {                           // align center or left, only when no errors occurred
    int k_ = align==-1 ? k-1 : floor(k/2);                      // offset to shift
    if (verbose)
      snprintf(end(ans->message[0]), 500, _("%s: align %d, shift answer by %d\n"), __func__, align, -k_);
    memmove((char *)ans->dbl_v, (char *)ans->dbl_v + (k_*sizeof(double)), (nx-k_)*sizeof(double)); // apply shift to achieve expected align
    for (uint64_t i=nx-k_; i<nx; i++) {                         // fill from right side
      ans->dbl_v[i] = fill;
    }
  }
  if (verbose)
    snprintf(end(ans->message[0]), 500, _("%s: processing algo %u took %.3fs\n"), __func__, algo, omp_get_wtime()-tic);
}
/* fast rolling mean - fast
 * when no info on NA (hasNA argument) then assume no NAs run faster version
 * rollmean implemented as single pass sliding window for align="right"
 * if NAs detected re-run rollmean implemented as single pass sliding window with NA support
 */
void frollmeanFast(double *x, uint64_t nx, ans_t *ans, int k, double fill, bool narm, int hasna, bool verbose) {
  if (verbose)
<<<<<<< HEAD
    snprintf(end(ans->message[0]), 500, _("%s: running for input length %llu, window %d, hasna %d, narm %d\n"), __func__, (unsigned long long int)nx, k, hasna, (int)narm);
=======
    snprintf(end(ans->message[0]), 500, "%s: running for input length %"PRIu64", window %d, hasna %d, narm %d\n", __func__, (uint64_t)nx, k, hasna, (int)narm);
>>>>>>> 6f17d180
  long double w = 0.0;                                          // sliding window aggregate
  bool truehasna = hasna>0;                                     // flag to re-run with NA support if NAs detected
  if (!truehasna) {
    int i;                                                      // iterator declared here because it is being used after foor loop
    for (i=0; i<k-1; i++) {                                     // loop over leading observation, all partial window only
      w += x[i];                                                // add current row to sliding window
      ans->dbl_v[i] = fill;                                     // answers are fill for partial window
    }
    w += x[i];                                                  // i==k-1
    ans->dbl_v[i] = (double) (w / k);                           // first full sliding window, non-fill rollfun answer
    if (R_FINITE((double) w)) {                                 // proceed only if no NAs detected in first k obs, otherwise early stopping
      for (uint64_t i=k; i<nx; i++) {                           // loop over obs, complete window, all remaining after partial window
        w -= x[i-k];                                            // remove leaving row from sliding window
        w += x[i];                                              // add current row to sliding window
        ans->dbl_v[i] = (double) (w / k);                       // rollfun to answer vector
      }
      if (!R_FINITE((double) w)) {                              // mark to re-run with NA care
        if (hasna==-1) {                                        // raise warning
          ans->status = 2;
          snprintf(end(ans->message[2]), 500, _("%s: hasNA=FALSE used but NA (or other non-finite) value(s) are present in input, use default hasNA=NA to avoid this warning"), __func__);
        }
        if (verbose)
          snprintf(end(ans->message[0]), 500, _("%s: NA (or other non-finite) value(s) are present in input, re-running with extra care for NAs\n"), __func__);
        w = 0.0;
        truehasna = true;
      }
    } else {                                                    // early stopping branch when NAs detected in first k obs
      if (hasna==-1) {                                          // raise warning
        ans->status = 2;
        snprintf(end(ans->message[2]), 500, _("%s: hasNA=FALSE used but NA (or other non-finite) value(s) are present in input, use default hasNA=NA to avoid this warning"), __func__);
      }
      if (verbose)
        snprintf(end(ans->message[0]), 500, _("%s: NA (or other non-finite) value(s) are present in input, skip non-NA attempt and run with extra care for NAs\n"), __func__);
      w = 0.0;
      truehasna = true;
    }
  }
  if (truehasna) {
    int nc = 0;                                                 // NA counter within sliding window
    int i;                                                      // iterator declared here because it is being used after foor loop
    for (i=0; i<k-1; i++) {                                     // loop over leading observation, all partial window only
      if (R_FINITE(x[i])) {
        w += x[i];                                              // add only finite values to window aggregate
      } else {
        nc++;                                                   // increment NA count in current window
      }
      ans->dbl_v[i] = fill;                                     // partial window fill all
    }
    if (R_FINITE(x[i])) {
      w += x[i];                                                // i==k-1
    } else {
      nc++;
    }
    if (nc == 0) {
      ans->dbl_v[i] = (double) (w / k);                         // no NAs in first full window
    } else if (nc == k) {
      ans->dbl_v[i] = narm ? R_NaN : NA_REAL;                   // all values in sliding window are NA, expected output for fun(NA, na.rm=T/F)
    } else {
      ans->dbl_v[i] = narm ? (double) (w / (k - nc)) : NA_REAL; // some values in window are NA
    }
    for (uint64_t i=k; i<nx; i++) {                             // loop over obs, complete window, all remaining after partial window
      if (R_FINITE(x[i])) {
        w += x[i];                                              // add only finite to window aggregate
      } else {
        nc++;                                                   // increment NA count in current window
      }
      if (R_FINITE(x[i-k])) {
        w -= x[i-k];                                            // remove only finite from window aggregate
      } else {
        nc--;                                                   // decrement NA count in current window
      }
      if (nc == 0) {
        ans->dbl_v[i] = (double) (w / k);                       // no NAs in sliding window for present observation
      } else if (nc == k) {
        ans->dbl_v[i] = narm ? R_NaN : NA_REAL;                 // all values in window are NA, expected output for fun(NA, na.rm=T/F)
      } else {
        ans->dbl_v[i] = narm ? (double) (w / (k - nc)) : NA_REAL; // some values in window are NA
      }
    }
  }
}
/* fast rolling mean - exact
 * when no info on NA (hasNA argument) then assume no NAs run faster version, also when na.rm=FALSE faster version can proceed
 * rollmean implemented as mean of k obs for each observation for align="right"
 * if NAs detected and na.rm=TRUE then re-run rollmean implemented as mean of k bos for each observation with NA support
 */
void frollmeanExact(double *x, uint64_t nx, ans_t *ans, int k, double fill, bool narm, int hasna, bool verbose) {
  if (verbose)
<<<<<<< HEAD
    snprintf(end(ans->message[0]), 500, _("%s: running in parallel for input length %llu, window %d, hasna %d, narm %d\n"), __func__, (unsigned long long int)nx, k, hasna, (int)narm);
=======
    snprintf(end(ans->message[0]), 500, "%s: running in parallel for input length %"PRIu64", window %d, hasna %d, narm %d\n", __func__, (uint64_t)nx, k, hasna, (int)narm);
>>>>>>> 6f17d180
  for (int i=0; i<k-1; i++) {                                   // fill partial window only
    ans->dbl_v[i] = fill;
  }
  bool truehasna = hasna>0;                                     // flag to re-run with NA support if NAs detected
  if (!truehasna || !narm) {
    #pragma omp parallel for num_threads(getDTthreads())
    for (uint64_t i=k-1; i<nx; i++) {                           // loop on every observation with complete window, partial already filled in single threaded section
      if (narm && truehasna) {
        continue;                                               // if NAs detected no point to continue
      }
      long double w = 0.0;
      for (int j=-k+1; j<=0; j++) {                             // sub-loop on window width
        w += x[i+j];                                            // sum of window for particular observation
      }
      if (R_FINITE((double) w)) {                               // no need to calc roundoff correction if NAs detected as will re-call all below in truehasna==1
        long double res = w / k;                                // keep results as long double for intermediate processing
        long double err = 0.0;                                  // roundoff corrector
        for (int j=-k+1; j<=0; j++) {                           // nested loop on window width
          err += x[i+j] - res;                                  // measure difference of obs in sub-loop to calculated fun for obs
        }
        ans->dbl_v[i] = (double) (res + (err / k));             // adjust calculated rollfun with roundoff correction
      } else {
        if (!narm) {
          ans->dbl_v[i] = (double) (w / k);                     // NAs should be propagated
        }
        truehasna = true;                                       // NAs detected for this window, set flag so rest of windows will not be re-run
      }
    }
    if (truehasna) {
      if (hasna==-1) {                                          // raise warning
        ans->status = 2;
        snprintf(end(ans->message[2]), 500, _("%s: hasNA=FALSE used but NA (or other non-finite) value(s) are present in input, use default hasNA=NA to avoid this warning"), __func__);
      }
      if (verbose) {
        if (narm) {
          snprintf(end(ans->message[0]), 500, _("%s: NA (or other non-finite) value(s) are present in input, re-running with extra care for NAs\n"), __func__);
        } else {
          snprintf(end(ans->message[0]), 500, _("%s: NA (or other non-finite) value(s) are present in input, na.rm was FALSE so in 'exact' implementation NAs were handled already, no need to re-run\n"), __func__);
        }
      }
    }
  }
  if (truehasna && narm) {
    #pragma omp parallel for num_threads(getDTthreads())
    for (uint64_t i=k-1; i<nx; i++) {                           // loop on every observation with complete window, partial already filled in single threaded section
      long double w = 0.0;
      int nc = 0;                                               // NA counter within sliding window
      for (int j=-k+1; j<=0; j++) {                             // nested loop on window width
        if (ISNAN(x[i+j])) {
          nc++;                                                 // increment NA count in current window
        } else {
          w += x[i+j];                                          // add observation to current window
        }
      }
      if (w > DBL_MAX) {
        ans->dbl_v[i] = R_PosInf;                               // handle Inf for na.rm=TRUE consistently to base R
      } else if (w < -DBL_MAX) {
        ans->dbl_v[i] = R_NegInf;
      } else {
        long double res = w / k;                                // keep results as long double for intermediate processing
        long double err = 0.0;                                  // roundoff corrector
        if (nc == 0) {                                          // no NAs in current window
          for (int j=-k+1; j<=0; j++) {                         // sub-loop on window width
            err += x[i+j] - res;                                // measure roundoff for each obs in window
          }
          ans->dbl_v[i] = (double) (res + (err / k));           // adjust calculated fun with roundoff correction
        } else if (nc < k) {
          for (int j=-k+1; j<=0; j++) {                         // sub-loop on window width
            if (!ISNAN(x[i+j])) {
              err += x[i+j] - res;                              // measure roundoff for each non-NA obs in window
            }
          }
          ans->dbl_v[i] = (double) (res + (err / (k - nc)));    // adjust calculated fun with roundoff correction
        } else {                                                // nc == k
          ans->dbl_v[i] = R_NaN;                                // all values NAs and narm so produce expected values
        }
      }
    }
  }
}

/* fast rolling sum */
void frollsum(unsigned int algo, double *x, uint64_t nx, ans_t *ans, int k, int align, double fill, bool narm, int hasna, bool verbose) {
  if (nx < k) {
    if (verbose)
      snprintf(end(ans->message[0]), 500, _("%s: window width longer than input vector, returning all NA vector\n"), __func__);
    for (int i=0; i<nx; i++) {
      ans->dbl_v[i] = fill;
    }
    return;
  }
  double tic = 0;
  if (verbose)
    tic = omp_get_wtime();
  if (algo==0) {
    frollsumFast(x, nx, ans, k, fill, narm, hasna, verbose);
  } else if (algo==1) {
    frollsumExact(x, nx, ans, k, fill, narm, hasna, verbose);
  }
  if (ans->status < 3 && align < 1) {
    int k_ = align==-1 ? k-1 : floor(k/2);
    if (verbose)
      snprintf(end(ans->message[0]), 500, _("%s: align %d, shift answer by %d\n"), __func__, align, -k_);
    memmove((char *)ans->dbl_v, (char *)ans->dbl_v + (k_*sizeof(double)), (nx-k_)*sizeof(double));
    for (uint64_t i=nx-k_; i<nx; i++) {
      ans->dbl_v[i] = fill;
    }
  }
  if (verbose)
    snprintf(end(ans->message[0]), 500, _("%s: processing algo %u took %.3fs\n"), __func__, algo, omp_get_wtime()-tic);
}
void frollsumFast(double *x, uint64_t nx, ans_t *ans, int k, double fill, bool narm, int hasna, bool verbose) {
  if (verbose)
<<<<<<< HEAD
    snprintf(end(ans->message[0]), 500, _("%s: running for input length %llu, window %d, hasna %d, narm %d\n"), __func__, (unsigned long long int)nx, k, hasna, (int)narm);
=======
    snprintf(end(ans->message[0]), 500, "%s: running for input length %"PRIu64", window %d, hasna %d, narm %d\n", __func__, (uint64_t)nx, k, hasna, (int)narm);
>>>>>>> 6f17d180
  long double w = 0.0;
  bool truehasna = hasna>0;
  if (!truehasna) {
    int i;
    for (i=0; i<k-1; i++) {
      w += x[i];
      ans->dbl_v[i] = fill;
    }
    w += x[i];
    ans->dbl_v[i] = (double) w;
    if (R_FINITE((double) w)) {
      for (uint64_t i=k; i<nx; i++) {
        w -= x[i-k];
        w += x[i];
        ans->dbl_v[i] = (double) w;
      }
      if (!R_FINITE((double) w)) {
        if (hasna==-1) {
          ans->status = 2;
          snprintf(end(ans->message[2]), 500, _("%s: hasNA=FALSE used but NA (or other non-finite) value(s) are present in input, use default hasNA=NA to avoid this warning"), __func__);
        }
        if (verbose)
          snprintf(end(ans->message[0]), 500, _("%s: NA (or other non-finite) value(s) are present in input, re-running with extra care for NAs\n"), __func__);
        w = 0.0;
        truehasna = true;
      }
    } else {
      if (hasna==-1) {
        ans->status = 2;
        snprintf(end(ans->message[2]), 500, _("%s: hasNA=FALSE used but NA (or other non-finite) value(s) are present in input, use default hasNA=NA to avoid this warning"), __func__);
      }
      if (verbose)
        snprintf(end(ans->message[0]), 500, _("%s: NA (or other non-finite) value(s) are present in input, skip non-NA attempt and run with extra care for NAs\n"), __func__);
      w = 0.0;
      truehasna = true;
    }
  }
  if (truehasna) {
    int nc = 0;
    int i;
    for (i=0; i<k-1; i++) {
      if (R_FINITE(x[i])) {
        w += x[i];
      } else {
        nc++;
      }
      ans->dbl_v[i] = fill;
    }
    if (R_FINITE(x[i])) {
      w += x[i];
    } else {
      nc++;
    }
    if (nc == 0) {
      ans->dbl_v[i] = (double) w;
    } else if (nc == k) {
      ans->dbl_v[i] = narm ? 0.0 : NA_REAL;
    } else {
      ans->dbl_v[i] = narm ? (double) w : NA_REAL;
    }
    for (uint64_t i=k; i<nx; i++) {
      if (R_FINITE(x[i])) {
        w += x[i];
      } else {
        nc++;
      }
      if (R_FINITE(x[i-k])) {
        w -= x[i-k];
      } else {
        nc--;
      }
      if (nc == 0) {
        ans->dbl_v[i] = (double) w;
      } else if (nc == k) {
        ans->dbl_v[i] = narm ? 0.0 : NA_REAL;
      } else {
        ans->dbl_v[i] = narm ? (double) w : NA_REAL;
      }
    }
  }
}
void frollsumExact(double *x, uint64_t nx, ans_t *ans, int k, double fill, bool narm, int hasna, bool verbose) {
  if (verbose)
<<<<<<< HEAD
    snprintf(end(ans->message[0]), 500, _("%s: running in parallel for input length %llu, window %d, hasna %d, narm %d\n"), __func__, (unsigned long long int)nx, k, hasna, (int)narm);
=======
    snprintf(end(ans->message[0]), 500, "%s: running in parallel for input length %"PRIu64", window %d, hasna %d, narm %d\n", __func__, (uint64_t)nx, k, hasna, (int)narm);
>>>>>>> 6f17d180
  for (int i=0; i<k-1; i++) {
    ans->dbl_v[i] = fill;
  }
  bool truehasna = hasna>0;
  if (!truehasna || !narm) {
    #pragma omp parallel for num_threads(getDTthreads())
    for (uint64_t i=k-1; i<nx; i++) {
      if (narm && truehasna) {
        continue;
      }
      long double w = 0.0;
      for (int j=-k+1; j<=0; j++) {
        w += x[i+j];
      }
      if (R_FINITE((double) w)) {
        ans->dbl_v[i] = (double) w;
      } else {
        if (!narm) {
          ans->dbl_v[i] = (double) w;
        }
        truehasna = true;
      }
    }
    if (truehasna) {
      if (hasna==-1) {
        ans->status = 2;
        snprintf(end(ans->message[2]), 500, _("%s: hasNA=FALSE used but NA (or other non-finite) value(s) are present in input, use default hasNA=NA to avoid this warning"), __func__);
      }
      if (verbose) {
        if (narm) {
          snprintf(end(ans->message[0]), 500, _("%s: NA (or other non-finite) value(s) are present in input, re-running with extra care for NAs\n"), __func__);
        } else {
          snprintf(end(ans->message[0]), 500, _("%s: NA (or other non-finite) value(s) are present in input, na.rm was FALSE so in 'exact' implementation NAs were handled already, no need to re-run\n"), __func__);
        }
      }
    }
  }
  if (truehasna && narm) {
    #pragma omp parallel for num_threads(getDTthreads())
    for (uint64_t i=k-1; i<nx; i++) {
      long double w = 0.0;
      int nc = 0;
      for (int j=-k+1; j<=0; j++) {
        if (ISNAN(x[i+j])) {
          nc++;
        } else {
          w += x[i+j];
        }
      }
      if (w > DBL_MAX) {
        ans->dbl_v[i] = R_PosInf;
      } else if (w < -DBL_MAX) {
        ans->dbl_v[i] = R_NegInf;
      } else {
        if (nc < k) {
          ans->dbl_v[i] = (double) w;
        } else {
          ans->dbl_v[i] = 0.0;
        }
      }
    }
  }
}

/* fast rolling any R function
 * not plain C, not thread safe
 * R eval() allocates
 */
void frollapply(double *x, int64_t nx, double *w, int k, ans_t *ans, int align, double fill, SEXP call, SEXP rho, bool verbose) {
  if (nx < k) {
    if (verbose)
      Rprintf(_("%s: window width longer than input vector, returning all NA vector\n"), __func__);
    for (int i=0; i<nx; i++) {
      ans->dbl_v[i] = fill;
    }
    return;
  }
  double tic = 0;
  if (verbose)
    tic = omp_get_wtime();
  for (int i=0; i<k-1; i++) {
    ans->dbl_v[i] = fill;
  }
  // this is i=k-1 iteration - first full window - taken out from the loop
  // we use it to add extra check that results of a FUN are length 1 numeric
  memcpy(w, x, k*sizeof(double));
  SEXP eval0 = PROTECT(eval(call, rho));
  if (xlength(eval0) != 1)
    error(_("%s: results from provided FUN are not length 1"), __func__);
  SEXPTYPE teval0 = TYPEOF(eval0);
  if (teval0 == REALSXP) {
    ans->dbl_v[k-1] = REAL(eval0)[0];
  } else {
    if (teval0==INTSXP || teval0==LGLSXP) {
      if (verbose)
        Rprintf(_("%s: results from provided FUN are not of type double, coercion from integer or logical will be applied on each iteration\n"), __func__);
      ans->dbl_v[k-1] = REAL(coerceVector(eval0, REALSXP))[0];
    } else {
      error(_("%s: results from provided FUN are not of type double"), __func__);
    }
  }
  UNPROTECT(1); // eval0
  // for each row it copies expected window data into w
  // evaluate call which has been prepared to point into w
  if (teval0 == REALSXP) {
    for (int64_t i=k; i<nx; i++) {
      memcpy(w, x+(i-k+1), k*sizeof(double));
      ans->dbl_v[i] = REAL(eval(call, rho))[0]; // this may fail with for a not type-stable fun
    }
  } else {
    for (int64_t i=k; i<nx; i++) {
      memcpy(w, x+(i-k+1), k*sizeof(double));
      SEXP evali = PROTECT(eval(call, rho));
      ans->dbl_v[i] = REAL(coerceVector(evali, REALSXP))[0];
      UNPROTECT(1); // evali
    }
  }
  if (ans->status < 3 && align < 1) {
    int k_ = align==-1 ? k-1 : floor(k/2);
    if (verbose)
      Rprintf(_("%s: align %d, shift answer by %d\n"), __func__, align, -k_);
    memmove((char *)ans->dbl_v, (char *)ans->dbl_v + (k_*sizeof(double)), (nx-k_)*sizeof(double));
    for (int64_t i=nx-k_; i<nx; i++) {
      ans->dbl_v[i] = fill;
    }
  }
  if (verbose)
    Rprintf(_("%s: took %.3fs\n"), __func__, omp_get_wtime()-tic);
}<|MERGE_RESOLUTION|>--- conflicted
+++ resolved
@@ -49,11 +49,7 @@
  */
 void frollmeanFast(double *x, uint64_t nx, ans_t *ans, int k, double fill, bool narm, int hasna, bool verbose) {
   if (verbose)
-<<<<<<< HEAD
-    snprintf(end(ans->message[0]), 500, _("%s: running for input length %llu, window %d, hasna %d, narm %d\n"), __func__, (unsigned long long int)nx, k, hasna, (int)narm);
-=======
-    snprintf(end(ans->message[0]), 500, "%s: running for input length %"PRIu64", window %d, hasna %d, narm %d\n", __func__, (uint64_t)nx, k, hasna, (int)narm);
->>>>>>> 6f17d180
+    snprintf(end(ans->message[0]), 500, _("%s: running for input length %"PRIu64", window %d, hasna %d, narm %d\n"), __func__, (unsigned long long int)nx, k, hasna, (int)narm);
   long double w = 0.0;                                          // sliding window aggregate
   bool truehasna = hasna>0;                                     // flag to re-run with NA support if NAs detected
   if (!truehasna) {
@@ -142,11 +138,7 @@
  */
 void frollmeanExact(double *x, uint64_t nx, ans_t *ans, int k, double fill, bool narm, int hasna, bool verbose) {
   if (verbose)
-<<<<<<< HEAD
-    snprintf(end(ans->message[0]), 500, _("%s: running in parallel for input length %llu, window %d, hasna %d, narm %d\n"), __func__, (unsigned long long int)nx, k, hasna, (int)narm);
-=======
-    snprintf(end(ans->message[0]), 500, "%s: running in parallel for input length %"PRIu64", window %d, hasna %d, narm %d\n", __func__, (uint64_t)nx, k, hasna, (int)narm);
->>>>>>> 6f17d180
+    snprintf(end(ans->message[0]), 500, _("%s: running in parallel for input length %"PRIu64", window %d, hasna %d, narm %d\n"), __func__, (unsigned long long int)nx, k, hasna, (int)narm);
   for (int i=0; i<k-1; i++) {                                   // fill partial window only
     ans->dbl_v[i] = fill;
   }
@@ -260,11 +252,7 @@
 }
 void frollsumFast(double *x, uint64_t nx, ans_t *ans, int k, double fill, bool narm, int hasna, bool verbose) {
   if (verbose)
-<<<<<<< HEAD
-    snprintf(end(ans->message[0]), 500, _("%s: running for input length %llu, window %d, hasna %d, narm %d\n"), __func__, (unsigned long long int)nx, k, hasna, (int)narm);
-=======
-    snprintf(end(ans->message[0]), 500, "%s: running for input length %"PRIu64", window %d, hasna %d, narm %d\n", __func__, (uint64_t)nx, k, hasna, (int)narm);
->>>>>>> 6f17d180
+    snprintf(end(ans->message[0]), 500, _("%s: running for input length %"PRIu64", window %d, hasna %d, narm %d\n"), __func__, (unsigned long long int)nx, k, hasna, (int)narm);
   long double w = 0.0;
   bool truehasna = hasna>0;
   if (!truehasna) {
@@ -348,11 +336,7 @@
 }
 void frollsumExact(double *x, uint64_t nx, ans_t *ans, int k, double fill, bool narm, int hasna, bool verbose) {
   if (verbose)
-<<<<<<< HEAD
-    snprintf(end(ans->message[0]), 500, _("%s: running in parallel for input length %llu, window %d, hasna %d, narm %d\n"), __func__, (unsigned long long int)nx, k, hasna, (int)narm);
-=======
-    snprintf(end(ans->message[0]), 500, "%s: running in parallel for input length %"PRIu64", window %d, hasna %d, narm %d\n", __func__, (uint64_t)nx, k, hasna, (int)narm);
->>>>>>> 6f17d180
+    snprintf(end(ans->message[0]), 500, _("%s: running in parallel for input length %"PRIu64", window %d, hasna %d, narm %d\n"), __func__, (unsigned long long int)nx, k, hasna, (int)narm);
   for (int i=0; i<k-1; i++) {
     ans->dbl_v[i] = fill;
   }
