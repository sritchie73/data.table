--- conflicted
+++ resolved
@@ -239,13 +239,10 @@
 SEXP islockedR(SEXP x);
 bool need2utf8(SEXP x);
 SEXP coerceUtf8IfNeeded(SEXP x);
-<<<<<<< HEAD
 SEXP coerceAsList(SEXP x, int len, int *nprotect);
-=======
 SEXP asCharacterInteger64(SEXP x, int *nprotect);
 SEXP asCharacterITime(SEXP x, int *nprotect);
 SEXP callRfun1(const char *name, const char *package, SEXP x, int *nprotect);
->>>>>>> dd81334f
 
 // types.c
 char *end(char *start);
