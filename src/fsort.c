--- conflicted
+++ resolved
@@ -174,16 +174,9 @@
   // provided MSBsize>=9, each batch is a multiple of at least one 4k page, so no page overlap
   // TODO: change all calloc, malloc and free to Calloc and Free to be robust to error() and catch ooms.
 
-<<<<<<< HEAD
-  if (verbose) Rprintf(_("counts is %dMB (%d pages per nBatch=%d, batchSize=%lld, lastBatchSize=%lld)\n"),
+  if (verbose) Rprintf(_("counts is %dMB (%d pages per nBatch=%d, batchSize=%"PRIu64", lastBatchSize=%"PRIu64")\n"),
                        nBatch*MSBsize*sizeof(R_xlen_t)/(1024*1024), nBatch*MSBsize*sizeof(R_xlen_t)/(4*1024*nBatch),
                        nBatch, batchSize, lastBatchSize);
-=======
-  if (verbose) Rprintf("counts is %dMB (%d pages per nBatch=%d, batchSize=%"PRIu64", lastBatchSize=%"PRIu64")\n",
-                       (int)(nBatch*MSBsize*sizeof(R_xlen_t)/(1024*1024)),
-                       (int)(nBatch*MSBsize*sizeof(R_xlen_t)/(4*1024*nBatch)),
-                       nBatch, (uint64_t)batchSize, (uint64_t)lastBatchSize);
->>>>>>> 6f17d180
   t[3] = wallclock();
   #pragma omp parallel for num_threads(nth)
   for (int batch=0; batch<nBatch; batch++) {
@@ -250,13 +243,8 @@
     // TODO: time this qsort but likely insignificant.
 
     if (verbose) {
-<<<<<<< HEAD
-      Rprintf(_("Top 5 MSB counts: ")); for(int i=0; i<5; i++) Rprintf(_("%lld "), msbCounts[order[i]]); Rprintf(_("\n"));
+      Rprintf(_("Top 5 MSB counts: ")); for(int i=0; i<5; i++) Rprintf(_("%"PRIu64" "), msbCounts[order[i]]); Rprintf(_("\n"));
       Rprintf(_("Reduced MSBsize from %d to "), MSBsize);
-=======
-      Rprintf("Top 5 MSB counts: "); for(int i=0; i<5; i++) Rprintf("%"PRId64" ", (int64_t)msbCounts[order[i]]); Rprintf("\n");
-      Rprintf("Reduced MSBsize from %d to ", MSBsize);
->>>>>>> 6f17d180
     }
     while (MSBsize>0 && msbCounts[order[MSBsize-1]] < 2) MSBsize--;
     if (verbose) {
