#include "data.table.h"

SEXP between(SEXP x, SEXP lower, SEXP upper, SEXP incbounds, SEXP NAboundsArg, SEXP checkArg) {
  int nprotect = 0;
  R_len_t nx = length(x), nl = length(lower), nu = length(upper);
  if (!nx || !nl || !nu)
    return (allocVector(LGLSXP, 0));
  const int longest = MAX(MAX(nx, nl), nu);
  if ((nl!=1 && nl!=longest) ||
      (nu!=1 && nu!=longest) ||
      (nx!=1 && nx!=longest)) {
    error(_("Incompatible vector lengths: length(x)==%d length(lower)==%d length(upper)==%d. Each should be either length 1 or the length of the longest."), nx, nl, nu);
  }
  const int longestBound = MAX(nl, nu);  // just for when check=TRUE
  if (!isLogical(incbounds) || LOGICAL(incbounds)[0]==NA_LOGICAL)
    error(_("incbounds must be TRUE or FALSE"));
  const bool open = !LOGICAL(incbounds)[0];
  if (!isLogical(NAboundsArg) || LOGICAL(NAboundsArg)[0]==FALSE)
    error(_("NAbounds must be TRUE or NA"));
  const bool NAbounds = LOGICAL(NAboundsArg)[0]==TRUE;
  if (!isLogical(checkArg) || LOGICAL(checkArg)[0]==NA_LOGICAL)
    error(_("check must be TRUE or FALSE"));
  const bool check = LOGICAL(checkArg)[0];
  const bool verbose = GetVerbose();

  if (isInteger(x)) {
    if ((isInteger(lower) || isRealReallyInt(lower)) &&
        (isInteger(upper) || isRealReallyInt(upper))) { // #3517 coerce to num to int when possible
      if (!isInteger(lower)) {
        lower = PROTECT(coerceVector(lower, INTSXP)); nprotect++;
      }
      if (!isInteger(upper)) {
        upper = PROTECT(coerceVector(upper, INTSXP)); nprotect++;
      }
    } else { // #3565
      x = PROTECT(coerceVector(x, REALSXP)); nprotect++;
    }
  }
  if (TYPEOF(lower) != TYPEOF(x)) {
    lower = PROTECT(coerceVector(lower, TYPEOF(x))); nprotect++;
  }
  if (TYPEOF(upper) != TYPEOF(x)) {
    upper = PROTECT(coerceVector(upper, TYPEOF(x))); nprotect++;
  }

  const bool recycleX =   nx==1;
  const bool recycleLow = nl==1;
  const bool recycleUpp = nu==1;
  const int xMask   = recycleX   ? 0 : INT_MAX;
  const int lowMask = recycleLow ? 0 : INT_MAX;
  const int uppMask = recycleUpp ? 0 : INT_MAX;
  SEXP ans = PROTECT(allocVector(LGLSXP, longest)); nprotect++;
  int *restrict ansp = LOGICAL(ans);
  double tic=omp_get_wtime();

  switch (TYPEOF(x)) {
  case INTSXP: {
    const int *lp = INTEGER(lower);
    const int *up = INTEGER(upper);
    const int *xp = INTEGER(x);
    if (check) for (int i=0; i<longestBound; ++i) {
      const int l=lp[i & lowMask], u=up[i & uppMask];
      if (l!=NA_INTEGER && u!=NA_INTEGER && l>u)
        error(_("Item %d of lower (%d) is greater than item %d of upper (%d)"), (i&lowMask)+1, l, (i&uppMask)+1, u);
    }
    if (NAbounds) {  // default NAbounds==TRUE => NA bound means TRUE; i.e. asif lower=-Inf or upper==Inf)
      #pragma omp parallel for num_threads(getDTthreads())
      for (int i=0; i<longest; ++i) {
        const int elem=xp[i & xMask], l=lp[i & lowMask], u=up[i & uppMask];
        ansp[i] = elem==NA_INTEGER ? NA_LOGICAL : (l==NA_INTEGER || l+open<=elem) && (u==NA_INTEGER || elem<=u-open);
        // +open so we can always use >= and <=.  NA_INTEGER+1 == -INT_MAX == INT_MIN+1 (so NA limit handled by this too)
      }
    } else {
      #pragma omp parallel for num_threads(getDTthreads())
      for (int i=0; i<longest; ++i) {
        const int elem=xp[i & xMask], l=lp[i & lowMask], u=up[i & uppMask];
        if (elem==NA_INTEGER) { ansp[i]=NA_LOGICAL; continue; }
        const bool lok = l!=NA_INTEGER, uok = u!=NA_INTEGER;
        ansp[i] = (lok && uok) ? l+open<=elem && elem<=u-open : ((uok && elem>u-open) || (lok && elem<l+open)) ? FALSE : NA_LOGICAL;
      }
    }
    if (verbose) Rprintf(_("between parallel processing of integer took %8.3fs\n"), omp_get_wtime()-tic);
  } break;

  case REALSXP:
    if (Rinherits(x, char_integer64)) {
      if (!Rinherits(lower, char_integer64) || !Rinherits(upper, char_integer64))
        error(_("x is integer64 but lower and/or upper are not.")); // e.g. between(int64, character, character)
      const int64_t *lp = (int64_t *)REAL(lower);
      const int64_t *up = (int64_t *)REAL(upper);
      const int64_t *xp = (int64_t *)REAL(x);
      if (check) for (int i=0; i<longestBound; ++i) {
        const int64_t l=lp[i & lowMask], u=up[i & uppMask];
        if (l!=NA_INTEGER64 && u!=NA_INTEGER64 && l>u)
<<<<<<< HEAD
          error(_("Item %d of lower (%lld) is greater than item %d of upper (%lld)"), (i&lowMask)+1, l, (i&uppMask)+1, u);
=======
          error("Item %d of lower (%"PRId64") is greater than item %d of upper (%"PRId64")", (i&lowMask)+1, l, (i&uppMask)+1, u);
>>>>>>> 6f17d180
      }
      if (NAbounds) {
        #pragma omp parallel for num_threads(getDTthreads())
        for (int i=0; i<longest; ++i) {
          const int64_t elem=xp[i & xMask], l=lp[i & lowMask], u=up[i & uppMask];
          ansp[i] = elem==NA_INTEGER64 ? NA_LOGICAL : (l==NA_INTEGER64 || l+open<=elem) && (u==NA_INTEGER64 || elem<=u-open);
        }
      } else {
        #pragma omp parallel for num_threads(getDTthreads())
        for (int i=0; i<longest; ++i) {
          const int64_t elem=xp[i & xMask], l=lp[i & lowMask], u=up[i & uppMask];
          if (elem==NA_INTEGER64) { ansp[i]=NA_LOGICAL; continue; }
          const bool lok = l!=NA_INTEGER64, uok = u!=NA_INTEGER64;
          ansp[i] = (lok && uok) ? l+open<=elem && elem<=u-open : ((uok && elem>u-open) || (lok && elem<l+open)) ? FALSE : NA_LOGICAL;
        }
      }
      if (verbose) Rprintf(_("between parallel processing of integer64 took %8.3fs\n"), omp_get_wtime()-tic);
    } else {
      if (Rinherits(lower, char_integer64) || Rinherits(upper, char_integer64))
        error(_("x is not integer64 but lower and/or upper is integer64. Please align classes."));
      const double *lp = REAL(lower);
      const double *up = REAL(upper);
      const double *xp = REAL(x);
      if (check) for (int i=0; i<longestBound; ++i) {
        const double l=lp[i & lowMask], u=up[i & uppMask];
        if (!isnan(l) && !isnan(u) && l>u)
          error(_("Item %d of lower (%f) is greater than item %d of upper (%f)"), (i&lowMask)+1, l, (i&uppMask)+1, u);
      }
      if (open) {
        if (NAbounds) {
          #pragma omp parallel for num_threads(getDTthreads())
          for (int i=0; i<longest; ++i) {
            const double elem=xp[i & xMask], l=lp[i & lowMask], u=up[i & uppMask];
            ansp[i] = isnan(elem) ? NA_LOGICAL : (isnan(l) || l<elem) && (isnan(u) || elem<u);
          }
        } else {
          #pragma omp parallel for num_threads(getDTthreads())
          for (int i=0; i<longest; ++i) {
            const double elem=xp[i & xMask], l=lp[i & lowMask], u=up[i & uppMask];
            if (isnan(elem)) { ansp[i]=NA_LOGICAL; continue; }
            const bool lok = !isnan(l), uok = !isnan(u);
            ansp[i] = (lok && uok) ? l<elem && elem<u : ((uok && elem>=u) || (lok && elem<=l)) ? FALSE : NA_LOGICAL;
          }
        }
        if (verbose) Rprintf(_("between parallel processing of double with open bounds took %8.3fs\n"), omp_get_wtime()-tic);
      } else {
        if (NAbounds) {
          #pragma omp parallel for num_threads(getDTthreads())
          for (int i=0; i<longest; ++i) {
            const double elem=xp[i & xMask], l=lp[i & lowMask], u=up[i & uppMask];
            ansp[i] = isnan(elem) ? NA_LOGICAL : (isnan(l) || l<=elem) && (isnan(u) || elem<=u);
          }
        } else {
          #pragma omp parallel for num_threads(getDTthreads())
          for (int i=0; i<longest; ++i) {
            const double elem=xp[i & xMask], l=lp[i & lowMask], u=up[i & uppMask];
            if (isnan(elem)) { ansp[i]=NA_LOGICAL; continue; }
            const bool lok = !isnan(l), uok = !isnan(u);
            ansp[i] = (lok && uok) ? l<=elem && elem<=u : ((uok && elem>u) || (lok && elem<l)) ? FALSE : NA_LOGICAL;
          }
        }
        if (verbose) Rprintf(_("between parallel processing of double with closed bounds took %8.3fs\n"), omp_get_wtime()-tic);
      }
    }
    break;

  case STRSXP: {
    const SEXP *lp = STRING_PTR(lower);
    const SEXP *up = STRING_PTR(upper);
    const SEXP *xp = STRING_PTR(x);
    #define LCMP (strcmp(CHAR(ENC2UTF8(l)),CHAR(ENC2UTF8(elem)))<=-open)
    #define UCMP (strcmp(CHAR(ENC2UTF8(elem)),CHAR(ENC2UTF8(u)))<=-open)
    // TODO if all ascii can be parallel, otherwise ENC2UTF8 could allocate
    if (check) for (int i=0; i<longestBound; ++i) {
      const SEXP l=lp[i & lowMask], u=up[i & uppMask];
      if (l!=NA_STRING && u!=NA_STRING && l!=u && strcmp(CHAR(ENC2UTF8(l)), CHAR(ENC2UTF8(u)))>0)
        error(_("Item %d of lower ('%s') is greater than item %d of upper ('%s')"), (i&lowMask)+1, CHAR(l), (i&uppMask)+1, CHAR(u));
    }
    if (NAbounds) {
      for (int i=0; i<longest; ++i) {
        const SEXP elem=xp[i & xMask], l=lp[i & lowMask], u=up[i & uppMask];
        ansp[i] = elem==NA_STRING ? NA_LOGICAL : (l==NA_STRING || LCMP) && (u==NA_STRING || UCMP);
      }
    } else {
      for (int i=0; i<longest; ++i) {
        const SEXP elem=xp[i & xMask], l=lp[i & lowMask], u=up[i & uppMask];
        if (elem==NA_STRING) { ansp[i] = NA_LOGICAL; continue; }
        const bool lok=(l!=NA_STRING), uok=(u!=NA_STRING);
        ansp[i] = (lok && uok) ? LCMP && UCMP : ((uok && !UCMP) || (lok && !LCMP)) ? FALSE : NA_LOGICAL;
      }
    }
    if (verbose) Rprintf(_("between non-parallel processing of character took %8.3fs\n"), omp_get_wtime()-tic);
  } break;
  default:
    error(_("Internal error: between.c unsupported type '%s' should have been caught at R level"), type2char(TYPEOF(x)));  // # nocov
  }
  UNPROTECT(nprotect);
  return ans;
}<|MERGE_RESOLUTION|>--- conflicted
+++ resolved
@@ -92,11 +92,7 @@
       if (check) for (int i=0; i<longestBound; ++i) {
         const int64_t l=lp[i & lowMask], u=up[i & uppMask];
         if (l!=NA_INTEGER64 && u!=NA_INTEGER64 && l>u)
-<<<<<<< HEAD
-          error(_("Item %d of lower (%lld) is greater than item %d of upper (%lld)"), (i&lowMask)+1, l, (i&uppMask)+1, u);
-=======
-          error("Item %d of lower (%"PRId64") is greater than item %d of upper (%"PRId64")", (i&lowMask)+1, l, (i&uppMask)+1, u);
->>>>>>> 6f17d180
+          error(_("Item %d of lower (%"PRId64") is greater than item %d of upper (%"PRId64")"), (i&lowMask)+1, l, (i&uppMask)+1, u);
       }
       if (NAbounds) {
         #pragma omp parallel for num_threads(getDTthreads())
