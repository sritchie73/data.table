--- conflicted
+++ resolved
@@ -363,7 +363,6 @@
   return(ans);
 }
 
-<<<<<<< HEAD
 SEXP coerceAsList(SEXP x, int len, int *nprotect) {
   SEXP coerced;
   if (TYPEOF(x)==VECSXP) {
@@ -408,7 +407,8 @@
   // *nprotect should have been incremented by just 1 here - 'coerced' 
   // should be at the top of the PROTECT stack.
   return(coerced);
-=======
+}
+
 // Adapted from the bit64 package C function as_character_integer64
 // Allows us to be integer64 aware without the user loading the bit64 package
 SEXP asCharacterInteger64(SEXP x, int *nprotect) {
@@ -472,5 +472,4 @@
   SEXP ret = R_tryEval(rfun, pkgEnv, &errorOccurred);
   
   return(ret);
->>>>>>> dd81334f
 }