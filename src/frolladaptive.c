--- conflicted
+++ resolved
@@ -30,11 +30,7 @@
  */
 void fadaptiverollmeanFast(double *x, uint64_t nx, ans_t *ans, int *k, double fill, bool narm, int hasna, bool verbose) {
   if (verbose)
-<<<<<<< HEAD
-    snprintf(end(ans->message[0]), 500, _("%s: running for input length %llu, hasna %d, narm %d\n"), __func__, (unsigned long long int)nx, hasna, (int) narm);
-=======
-    snprintf(end(ans->message[0]), 500, "%s: running for input length %"PRIu64", hasna %d, narm %d\n", __func__, (uint64_t)nx, hasna, (int) narm);
->>>>>>> 6f17d180
+    snprintf(end(ans->message[0]), 500, _("%s: running for input length %"PRIu64", hasna %d, narm %d\n"), __func__, (unsigned long long int)nx, hasna, (int) narm);
   bool truehasna = hasna>0;                                     // flag to re-run if NAs detected
   long double w = 0.0;
   double *cs = malloc(nx*sizeof(double));                       // cumsum vector, same as double cs[nx] but no segfault
@@ -119,11 +115,7 @@
  */
 void fadaptiverollmeanExact(double *x, uint64_t nx, ans_t *ans, int *k, double fill, bool narm, int hasna, bool verbose) {
   if (verbose)
-<<<<<<< HEAD
-    snprintf(end(ans->message[0]), 500, _("%s: running in parallel for input length %llu, hasna %d, narm %d\n"), __func__, (unsigned long long int)nx, hasna, (int) narm);
-=======
-    snprintf(end(ans->message[0]), 500, "%s: running in parallel for input length %"PRIu64", hasna %d, narm %d\n", __func__, (uint64_t)nx, hasna, (int) narm);
->>>>>>> 6f17d180
+    snprintf(end(ans->message[0]), 500, _("%s: running in parallel for input length %"PRIu64", hasna %d, narm %d\n"), __func__, (unsigned long long int)nx, hasna, (int) narm);
   bool truehasna = hasna>0;                                     // flag to re-run if NAs detected
   if (!truehasna || !narm) {                                    // narm=FALSE handled here as NAs properly propagated in exact algo
     #pragma omp parallel for num_threads(getDTthreads())
@@ -227,11 +219,7 @@
 }
 void fadaptiverollsumFast(double *x, uint64_t nx, ans_t *ans, int *k, double fill, bool narm, int hasna, bool verbose) {
   if (verbose)
-<<<<<<< HEAD
-    snprintf(end(ans->message[0]), 500, _("%s: running for input length %llu, hasna %d, narm %d\n"), __func__, (unsigned long long int)nx, hasna, (int) narm);
-=======
-    snprintf(end(ans->message[0]), 500, "%s: running for input length %"PRIu64", hasna %d, narm %d\n", __func__, (uint64_t)nx, hasna, (int) narm);
->>>>>>> 6f17d180
+    snprintf(end(ans->message[0]), 500, _("%s: running for input length %"PRIu64", hasna %d, narm %d\n"), __func__, (unsigned long long int)nx, hasna, (int) narm);
   bool truehasna = hasna>0;
   long double w = 0.0;
   double *cs = malloc(nx*sizeof(double));
@@ -311,11 +299,7 @@
 }
 void fadaptiverollsumExact(double *x, uint64_t nx, ans_t *ans, int *k, double fill, bool narm, int hasna, bool verbose) {
   if (verbose)
-<<<<<<< HEAD
-    snprintf(end(ans->message[0]), 500, _("%s: running in parallel for input length %llu, hasna %d, narm %d\n"), __func__, (unsigned long long int)nx, hasna, (int) narm);
-=======
-    snprintf(end(ans->message[0]), 500, "%s: running in parallel for input length %"PRIu64", hasna %d, narm %d\n", __func__, (uint64_t)nx, hasna, (int) narm);
->>>>>>> 6f17d180
+    snprintf(end(ans->message[0]), 500, _("%s: running in parallel for input length %"PRIu64", hasna %d, narm %d\n"), __func__, (unsigned long long int)nx, hasna, (int) narm);
   bool truehasna = hasna>0;
   if (!truehasna || !narm) {
     #pragma omp parallel for num_threads(getDTthreads())
