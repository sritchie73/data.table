#include "data.table.h"

static SEXP chmatchMain(SEXP x, SEXP table, int nomatch, bool chin, bool chmatchdup) {
  if (!isString(x) && !isNull(x)) error(_("x is type '%s' (must be 'character' or NULL)"), type2char(TYPEOF(x)));
  if (!isString(table) && !isNull(table)) error(_("table is type '%s' (must be 'character' or NULL)"), type2char(TYPEOF(table)));
  if (chin && chmatchdup) error(_("Internal error: either chin or chmatchdup should be true not both"));  // # nocov
  // allocations up front before savetl starts
  SEXP ans = PROTECT(allocVector(chin?LGLSXP:INTSXP, length(x)));
  if (!length(x)) { UNPROTECT(1); return ans; }  // no need to look at table when x is empty
  int *ansd = INTEGER(ans);
  if (!length(table)) { const int val=(chin?0:nomatch), n=LENGTH(x); for (int i=0; i<n; ++i) ansd[i]=val; UNPROTECT(1); return ans; }
  // Since non-ASCII strings may be marked with different encodings, it only make sense to compare
  // the bytes under a same encoding (UTF-8) #3844 #3850
  const SEXP *xd = STRING_PTR(PROTECT(coerceUtf8IfNeeded(x)));
  const SEXP *td = STRING_PTR(PROTECT(coerceUtf8IfNeeded(table)));
  savetl_init();
  const int xlen = length(x);
  for (int i=0; i<xlen; i++) {
    SEXP s = xd[i];
    const int tl = TRUELENGTH(s);
    if (tl>0) {
      savetl(s);  // R's internal hash (which is positive); save it
      SET_TRUELENGTH(s,0);
    } else if (tl<0) {
      // R 2.14.0+ initializes truelength to 0 (before that it was uninitialized/random).
      // Now that data.table depends on R 3.1.0+, that is after 2.14.0 too.
      // We rely on that 0-initialization, and that R's internal hash is positive.
      // # nocov start
      savetl_end();
      error(_("Internal error: CHARSXP '%s' has a negative truelength (%d). Please file an issue on the data.table tracker."), CHAR(s), tl);
      // # nocov end
    }
  }
  const int tablelen = length(table);
  int nuniq=0;
  for (int i=0; i<tablelen; ++i) {
    SEXP s = td[i];
    int tl = TRUELENGTH(s);
    if (tl>0) { savetl(s); tl=0; }
    if (tl==0) SET_TRUELENGTH(s, chmatchdup ? -(++nuniq) : -i-1); // first time seen this string in table
  }
  if (chmatchdup) {
    // chmatchdup() is basically base::pmatch() but without the partial matching part. For example :
    //   chmatchdup(c("a", "a"), c("a", "a"))   # 1,2  - the second 'a' in 'x' has a 2nd match in 'table'
    //   chmatchdup(c("a", "a"), c("a", "b"))   # 1,NA - the second one doesn't 'see' the first 'a'
    //   chmatchdup(c("a", "a"), c("a", "a.1")) # 1,NA - differs from 'pmatch' output = 1,2
    // Used to be called chmatch2 before v1.12.2 and was in rbindlist.c. New implementation from 1.12.2 here in chmatch.c
    // If nuniq==tablelen then there are no dups in table but we still need this branch because there might be dups
    //   in x and the 2nd onwards of any dup needs to return NA
    // See end of file for benchmark
    //                                                                                        uniq         dups
    // For example: A,B,C,B,D,E,A,A   =>   A(TL=1),B(2),C(3),D(4),E(5)   =>   dupMap    1  2  3  5  6 | 8  7  4
    //                                                                        dupLink   7  8          |    6     (blank=0)
    int *counts = (int *)calloc(nuniq, sizeof(int));
    int *map =    (int *)calloc(tablelen+nuniq, sizeof(int));  // +nuniq to store a 0 at the end of each group
    if (!counts || !map) {
      // # nocov start
      for (int i=0; i<tablelen; i++) SET_TRUELENGTH(td[i], 0);
      savetl_end();
<<<<<<< HEAD
      error(_("Failed to allocate %lld bytes working memory in chmatchdup: length(table)=%d length(unique(table))=%d"), (tablelen*2+nuniq)*sizeof(int), tablelen, nuniq);
=======
      error("Failed to allocate %"PRIu64" bytes working memory in chmatchdup: length(table)=%d length(unique(table))=%d", ((uint64_t)tablelen*2+nuniq)*sizeof(int), tablelen, nuniq);
>>>>>>> 6f17d180
      // # nocov end
    }
    for (int i=0; i<tablelen; ++i) counts[-TRUELENGTH(td[i])-1]++;
    for (int i=0, sum=0; i<nuniq; ++i) { int tt=counts[i]; counts[i]=sum; sum+=tt+1; }
    for (int i=0; i<tablelen; ++i) map[counts[-TRUELENGTH(td[i])-1]++] = i+1;           // 0 is left ending each group thanks to the calloc
    for (int i=0, last=0; i<nuniq; ++i) {int tt=counts[i]+1; counts[i]=last; last=tt;}  // rewind counts to the beginning of each group
    for (int i=0; i<xlen; ++i) {
      int u = TRUELENGTH(xd[i]);
      if (u<0) {
        int w = counts[-u-1]++;
        if (map[w]) { ansd[i]=map[w]; continue; }
        SET_TRUELENGTH(xd[i],0); // w falls on ending 0 marker: dups used up; any more dups should return nomatch
        // we still need the 0-setting loop at the end of this function because often there will be some values in table that are not matched to at all.
      }
      ansd[i] = nomatch;
    }
    free(counts);
    free(map);
  } else if (chin) {
    for (int i=0; i<xlen; i++) {
      ansd[i] = TRUELENGTH(xd[i])<0;
    }
  } else {
    for (int i=0; i<xlen; i++) {
      int m = TRUELENGTH(xd[i]);
      ansd[i] = (m<0) ? -m : nomatch;
    }
  }
  for (int i=0; i<tablelen; i++)
    SET_TRUELENGTH(td[i], 0);  // reinstate 0 rather than leave the -i-1
  savetl_end();
  UNPROTECT(3);  // ans, xd, td
  return(ans);
}

// for internal use from C :
SEXP chmatch(SEXP x, SEXP table, int nomatch) {  // chin=  chmatchdup=
  return chmatchMain(x, table, nomatch,             false, false);
}
SEXP chin(SEXP x, SEXP table) {
  return chmatchMain(x, table, 0,                   true,  false);
}

// for use from internals at R level; chmatch and chin are exported too but not chmatchdup yet
SEXP chmatch_R(SEXP x, SEXP table, SEXP nomatch) {
  return chmatchMain(x, table, INTEGER(nomatch)[0], false, false);
}
SEXP chin_R(SEXP x, SEXP table) {
  return chmatchMain(x, table, 0,                   true,  false);
}
SEXP chmatchdup_R(SEXP x, SEXP table, SEXP nomatch) {
  return chmatchMain(x, table, INTEGER(nomatch)[0], false, true);
}

/*
## Benchmark moved here in v1.12.2 from rbindlist.c
set.seed(45L)
x <- sample(letters, 1e6, TRUE)
y <- sample(letters, 1e7, TRUE)
system.time(ans0 <- base::pmatch(x,y,0L))           # over 5 minutes as of R 3.5.3 (March 2019)
system.time(ans1 <- .Call("Cchmatch2_old", x,y,0L)) # 2.40sec  many years old
system.time(ans2 <- .Call("Cchmatch2", x,y,0L))     # 0.17sec  as of 1.12.0 and in place for several years before that
system.time(ans3 <- chmatchdup(x,y,0L))             # 0.09sec  from 1.12.2; but goal wasn't speed rather simplified code; e.g. rbindlist.c down from 960 to 360 lines
identical(ans2,ans3)  # test 2000
*/
<|MERGE_RESOLUTION|>--- conflicted
+++ resolved
@@ -57,11 +57,7 @@
       // # nocov start
       for (int i=0; i<tablelen; i++) SET_TRUELENGTH(td[i], 0);
       savetl_end();
-<<<<<<< HEAD
-      error(_("Failed to allocate %lld bytes working memory in chmatchdup: length(table)=%d length(unique(table))=%d"), (tablelen*2+nuniq)*sizeof(int), tablelen, nuniq);
-=======
-      error("Failed to allocate %"PRIu64" bytes working memory in chmatchdup: length(table)=%d length(unique(table))=%d", ((uint64_t)tablelen*2+nuniq)*sizeof(int), tablelen, nuniq);
->>>>>>> 6f17d180
+      error(_("Failed to allocate %"PRIu64" bytes working memory in chmatchdup: length(table)=%d length(unique(table))=%d"), ((uint64_t)tablelen*2+nuniq)*sizeof(int), tablelen, nuniq);
       // # nocov end
     }
     for (int i=0; i<tablelen; ++i) counts[-TRUELENGTH(td[i])-1]++;
