--- conflicted
+++ resolved
@@ -1152,17 +1152,10 @@
       else
         DTPRINT(_("  None of the NAstrings look like numbers.\n"));
     }
-<<<<<<< HEAD
-    if (args.skipNrow >= 0) DTPRINT(_("  skip num lines = %llu\n"), (llu)args.skipNrow);
+    if (args.skipNrow >= 0) DTPRINT(_("  skip num lines = %"PRId64"\n"), (int64_t)args.skipNrow);
     if (args.skipString) DTPRINT(_("  skip to string = <<%s>>\n"), args.skipString);
     DTPRINT(_("  show progress = %d\n"), args.showProgress);
-    DTPRINT(_("  0/1 column will be read as %s\n"), args.logical01? "boolean" : "integer");
-=======
-    if (args.skipNrow >= 0) DTPRINT("  skip num lines = %"PRId64"\n", (int64_t)args.skipNrow);
-    if (args.skipString) DTPRINT("  skip to string = <<%s>>\n", args.skipString);
-    DTPRINT("  show progress = %d\n", args.showProgress);
-    DTPRINT("  0/1 column will be read as %s\n", args.logical01? "boolean" : "integer");
->>>>>>> 6f17d180
+    DTPRINT(_("  0/1 column will be read as %s\n"), args.logical01? _("boolean") : _("integer"));
   }
 
   stripWhite = args.stripWhite;
@@ -1384,13 +1377,8 @@
     pos = ch;
     ch = sof;
     while (ch<pos) row1line+=(*ch++=='\n');
-<<<<<<< HEAD
-    if (verbose) DTPRINT(_("Found skip='%s' on line %llu. Taking this to be header row or first row of data.\n"),
-                         args.skipString, (llu)row1line);
-=======
-    if (verbose) DTPRINT("Found skip='%s' on line %"PRIu64". Taking this to be header row or first row of data.\n",
+    if (verbose) DTPRINT(_("Found skip='%s' on line %"PRIu64". Taking this to be header row or first row of data.\n"),
                          args.skipString, (uint64_t)row1line);
->>>>>>> 6f17d180
     ch = pos;
   }
   else if (args.skipNrow >= 0) {
@@ -1402,13 +1390,8 @@
         row1line++;
       }
     }
-<<<<<<< HEAD
-    if (ch > sof && verbose) DTPRINT(_("  Skipped to line %llu in the file"), (llu)row1line);
-    if (ch>=eof) STOP(_("skip=%llu but the input only has %llu line%s"), (llu)args.skipNrow, (llu)row1line, row1line>1?"s":"");
-=======
-    if (ch > sof && verbose) DTPRINT("  Skipped to line %"PRIu64" in the file", (uint64_t)row1line);
-    if (ch>=eof) STOP("skip=%"PRIu64" but the input only has %"PRIu64" line%s", (uint64_t)args.skipNrow, (uint64_t)row1line, row1line>1?"s":"");
->>>>>>> 6f17d180
+    if (ch > sof && verbose) DTPRINT(_("  Skipped to line %"PRIu64" in the file"), (llu)row1line);
+    if (ch>=eof) STOP(_("skip=%"PRIu64" but the input only has %"PRIu64" line%s"), (llu)args.skipNrow, (llu)row1line, row1line>1?"s":"");
     pos = ch;
   }
 
@@ -1662,19 +1645,11 @@
     // *2 to get a good spacing. We don't want overlaps resulting in double counting.
   }
   if (verbose) {
-<<<<<<< HEAD
     DTPRINT(_("  Number of sampling jump points = %d because "), nJumps);
-    if (nrowLimit<INT64_MAX) DTPRINT(_("nrow limit (%llu) supplied\n"), (llu)nrowLimit);
+    if (nrowLimit<INT64_MAX) DTPRINT(_("nrow limit (%"PRIu64") supplied\n"), (uint64_t)nrowLimit);
     else if (jump0size==0) DTPRINT(_("jump0size==0\n"));
-    else DTPRINT(_("(%llu bytes from row 1 to eof) / (2 * %llu jump0size) == %llu\n"),
-                 (llu)sz, (llu)jump0size, (llu)(sz/(2*jump0size)));
-=======
-    DTPRINT("  Number of sampling jump points = %d because ", nJumps);
-    if (nrowLimit<INT64_MAX) DTPRINT("nrow limit (%"PRIu64") supplied\n", (uint64_t)nrowLimit);
-    else if (jump0size==0) DTPRINT("jump0size==0\n");
-    else DTPRINT("(%"PRIu64" bytes from row 1 to eof) / (2 * %"PRIu64" jump0size) == %"PRIu64"\n",
+    else DTPRINT(_("(%"PRIu64" bytes from row 1 to eof) / (2 * %"PRIu64" jump0size) == %"PRIu64"\n"),
                  (uint64_t)sz, (uint64_t)jump0size, (uint64_t)(sz/(2*jump0size)));
->>>>>>> 6f17d180
   }
   nJumps++; // the extra sample at the very end (up to eof) is sampled and format checked but not jumped to when reading
   if (nrowLimit<INT64_MAX) nJumps=1; // when nrowLimit supplied by user, no jumps (not even at the end) and single threaded
@@ -1826,11 +1801,7 @@
   bytesRead=0;     // Bytes in the data section (i.e. excluding column names, header and footer, if any)
 
   if (sampleLines <= jumpLines) {
-<<<<<<< HEAD
-    if (verbose) DTPRINT(_("  All rows were sampled since file is small so we know nrow=%llu exactly\n"), (llu)sampleLines);
-=======
-    if (verbose) DTPRINT("  All rows were sampled since file is small so we know nrow=%"PRIu64" exactly\n", (uint64_t)sampleLines);
->>>>>>> 6f17d180
+    if (verbose) DTPRINT(_("  All rows were sampled since file is small so we know nrow=%"PRIu64" exactly\n"), (uint64_t)sampleLines);
     estnrow = allocnrow = sampleLines;
   } else {
     bytesRead = (size_t)(eof - firstRowStart);
@@ -1842,37 +1813,20 @@
     // sd can be very close to 0.0 sometimes, so apply a +10% minimum
     // blank lines have length 1 so for fill=true apply a +100% maximum. It'll be grown if needed.
     if (verbose) {
-<<<<<<< HEAD
       DTPRINT(_("  =====\n"));
-      DTPRINT(_("  Sampled %llu rows (handled \\n inside quoted fields) at %d jump points\n"), (llu)sampleLines, nJumps);
-      DTPRINT(_("  Bytes from first data row on line %d to the end of last row: %llu\n"), row1line, (llu)bytesRead);
+      DTPRINT(_("  Sampled %"PRIu64" rows (handled \\n inside quoted fields) at %d jump points\n"), (uint64_t)sampleLines, nJumps);
+      DTPRINT(_("  Bytes from first data row on line %d to the end of last row: %"PRIu64"\n"), row1line, (uint64_t)bytesRead);
       DTPRINT(_("  Line length: mean=%.2f sd=%.2f min=%d max=%d\n"), meanLineLen, sd, minLen, maxLen);
-      DTPRINT(_("  Estimated number of rows: %llu / %.2f = %llu\n"), (llu)bytesRead, meanLineLen, (llu)estnrow);
-      DTPRINT(_("  Initial alloc = %llu rows (%llu + %d%%) using bytes/max(mean-2*sd,min) clamped between [1.1*estn, 2.0*estn]\n"),
-              (llu)allocnrow, (llu)estnrow, (int)(100.0*allocnrow/estnrow-100.0));
+      DTPRINT(_("  Estimated number of rows: %"PRIu64" / %.2f = %"PRIu64"\n"), (uint64_t)bytesRead, meanLineLen, (uint64_t)estnrow);
+      DTPRINT(_("  Initial alloc = %"PRIu64" rows (%"PRIu64" + %d%%) using bytes/max(mean-2*sd,min) clamped between [1.1*estn, 2.0*estn]\n"),
+              (uint64_t)allocnrow, (uint64_t)estnrow, (int)(100.0*allocnrow/estnrow-100.0));
       DTPRINT(_("  =====\n"));
     } else {
-      if (sampleLines > allocnrow) STOP(_("Internal error: sampleLines(%llu) > allocnrow(%llu)"), (llu)sampleLines, (llu)allocnrow); // # nocov
+      if (sampleLines > allocnrow) STOP(_("Internal error: sampleLines(%"PRIu64") > allocnrow(%"PRIu64")"), (uint64_t)sampleLines, (uint64_t)allocnrow); // # nocov
     }
   }
   if (nrowLimit < allocnrow) {
-    if (verbose) DTPRINT(_("  Alloc limited to lower nrows=%llu passed in.\n"), (llu)nrowLimit);
-=======
-      DTPRINT("  =====\n");
-      DTPRINT("  Sampled %"PRIu64" rows (handled \\n inside quoted fields) at %d jump points\n", (uint64_t)sampleLines, nJumps);
-      DTPRINT("  Bytes from first data row on line %d to the end of last row: %"PRIu64"\n", row1line, (uint64_t)bytesRead);
-      DTPRINT("  Line length: mean=%.2f sd=%.2f min=%d max=%d\n", meanLineLen, sd, minLen, maxLen);
-      DTPRINT("  Estimated number of rows: %"PRIu64" / %.2f = %"PRIu64"\n", (uint64_t)bytesRead, meanLineLen, (uint64_t)estnrow);
-      DTPRINT("  Initial alloc = %"PRIu64" rows (%"PRIu64" + %d%%) using bytes/max(mean-2*sd,min) clamped between [1.1*estn, 2.0*estn]\n",
-              (uint64_t)allocnrow, (uint64_t)estnrow, (int)(100.0*allocnrow/estnrow-100.0));
-      DTPRINT("  =====\n");
-    } else {
-      if (sampleLines > allocnrow) STOP("Internal error: sampleLines(%"PRIu64") > allocnrow(%"PRIu64")", (uint64_t)sampleLines, (uint64_t)allocnrow); // # nocov
-    }
-  }
-  if (nrowLimit < allocnrow) {
-    if (verbose) DTPRINT("  Alloc limited to lower nrows=%"PRIu64" passed in.\n", (uint64_t)nrowLimit);
->>>>>>> 6f17d180
+    if (verbose) DTPRINT(_("  Alloc limited to lower nrows=%"PRIu64" passed in.\n"), (uint64_t)nrowLimit);
     estnrow = allocnrow = nrowLimit;
   }
   }
@@ -1975,15 +1929,9 @@
   // [10] Allocate the result columns
   //*********************************************************************************************
   if (verbose) {
-<<<<<<< HEAD
     DTPRINT(_("[10] Allocate memory for the datatable\n"));
-    DTPRINT(_("  Allocating %d column slots (%d - %d dropped) with %llu rows\n"),
-            ncol-ndrop, ncol, ndrop, (llu)allocnrow);
-=======
-    DTPRINT("[10] Allocate memory for the datatable\n");
-    DTPRINT("  Allocating %d column slots (%d - %d dropped) with %"PRIu64" rows\n",
+    DTPRINT(_("  Allocating %d column slots (%d - %d dropped) with %"PRIu64" rows\n"),
             ncol-ndrop, ncol, ndrop, (uint64_t)allocnrow);
->>>>>>> 6f17d180
   }
   size_t DTbytes = allocateDT(type, size, ncol, ndrop, allocnrow);
   double tAlloc = wallclock();
@@ -2036,25 +1984,15 @@
   // should only engage when max_nrows is supplied, and supplied small too, so doesn't matter too much.
   if (initialBuffRows < 10) initialBuffRows = 10;
 
-<<<<<<< HEAD
-  if (initialBuffRows > INT32_MAX) STOP(_("Buffer size %lld is too large\n"), initialBuffRows);
-=======
-  if (initialBuffRows > INT32_MAX) STOP("Buffer size %"PRId64" is too large\n", (int64_t)initialBuffRows);
->>>>>>> 6f17d180
+  if (initialBuffRows > INT32_MAX) STOP(_("Buffer size %"PRId64" is too large\n"), (int64_t)initialBuffRows);
   nth = imin(nJumps, nth);
 
   if (verbose) DTPRINT(_("[11] Read the data\n"));
   read:  // we'll return here to reread any columns with out-of-sample type exceptions, or dirty jumps
   restartTeam = false;
-<<<<<<< HEAD
-  if (verbose) DTPRINT(_("  jumps=[%d..%d), chunk_size=%llu, total_size=%llu\n"),
-                       jump0, nJumps, (llu)chunkBytes, (llu)(eof-pos));
-  ASSERT(allocnrow <= nrowLimit, "allocnrow(%llu) <= nrowLimit(%llu)", (llu)allocnrow, (llu)nrowLimit);
-=======
-  if (verbose) DTPRINT("  jumps=[%d..%d), chunk_size=%"PRIu64", total_size=%"PRIu64"\n",
+  if (verbose) DTPRINT(_("  jumps=[%d..%d), chunk_size=%"PRIu64", total_size=%"PRIu64"\n"),
                        jump0, nJumps, (uint64_t)chunkBytes, (uint64_t)(eof-pos));
-  ASSERT(allocnrow <= nrowLimit, "allocnrow(%"PRIu64") <= nrowLimit(%"PRIu64")", (uint64_t)allocnrow, (uint64_t)nrowLimit);
->>>>>>> 6f17d180
+  ASSERT(allocnrow <= nrowLimit, _("allocnrow(%"PRIu64") <= nrowLimit(%"PRIu64")"), (uint64_t)allocnrow, (uint64_t)nrowLimit);
   #pragma omp parallel num_threads(nth)
   {
     int me = omp_get_thread_num();
@@ -2272,11 +2210,7 @@
                 if (verbose) {
                   char temp[1001];
                   int len = snprintf(temp, 1000,
-<<<<<<< HEAD
-                    _("Column %d (\"%.*s\") bumped from '%s' to '%s' due to <<%.*s>> on row %llu\n"),
-=======
-                    "Column %d (\"%.*s\") bumped from '%s' to '%s' due to <<%.*s>> on row %"PRIu64"\n",
->>>>>>> 6f17d180
+                    _("Column %d (\"%.*s\") bumped from '%s' to '%s' due to <<%.*s>> on row %"PRIu64"\n"),
                     j+1, colNames[j].len, colNamesAnchor + colNames[j].off,
                     typeName[abs(joldType)], typeName[abs(thisType)],
                     (int)(tch-fieldStart), fieldStart, (uint64_t)(ctx.DTi+myNrow));
@@ -2398,13 +2332,8 @@
     if (extraAllocRows) {
       allocnrow += extraAllocRows;
       if (allocnrow > nrowLimit) allocnrow = nrowLimit;
-<<<<<<< HEAD
-      if (verbose) DTPRINT(_("  Too few rows allocated. Allocating additional %llu rows (now nrows=%llu) and continue reading from jump %d\n"),
-                           (llu)extraAllocRows, (llu)allocnrow, jump0);
-=======
-      if (verbose) DTPRINT("  Too few rows allocated. Allocating additional %"PRIu64" rows (now nrows=%"PRIu64") and continue reading from jump %d\n",
+      if (verbose) DTPRINT(_("  Too few rows allocated. Allocating additional %"PRIu64" rows (now nrows=%"PRIu64") and continue reading from jump %d\n"),
                            (uint64_t)extraAllocRows, (uint64_t)allocnrow, jump0);
->>>>>>> 6f17d180
       allocateDT(type, size, ncol, ncol - nStringCols - nNonStringCols, allocnrow);
       extraAllocRows = 0;
       goto read;
@@ -2466,13 +2395,8 @@
   }
 
   double tTot = tReread-t0;  // tReread==tRead when there was no reread
-<<<<<<< HEAD
-  if (verbose) DTPRINT(_("Read %llu rows x %d columns from %s file in %02d:%06.3f wall clock time\n"),
-       (llu)DTi, ncol-ndrop, filesize_to_str(fileSize), (int)tTot/60, fmod(tTot,60.0));
-=======
-  if (verbose) DTPRINT("Read %"PRIu64" rows x %d columns from %s file in %02d:%06.3f wall clock time\n",
+  if (verbose) DTPRINT(_("Read %"PRIu64" rows x %d columns from %s file in %02d:%06.3f wall clock time\n"),
        (uint64_t)DTi, ncol-ndrop, filesize_to_str(fileSize), (int)tTot/60, fmod(tTot,60.0));
->>>>>>> 6f17d180
 
   //*********************************************************************************************
   // [12] Finalize the datatable
@@ -2502,22 +2426,13 @@
       else {
         ch = headPos;
         int tt = countfields(&ch);
-<<<<<<< HEAD
-        DTWARN(_("Stopped early on line %llu. Expected %d fields but found %d. Consider fill=TRUE and comment.char=. First discarded non-empty line: <<%s>>"),
-          (llu)DTi+row1line, ncol, tt, strlim(skippedFooter,500));
-=======
-        DTWARN("Stopped early on line %"PRIu64". Expected %d fields but found %d. Consider fill=TRUE and comment.char=. First discarded non-empty line: <<%s>>",
+        DTWARN(_("Stopped early on line %"PRIu64". Expected %d fields but found %d. Consider fill=TRUE and comment.char=. First discarded non-empty line: <<%s>>"),
           (uint64_t)DTi+row1line, ncol, tt, strlim(skippedFooter,500));
->>>>>>> 6f17d180
       }
     }
   }
   if (quoteRuleBumpedCh!=NULL && quoteRuleBumpedCh<headPos) {
-<<<<<<< HEAD
-    DTWARN(_("Found and resolved improper quoting out-of-sample. First healed line %llu: <<%s>>. If the fields are not quoted (e.g. field separator does not appear within any field), try quote=\"\" to avoid this warning."), (llu)quoteRuleBumpedLine, strlim(quoteRuleBumpedCh, 500));
-=======
-    DTWARN("Found and resolved improper quoting out-of-sample. First healed line %"PRIu64": <<%s>>. If the fields are not quoted (e.g. field separator does not appear within any field), try quote=\"\" to avoid this warning.", (uint64_t)quoteRuleBumpedLine, strlim(quoteRuleBumpedCh, 500));
->>>>>>> 6f17d180
+    DTWARN(_("Found and resolved improper quoting out-of-sample. First healed line %"PRIu64": <<%s>>. If the fields are not quoted (e.g. field separator does not appear within any field), try quote=\"\" to avoid this warning."), (uint64_t)quoteRuleBumpedLine, strlim(quoteRuleBumpedCh, 500));
   }
 
   if (verbose) {
@@ -2526,19 +2441,11 @@
     DTPRINT(_("%8.3fs (%3.0f%%) Memory map %.3fGB file\n"), tMap-t0, 100.0*(tMap-t0)/tTot, 1.0*fileSize/(1024*1024*1024));
     DTPRINT(_("%8.3fs (%3.0f%%) sep="), tLayout-tMap, 100.0*(tLayout-tMap)/tTot);
       DTPRINT(sep=='\t' ? "'\\t'" : (sep=='\n' ? "'\\n'" : "'%c'"), sep);
-<<<<<<< HEAD
       DTPRINT(_(" ncol=%d and header detection\n"), ncol);
-    DTPRINT(_("%8.3fs (%3.0f%%) Column type detection using %llu sample rows\n"),
-            tColType-tLayout, 100.0*(tColType-tLayout)/tTot, (llu)sampleLines);
-    DTPRINT(_("%8.3fs (%3.0f%%) Allocation of %llu rows x %d cols (%.3fGB) of which %llu (%3.0f%%) rows used\n"),
-      tAlloc-tColType, 100.0*(tAlloc-tColType)/tTot, (llu)allocnrow, ncol, DTbytes/(1024.0*1024*1024), (llu)DTi, 100.0*DTi/allocnrow);
-=======
-      DTPRINT(" ncol=%d and header detection\n", ncol);
-    DTPRINT("%8.3fs (%3.0f%%) Column type detection using %"PRIu64" sample rows\n",
+    DTPRINT(_("%8.3fs (%3.0f%%) Column type detection using %"PRIu64" sample rows\n"),
             tColType-tLayout, 100.0*(tColType-tLayout)/tTot, (uint64_t)sampleLines);
-    DTPRINT("%8.3fs (%3.0f%%) Allocation of %"PRIu64" rows x %d cols (%.3fGB) of which %"PRIu64" (%3.0f%%) rows used\n",
+    DTPRINT(_("%8.3fs (%3.0f%%) Allocation of %"PRIu64" rows x %d cols (%.3fGB) of which %"PRIu64" (%3.0f%%) rows used\n"),
       tAlloc-tColType, 100.0*(tAlloc-tColType)/tTot, (uint64_t)allocnrow, ncol, DTbytes/(1024.0*1024*1024), (uint64_t)DTi, 100.0*DTi/allocnrow);
->>>>>>> 6f17d180
     thRead/=nth; thPush/=nth;
     double thWaiting = tReread-tAlloc-thRead-thPush;
     DTPRINT(_("%8.3fs (%3.0f%%) Reading %d chunks (%d swept) of %.3fMB (each chunk %d rows) using %d threads\n"),
