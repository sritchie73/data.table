--- conflicted
+++ resolved
@@ -225,18 +225,12 @@
 static inline int countfields(const char **this)
 {
   const char *ch = *this;
-<<<<<<< HEAD
-  if (sep==' ') while (ch<eof && *ch==' ') ch++;  // Correct to be sep==' ' only and not skip_white().
-  int ncol = 1;
-  while (ch<eof && *ch!=eol) {
-=======
   if (sep==' ') while (ch<eof && *ch==' ') ch++;  // multiple sep==' ' at the start does not mean sep
   skip_white(&ch);
   int ncol = 0;
   if (ch<eof && *ch==eol) {
     ch+=eolLen;
   } else while (ch<eof) {
->>>>>>> d60953ca
     if (!Field(&ch,NULL,0)) return -1;   // -1 means this line not valid for this sep and quote rule
     // Field() leaves *ch resting on sep, eol or >=eof. Checked inside Field().
     ncol++;
@@ -722,10 +716,6 @@
     // group, and `numLines` has the number of lines in each group.
     int numFields[JUMPLINES+1];
     int numLines[JUMPLINES+1];
-<<<<<<< HEAD
-
-=======
->>>>>>> d60953ca
     for (int s=0; s<nseps; s++) {
       sep = seps[s];
       for (quoteRule=0; quoteRule<4; quoteRule++) {  // quote rule in order of preference
@@ -747,17 +737,11 @@
 
         i=-1; while (numLines[++i]) {
           if (numFields[i] > nmax) nmax=numFields[i];  // for fill=true to know max number of columns
-<<<<<<< HEAD
-          if (numFields[i]>1 &&    // the default sep='\n' (whole lines, single column) shuld take precedence
-              ( numLines[i]>topNumLines ||
-               (numLines[i]==topNumLines && numFields[i]>topNumFields && sep!=' '))) {
-=======
           //if (args.verbose) DTPRINT("numLines[i]=%d, topNumLines=%d, numFields[i]=%d, topNumFields=%d\n",
           //                           numLines[i], topNumLines, numFields[i], topNumFields);
           if (numFields[i]>1 &&
               ( numLines[i]>topNumLines ||   // most number of consistent ncol wins
                (numLines[i]==topNumLines && numFields[i]>topNumFields && sep!=' '))) {  // ties resolved by numFields
->>>>>>> d60953ca
             topNumLines=numLines[i]; topNumFields=numFields[i]; topSep=sep; topQuoteRule=quoteRule; topNmax=nmax;
             firstJumpEnd = ch;  // So that after the header we know how many bytes jump point 0 is
             updated = true;
@@ -771,12 +755,8 @@
         }
       }
     }
-<<<<<<< HEAD
-
-=======
     if (!firstJumpEnd) STOP("Internal error: no sep won");    
     
->>>>>>> d60953ca
     int ncol;
     quoteRule = topQuoteRule;
     sep = topSep;
@@ -794,11 +774,7 @@
       }
     }
     // For standard regular separated files, we're now on the first byte of the file.
-<<<<<<< HEAD
-
-=======
-    
->>>>>>> d60953ca
+
     if (ncol<1 || line<1) STOP("Internal error: ncol==%d line==%d after detecting sep, ncol and first line", ncol, line);
     int tt = countfields(&ch);
     ch = pos; // move back to start of line since countfields() moved to next
@@ -1044,14 +1020,9 @@
     if (!oldType) STOP("Unable to allocate %d bytes to check user overrides of column types", ncol);
     memcpy(oldType, type, ncol);
     if (!userOverride(type, colNames, colNamesAnchor, ncol)) { // colNames must not be changed but type[] can be
-<<<<<<< HEAD
       if (verbose) DTPRINT("Cancelled by user. userOverride() returned false.");
+      freadCleanup();
       return 1;
-=======
-      if (args.verbose) DTPRINT("Cancelled by user. userOverride() returned false.");
-      cleanup();
-      return;
->>>>>>> d60953ca
     }
     int ndrop=0, nUserBumped=0;
     int nStringCols = 0, nNonStringCols = 0;
@@ -1106,13 +1077,7 @@
     const char *prevThreadEnd = pos;  // the position after the last line the last thread processed (for checking)
     size_t workSize=0;
     int initialBuffRows=0, buffGrown=0;
-<<<<<<< HEAD
-
-    size_t chunkBytes = umax(1000*maxLen, 1/*MB*/ *1024*1024);  // 1000 was 5
-=======
-    
     size_t chunkBytes = umax(1000*maxLen, 1/*MB*/ *1024*1024);
->>>>>>> d60953ca
     // Decides number of jumps and size of buffers; chunkBytes is the distance between each jump point
     // For the 44GB file with 12875 columns, the max line len is 108,497. As each column has its own buffer per thread,
     // that buffer allocation should be at least one page (4k). Hence 1000 rows of the smallest type (4 byte int) is just
