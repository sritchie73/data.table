#ifdef CLOCK_REALTIME
  #include <time.h>      // clock_gettime for wallclock()
#else
  #include <sys/time.h>  // gettimeofday for wallclock()
#endif
#ifdef WIN32             // means WIN64, too, oddly
  #include <windows.h>
  #include <stdbool.h>   // true and false
#else
  #include <sys/mman.h>  // mmap
  #include <sys/stat.h>  // fstat for filesize
  #include <fcntl.h>     // open
  #include <unistd.h>    // close
  #include <stdbool.h>   // true and false
  #include <ctype.h>     // isspace
  #include <errno.h>     // errno
  #include <string.h>    // strerror
  #include <stdarg.h>    // va_list, va_start
  #include <stdio.h>     // vsnprintf
  #include <math.h>      // ceil, sqrt, isfinite
#endif
#include <omp.h>
#include "fread.h"
#include "freadLookups.h"

// Private globals to save passing all of them through to highly iterated field processors
static const char *eof;
static char sep, eol, eol2;
static char whiteChar; // what to consider as whitespace to skip: ' ', '\t' or 0 means both (when sep!=' ' && sep!='\t')
static int eolLen;
static char quote, dec;

// Quote rule:
//   0 = Fields may be quoted, any quote inside the field is doubled. This is
//       the CSV standard. For example: <<...,"hello ""world""",...>>
//   1 = Fields may be quoted, any quotes inside are escaped with a backslash.
//       For example: <<...,"hello \"world\"",...>>
//   2 = Fields may be quoted, but any quotes inside will appear verbatim and
//       not escaped in any way. It is not always possible to parse the file
//       unambiguously, but we give it a try anyways. A quote will be presumed
//       to mark the end of the field iff it is followed by the field separator.
//       Under this rule eol characters cannot appear inside the field.
//       For example: <<...,"hello "world"",...>>
//   3 = Fields are not quoted at all. Any quote characters appearing anywhere
//       inside the field will be treated as any other regular characters.
//       Example: <<...,hello "world",...>>
//
static int quoteRule;
static const char* const* NAstrings;
static _Bool any_number_like_NAstrings=false;
static _Bool blank_is_a_NAstring=false;
static _Bool stripWhite=true;  // only applies to character columns; numeric fields always stripped
static _Bool skipEmptyLines=false, fill=false;

static double NA_FLOAT64;  // takes fread.h:NA_FLOAT64_VALUE

#define JUMPLINES 100    // at each of the 100 jumps how many lines to guess column types (10,000 sample lines)

// Private globals so they can be cleaned up both on error and on successful return
static void *mmp = NULL;
static size_t fileSize;
static int8_t *type = NULL, *size = NULL;
static lenOff *colNames = NULL;
static int8_t *oldType = NULL;
static freadMainArgs args;  // global for use by DTPRINT

const char typeName[NUMTYPE][10] = {"drop", "bool8", "int32", "int32", "int64", "float64", "string"};
int8_t     typeSize[NUMTYPE]     = { 0,      1,       4,       4,       8,       8,         8      };
// size_t to prevent potential overflow of n*typeSize[i] (standard practice)

// NAN and INFINITY constants are float, so cast to double once up front.
static const double NAND = (double)NAN;
static const double INFD = (double)INFINITY;

// Forward declarations
static int Field(const char **this, lenOff *target);
// static int parse_string(const char **ptr, lenOff *target);
// static int parse_string_continue(const char **ptr, lenOff *target);


//=================================================================================================
//
//   Utility functions
//
//=================================================================================================

/**
 * Drops `const` qualifier from a `const char*` variable, equivalent of
 * `const_cast<char*>` in C++.
 */
static char* _const_cast(const char *ptr) {
  union { const char *a; char *b; } tmp = { ptr };
  return tmp.b;
}

/**
 * Free any resources / memory buffers allocated by the fread() function, and
 * bring all global variables to a "clean slate". This function must always be
 * executed when fread() exits, either successfully or not.
 */
void freadCleanup(void)
{
  free(type); type = NULL;
  free(size); size = NULL;
  free(colNames); colNames = NULL;
  free(oldType); oldType = NULL;
  if (mmp != NULL) {
    // Important to unmap as OS keeps internal reference open on file. Process is not exiting as
    // we're a .so/.dll here. If this was a process exiting we wouldn't need to unmap.
    //
    // Note that if there was an error unmapping the view of file, then we should not attempt
    // to call STOP() for 2 reasons: 1) freadCleanup() may have itself been called from STOP(),
    // and we would not want to overwrite the original error message; and 2) STOP() function
    // may call freadCleanup(), thus resulting in an infinite loop.
    #ifdef WIN32
      int ret = UnmapViewOfFile(mmp);
      if (!ret) DTPRINT("System error %d unmapping view of file\n", GetLastError());
    #else
      int ret = munmap(mmp, fileSize);
      if (ret) DTPRINT("System errno %d unmapping file\n", errno);
    #endif
    mmp = NULL;
  } else {
    if (eof) *_const_cast(eof) = '\0';
    // for direct char * input (e.g. tests) we temporarily put eol there so restore '\0'
    // if (eof) for when file is empty and STOP() is called before eof has been set (test 885)
  }
  fileSize = 0;
  sep = whiteChar = eol = eol2 = quote = dec = '\0';
  eolLen = 0;
  quoteRule = -1;
  any_number_like_NAstrings = false;
  blank_is_a_NAstring = false;
  stripWhite = true;
  skipEmptyLines = false;
  fill = false;
  // following are borrowed references: do not free
  eof = NULL;
  NAstrings = NULL;
}


#define CEIL(x)  ((size_t)(double)ceil(x))
static inline size_t umax(size_t a, size_t b) { return a > b ? a : b; }
static inline size_t umin(size_t a, size_t b) { return a < b ? a : b; }
static inline int imin(int a, int b) { return a < b ? a : b; }

/** Return value of `x` clamped to the range [upper, lower] */
static inline size_t clamp_szt(size_t x, size_t lower, size_t upper) {
  return x < lower ? lower : x > upper? upper : x;
}


// Helper for error and warning messages to extract next 10 chars or \n if occurs first
// Used exclusively together with "%.*s"
static int STRLIM(const char *ch, int limit) {
  size_t maxwidth = umin((size_t)limit, (size_t)(eof-ch));
  char *newline = memchr(ch, eol, maxwidth);
  return (newline==NULL ? (int)maxwidth : (int)(newline - ch));
}

static void printTypes(int ncol) {
  // e.g. files with 10,000 columns, don't print all of it to verbose output.
  int tt=(ncol<=110?ncol:90); for (int i=0; i<tt; i++) DTPRINT("%d",type[i]);
  if (ncol>110) { DTPRINT("..."); for (int i=ncol-10; i<ncol; i++) DTPRINT("%d",type[i]); }
}

static inline void skip_white(const char **this) {
  // skip space so long as sep isn't space and skip tab so long as sep isn't tab
  const char *ch = *this;
  if (whiteChar == 0) {   // whiteChar==0 means skip both ' ' and '\t';  sep is neither ' ' nor '\t'.
    while (*ch == ' ' || *ch == '\t') ch++;
  } else {
    while (*ch == whiteChar) ch++;  // sep is ' ' or '\t' so just skip the other one.
  }
  *this = ch;
}

static inline _Bool on_sep(const char **this) {
  const char *ch = *this;
  if (sep==' ' && ch<eof && *ch==' ') {
    while (ch+1<eof && *(ch+1)==' ') ch++;  // move to last of this sequence of spaces
    if (ch+1==eof || *(ch+1)==eol) ch++;    // if that's followed by eol or eof then move onto those
  }
  *this = ch;
  return ch>=eof || *ch==sep || *ch==eol;
}

static inline void next_sep(const char **this) {
  const char *ch = *this;
  while (ch<eof && *ch!=sep && *ch!=eol) ch++;
  on_sep(&ch); // to deal with multiple spaces when sep==' '
  *this = ch;
}

static inline _Bool is_NAstring(const char *fieldStart) {
  skip_white(&fieldStart);  // updates local fieldStart
  const char* const* nastr = NAstrings;
  while (*nastr) {
    const char *ch1 = fieldStart;
    const char *ch2 = *nastr;
    while (ch1<eof && *ch1 == *ch2) { ch1++; ch2++; }  // not using strncmp due to eof not being '\0'
    if (*ch2=='\0') {
      skip_white(&ch1);
      if (ch1>=eof || *ch1==sep || *ch1==eol) return true;
      // if "" is in NAstrings then true will be returned as intended
    }
    nastr++;
  }
  return false;
}

/**
 * Compute the number of fields on the current line (taking into account the
 * global `sep`, `eol` and `quoteRule`), and move the parsing location to the
 * beginning of the next line.
 * Returns the number of fields on the current line, or -1 if the line cannot
 * be parsed using current settings.
 */
static inline int countfields(const char **this)
{
  static lenOff trash;  // see comment on other trash declarations
  const char *ch = *this;
  if (sep==' ') while (ch<eof && *ch==' ') ch++;  // multiple sep==' ' at the start does not mean sep
  skip_white(&ch);
  int ncol = 0;
  if (ch<eof && *ch==eol) {
    ch+=eolLen;
  } else while (ch<eof) {
    if (Field(&ch, &trash)) return -1;   // -1 means this line not valid for this sep and quote rule
    // Field() leaves *ch resting on sep, eol or >=eof. Checked inside Field().
    ncol++;
    if (ch<eof && *ch==eol) { ch+=eolLen; break; }
    ch++;  // move over sep (which will already be last ' ' if sep=' ').
  }
  *this = ch;
  return ncol;
}


static inline _Bool nextGoodLine(const char **this, int ncol)
{
  const char *ch = *this;
  // we may have landed inside quoted field containing embedded sep and/or embedded \n
  // find next \n and see if 5 good lines follow. If not try next \n, and so on, until we find the real \n
  // We don't know which line number this is, either, because we jumped straight to it. So return true/false for
  // the line number and error message to be worked out up there.
  int attempts=0;
  while (ch<eof && attempts++<30) {
    while (ch<eof && *ch!=eol) ch++;
    if (ch<eof) ch+=eolLen;
    int i = 0, thisNcol=0;
    const char *ch2 = ch;
    while (ch2<eof && i<5 && ( (thisNcol=countfields(&ch2))==ncol || (thisNcol==0 && (skipEmptyLines || fill)))) i++;
    if (i==5 || ch2>=eof) break;
  }
  if (ch<eof && attempts<30) { *this = ch; return true; }
  return false;
}


double wallclock(void)
{
    double ans = 0;
#ifdef CLOCK_REALTIME
    struct timespec tp;
    if (0==clock_gettime(CLOCK_REALTIME, &tp))
        ans = (double) tp.tv_sec + 1e-9 * (double) tp.tv_nsec;
#else
    struct timeval tv;
    if (0==gettimeofday(&tv, NULL))
        ans = (double) tv.tv_sec + 1e-6 * (double) tv.tv_usec;
#endif
    return ans;
}


/**
 * Helper function to print file's size in human-readable format. This will
 * produce strings such as:
 *     44.74GB (48043231704 bytes)
 *     921MB (965757797 bytes)
 *     2.206MB (2313045 bytes)
 *     38.69KB (39615 bytes)
 *     214 bytes
 *     0 bytes
 * The function returns a pointer to a static string buffer, so the caller
 * should not attempt to deallocate the buffer, or call this function from
 * multiple threads at the same time, or hold on to the value returned for
 * extended periods of time.
 */
char* filesize_to_str(size_t fsize)
{
  #define NSUFFIXES 4
  #define BUFFSIZE 100
  static char suffixes[NSUFFIXES] = {'T', 'G', 'M', 'K'};
  static char output[BUFFSIZE];
  for (int i = 0; i <= NSUFFIXES; i++) {
    int shift = (NSUFFIXES - i) * 10;
    if ((fsize >> shift) == 0) continue;
    int ndigits = 3;
    for (; ndigits >= 1; ndigits--) {
      if ((fsize >> (shift + 12 - ndigits * 3)) == 0) break;
    }
    if (ndigits == 0 || (fsize == (fsize >> shift << shift))) {
      if (i < NSUFFIXES) {
        snprintf(output, BUFFSIZE, "%zd%cB (%zd bytes)",
                 fsize >> shift, suffixes[i], fsize);
        return output;
      }
    } else {
      snprintf(output, BUFFSIZE, "%.*f%cB (%zd bytes)",
               ndigits, (double)fsize / (1 << shift), suffixes[i], fsize);
      return output;
    }
  }
  if (fsize == 1) return "1 byte";
  snprintf(output, BUFFSIZE, "%zd bytes", fsize);
  return output;
}



//=================================================================================================
//
//   Field parsers
//
//=================================================================================================

static int Field(const char **this, lenOff *target)
{
  const char *ch = *this;
  if (stripWhite) skip_white(&ch);  // before and after quoted field's quotes too (e.g. test 1609) but never inside quoted fields
  const char *fieldStart=ch;
  _Bool quoted = false;
  if (*ch!=quote || quoteRule==3) {
    // unambiguously not quoted. simply search for sep|eol. If field contains sep|eol then it must be quoted instead.
    while(ch<eof && *ch!=sep && *ch!=eol) ch++;
  } else {
    // the field is quoted and quotes are correctly escaped (quoteRule 0 and 1)
    // or the field is quoted but quotes are not escaped (quoteRule 2)
    // or the field is not quoted but the data contains a quote at the start (quoteRule 2 too)
    int eolCount = 0;
    quoted = true;
    fieldStart = ch+1; // step over opening quote
    switch(quoteRule) {
    case 0:  // quoted with embedded quotes doubled; the final unescaped " must be followed by sep|eol
      while (++ch<eof && eolCount<100) {  // TODO: expose this 100 to user to allow them to increase
        eolCount += (*ch==eol);
        // 100 prevents runaway opening fields by limiting eols. Otherwise the whole file would be read in the sep and
        // quote rule testing step.
        if (*ch==quote) {
          if (ch+1<eof && *(ch+1)==quote) { ch++; continue; }
          break;  // found undoubled closing quote
        }
      }
      if (ch>=eof || *ch!=quote) return 1;
      break;
    case 1:  // quoted with embedded quotes escaped; the final unescaped " must be followed by sep|eol
      while (++ch<eof && *ch!=quote && eolCount<100) {
        eolCount += (*ch==eol);
        ch += (*ch=='\\');
      }
      if (ch>=eof || *ch!=quote) return 1;
      break;
    case 2:  // (i) quoted (perhaps because the source system knows sep is present) but any quotes were not escaped at all,
             // so look for ", to define the end.   (There might not be any quotes present to worry about, anyway).
             // (ii) not-quoted but there is a quote at the beginning so it should have been, look for , at the end
             // If no eol are present in the data (i.e. rows are rows), then this should work ok e.g. test 1453
             // since we look for ", and the source system quoted when , is present, looking for ", should work well.
             // No eol may occur inside fields, under this rule.
      {
        const char *ch2 = ch;
        while (++ch<eof && *ch!=eol) {
          if (*ch==quote && (ch+1>=eof || *(ch+1)==sep || *(ch+1)==eol)) {ch2=ch; break;}   // (*1) regular ", ending
          if (*ch==sep) {
            // first sep in this field
            // if there is a ", afterwards but before the next \n, use that; the field was quoted and it's still case (i) above.
            // Otherwise break here at this first sep as it's case (ii) above (the data contains a quote at the start and no sep)
            ch2 = ch;
            while (++ch2<eof && *ch2!=eol) {
              if (*ch2==quote && (ch2+1>=eof || *(ch2+1)==sep || *(ch2+1)==eol)) {
                ch = ch2; // (*2) move on to that first ", -- that's this field's ending
                break;
              }
            }
            break;
          }
        }
        if (ch!=ch2) { fieldStart--; quoted=false; } // field ending is this sep (neither (*1) or (*2) happened)
      }
      break;
    default:
      return 1;  // Internal error: undefined quote rule
    }
  }
  int fieldLen = (int)(ch-fieldStart);
  if (stripWhite && !quoted) {
    while(fieldLen>0 && (fieldStart[fieldLen-1]==' ' || fieldStart[fieldLen-1]=='\t')) fieldLen--;
    // this white space (' ' or '\t') can't be sep otherwise it would have stopped the field earlier at the first sep
  }
  if (quoted) { ch++; if (stripWhite) skip_white(&ch); }
  if (!on_sep(&ch)) return 1;
  if (fieldLen==0) {
    if (blank_is_a_NAstring) fieldLen=INT32_MIN;
  } else {
    if (is_NAstring(fieldStart)) fieldLen=INT32_MIN;
  }
  target->len = fieldLen;
  target->off = (uint32_t)(fieldStart-*this);  // agnostic & thread-safe
  *this = ch; // Update caller's ch. This may be after fieldStart+fieldLen due to quotes and/or whitespace
  return 0;
}


static int StrtoI64(const char **this, int64_t *target)
{
    // Specialized clib strtoll that :
    // i) skips leading isspace() too but other than field separator and eol (e.g. '\t' and ' \t' in FUT1206.txt)
    // ii) has fewer branches for speed as no need for non decimal base
    // iii) updates global ch directly saving arguments
    // iv) safe for mmap which can't be \0 terminated on Windows (but can be on unix and mac)
    // v) fails if whole field isn't consumed such as "3.14" (strtol consumes the 3 and stops)
    // ... all without needing to read into a buffer at all (reads the mmap directly)
    const char *ch = *this;
    skip_white(&ch);  //  ',,' or ',   ,' or '\t\t' or '\t   \t' etc => NA
    if (on_sep(&ch)) {  // most often ',,'
      *target = NA_INT64;
      *this = ch;
      return 0;
    }
    const char *start=ch;
    int sign=1;
    _Bool quoted = false;
    if (ch<eof && (*ch==quote)) { quoted=true; ch++; }
    if (ch<eof && (*ch=='-' || *ch=='+')) sign -= 2*(*ch++=='-');
    _Bool ok = ch<eof && '0'<=*ch && *ch<='9';  // a single - or + with no [0-9] is !ok and considered type character
    int64_t acc = 0;
    while (ch<eof && '0'<=*ch && *ch<='9' && acc<(INT64_MAX-10)/10) { // compiler should optimize last constant expression
      // Conveniently, INT64_MIN == -9223372036854775808 and INT64_MAX == +9223372036854775807
      // so the full valid range is now symetric [-INT64_MAX,+INT64_MAX] and NA==INT64_MIN==-INT64_MAX-1
      acc *= 10;
      acc += *ch-'0';
      ch++;
    }
    if (quoted) { if (ch>=eof || *ch!=quote) return 1; else ch++; }
    // TODO: if (!targetCol) return early?  Most of the time, not though.
    *target = sign * acc;
    skip_white(&ch);
    ok = ok && on_sep(&ch);
    //DTPRINT("StrtoI64 field '%.*s' has len %d\n", lch-ch+1, ch, len);
    *this = ch;
    if (ok && !any_number_like_NAstrings) return 0;  // most common case, return
    _Bool na = is_NAstring(start);
    if (ok && !na) return 0;
    *target = NA_INT64;
    next_sep(&ch);  // TODO: can we delete this? consume the remainder of field, if any
    *this = ch;
    return !na;
}


static int StrtoI32_bare(const char **this, int32_t *target)
{
    const char *ch = *this;
    if (*ch==sep || *ch==eol) { *target = NA_INT32; return 0; }
    if (sep==' ') return 1;  // bare doesn't do sep=' '. TODO - remove
    _Bool neg = *ch=='-';
    ch += (neg || *ch=='+');
    const char *start = ch;  // for overflow guard using field width
    uint_fast64_t acc = 0;   // using unsigned to be clear that acc will never be negative
    uint_fast8_t digit;
    while ( (digit=(uint_fast8_t)(*ch-'0'))<10 ) {  // see init.c for checks of unsigned uint_fast8_t) cast
      acc *= 10;     // optimizer has best chance here; e.g. (x<<2 + x)<<1 or x<<3 + x<<1
      acc += digit;
      ch++;
    }
    *target = neg ? -(int32_t)acc : (int32_t)acc;   // cast 64bit acc to 32bit; range checked in return below
    *this = ch;
    return (*ch!=sep && *ch!=eol) ||
           (acc ? *start=='0' || acc>INT32_MAX || (ch-start)>10 : ch-start!=1);
    // If false, both *target and where *this is moved on to, are undefined.
    // INT32 range is NA==-2147483648(INT32_MIN) then symmetric [-2147483647,+2147483647] so we can just test INT32_MAX
    // The max (2147483647) happens to be 10 digits long, hence <=10.
    // Leading 0 (such as 001 and 099 but not 0, +0 or -0) will return false and cause bump to _padded which has the
    // option to treat as integer or string with further cost. Otherwise width would not be sufficient check here in _bare.
}


static int StrtoI32_full(const char **this, int32_t *target)
{
    // Very similar to StrtoI64 (see it for comments). We can't make a single function and switch on TYPEOF(targetCol) to
    // know I64 or I32 because targetCol is NULL when testing types and when dropping columns.
    const char *ch = *this;
    skip_white(&ch);
    if (on_sep(&ch)) {  // most often ',,'
      *target = NA_INT32;
      *this = ch;
      return 0;
    }
    const char *start=ch;
    int sign=1;
    _Bool quoted = false;
    if (ch<eof && (*ch==quote)) { quoted=true; ch++; }
    if (ch<eof && (*ch=='-' || *ch=='+')) sign -= 2*(*ch++=='-');
    _Bool ok = ch<eof && '0'<=*ch && *ch<='9';
    int acc = 0;
    while (ch<eof && '0'<=*ch && *ch<='9' && acc<(INT32_MAX-10)/10) {  // NA==INT_MIN==-2147483648==-INT_MAX(+2147483647)-1
      acc *= 10;
      acc += *ch-'0';
      ch++;
    }
    if (quoted) { if (ch>=eof || *ch!=quote) return 1; else ch++; }
    *target = sign * acc;
    skip_white(&ch);
    ok = ok && on_sep(&ch);
    //DTPRINT("StrtoI32 field '%.*s' has len %d\n", lch-ch+1, ch, len);
    *this = ch;
    if (ok && !any_number_like_NAstrings) return 0;
    _Bool na = is_NAstring(start);
    if (ok && !na) return 0;
    *target = NA_INT32;
    next_sep(&ch);
    *this = ch;
    return !na;
}


// generate freadLookups.h
// TODO: review ERANGE checks and tests; that range outside [1.7e-308,1.7e+308] coerces to [0.0,Inf]
/*
f = "~/data.table/src/freadLookups.h"
cat("const long double pow10lookup[701] = {\n", file=f, append=FALSE)
for (i in (-350):(349)) cat("1.0E",i,"L,\n", sep="", file=f, append=TRUE)
cat("1.0E350L\n};\n", file=f, append=TRUE)
*/

static int StrtoD(const char **this, double *target)
{
    // [+|-]N.M[E|e][+|-]E or Inf or NAN

    const char *ch = *this;
    skip_white(&ch);
    if (on_sep(&ch)) {
      *target = NA_FLOAT64;
      *this = ch;
      return 0;
    }
    _Bool quoted = false;
    if (ch<eof && (*ch==quote)) { quoted=true; ch++; }
    int sign=1;
    double d = NAND;
    const char *start=ch;
    if (ch<eof && (*ch=='-' || *ch=='+')) sign -= 2*(*ch++=='-');
    _Bool ok = ch<eof && (('0'<=*ch && *ch<='9') || *ch==dec);  // a single - or + with no [0-9] is !ok and considered type character
    if (!ok) {
      if      (ch<eof && *ch=='I' && *(ch+1)=='n' && *(ch+2)=='f') { ch+=3; d = sign*INFD; ok=true; }
      else if (ch<eof && *ch=='N' && *(ch+1)=='A' && *(ch+2)=='N') { ch+=3; d = NAND; ok=true; }
    } else {
      uint64_t acc = 0;
      while (ch<eof && '0'<=*ch && *ch<='9' && acc<(UINT64_MAX-10)/10) { // compiler should optimize last constant expression
        // UNIT64_MAX == 18446744073709551615
        acc *= 10;
        acc += (uint64_t)(*ch - '0');
        ch++;
      }
      const char *decCh = (ch<eof && *ch==dec) ? ++ch : NULL;
      while (ch<eof && '0'<=*ch && *ch<='9' && acc<(UINT64_MAX-10)/10) {
        acc *= 10;
        acc += (uint64_t)(*ch - '0');
        ch++;
      }
      int e = decCh ? -(int)(ch-decCh) : 0;
      if (decCh) while (ch<eof && '0'<=*ch && *ch<='9') ch++; // lose precision
      else       while (ch<eof && '0'<=*ch && *ch<='9') { e--; ch++; }  // lose precision but retain scale
      if (ch<eof && (*ch=='E' || *ch=='e')) {
        ch++;
        int esign=1;
        if (ch<eof && (*ch=='-' || *ch=='+')) esign -= 2*(*ch++=='-');
        int eacc = 0;
        while (ch<eof && '0'<=*ch && *ch<='9' && eacc<(INT32_MAX-10)/10) {
          eacc *= 10;
          eacc += *ch-'0';
          ch++;
        }
        e += esign * eacc;
      }
      d = (unsigned)(e + 350) <= 700 ? (double)(sign * (long double)acc * pow10lookup[350+e])
          : e < -350 ? 0 : sign * INFD;
    }
    if (quoted) { if (ch>=eof || *ch!=quote) return 1; else ch++; }
    *target = d;
    skip_white(&ch);
    ok = ok && on_sep(&ch);
    *this = ch;
    if (ok && !any_number_like_NAstrings) return 0;
    _Bool na = is_NAstring(start);
    if (ok && !na) return 0;
    *target = NA_FLOAT64;
    next_sep(&ch);
    *this = ch;
    return !na;
}

static int StrtoB(const char **this, int8_t *target)
{
    // These usually come from R when it writes out.
    const char *ch = *this;
    skip_white(&ch);
    *target = NA_BOOL8;
    if (on_sep(&ch)) { *this=ch; return 0; }  // empty field ',,'
    const char *start=ch;
    _Bool quoted = false;
    if (ch<eof && (*ch==quote)) { quoted=true; ch++; }
    if (quoted && *ch==quote) { ch++; if (on_sep(&ch)) {*this=ch; return 0;} else return 1; }  // empty quoted field ',"",'
    _Bool logical01 = false;  // expose to user and should default be true?
    if ( ((*ch=='0' || *ch=='1') && logical01) || (*ch=='N' && ch+1<eof && *(ch+1)=='A' && ch++)) {
        *target = (*ch=='1' ? 1 : (*ch=='0' ? 0 : NA_BOOL8));
        ch++;
    } else if (*ch=='T' || *ch=='t') {
        *target = 1;
        if ((ch+3<eof && ch[1]=='R' && ch[2]=='U' && ch[3]=='E') ||
            (ch+3<eof && ch[1]=='r' && ch[2]=='u' && ch[3]=='e')) ch += 4;
    } else if (*ch=='F' || *ch=='f') {
        *target = 0;
        if ((ch+4<eof && ch[1] == 'A' && ch[2] == 'L' && ch[3] == 'S' && ch[4] == 'E') ||
            (ch+4<eof && ch[1] == 'a' && ch[2] == 'l' && ch[3] == 's' && ch[4] == 'e')) ch += 5;
    }
    if (quoted) { if (ch>=eof || *ch!=quote) return 1; else ch++; }
    if (on_sep(&ch)) { *this=ch; return 0; }
    *target = NA_BOOL8;
    next_sep(&ch);
    *this=ch;
    return !is_NAstring(start);
}

typedef int (*reader_fun_t)(const char **ptr, void *target);
static reader_fun_t fun[NUMTYPE] = {
  (reader_fun_t) &Field,
  (reader_fun_t) &StrtoB,
  (reader_fun_t) &StrtoI32_bare,
  (reader_fun_t) &StrtoI32_full,
  (reader_fun_t) &StrtoI64,
  (reader_fun_t) &StrtoD,
  (reader_fun_t) &Field
};



//=================================================================================================
//
// Main fread() function that does all the job of reading a text/csv file.
//
// Returns 1 if it finishes successfully, and 0 otherwise.
//
//=================================================================================================
int freadMain(freadMainArgs _args) {
    args = _args;  // assign to global for use by DTPRINT() in other functions
    double t0 = wallclock();

    //*********************************************************************************************
    // [1] Extract the arguments and check their validity
    //*********************************************************************************************
    _Bool verbose = args.verbose;
    _Bool warningsAreErrors = args.warningsAreErrors;
    if (verbose) DTPRINT("[1] Check arguments\n");

    if (mmp || colNames || oldType || type || size) {
      STOP("Internal error: Previous fread() session was not cleaned up properly");
    }

    int nth = args.nth;
    {
      int maxth = omp_get_max_threads();
      if (nth > maxth) nth = maxth;
      if (nth <= 0) nth += maxth;
      if (nth <= 0) nth = 1;
      if (verbose) DTPRINT("  Using %d threads (omp_get_max_threads()=%d, nth=%d)\n", nth, maxth, args.nth);
    }

    uint64_t ui64 = NA_FLOAT64_I64;
    memcpy(&NA_FLOAT64, &ui64, 8);

    size_t nrowLimit = (size_t) args.nrowLimit;
    NAstrings = args.NAstrings;
    any_number_like_NAstrings = false;
    blank_is_a_NAstring = false;
    // if we know there are no nastrings which are numbers (like -999999) then in the number
    // field processors we can save an expensive step in checking the NAstrings. If the field parses as a number,
    // we then when any_number_like_nastrings==FALSE we know it can't be NA.
    const char * const* nastr = NAstrings;
    while (*nastr) {
      if (**nastr == '\0') {
        blank_is_a_NAstring = true;
        nastr++;
        continue;
      }
      const char *ch = *nastr;
      size_t nchar = strlen(ch);
      if (isspace(ch[0]) || isspace(ch[nchar-1]))
        STOP("freadMain: NAstring <<%s>> has whitespace at the beginning or end", ch);
      if (strcmp(ch,"T")==0    || strcmp(ch,"F")==0 ||
          strcmp(ch,"TRUE")==0 || strcmp(ch,"FALSE")==0 ||
          strcmp(ch,"True")==0 || strcmp(ch,"False")==0 ||
          strcmp(ch,"1")==0    || strcmp(ch,"0")==0)
        STOP("freadMain: NAstring <<%s>> is recognized as type boolean, this is not permitted.", ch);
      char *end;
      errno = 0;
      strtod(ch, &end);  // careful not to let "" get to here (see continue above) as strtod considers "" numeric
      if (errno==0 && (size_t)(end - ch) == nchar) any_number_like_NAstrings = true;
      nastr++;
    }
    if (verbose) {
      if (*NAstrings == NULL) {
        DTPRINT("  No NAstrings provided.\n");
      } else {
        DTPRINT("  NAstrings = [");
        const char * const* s = NAstrings;
        while (*s++) DTPRINT(*s? "<<%s>>, " : "<<%s>>", s[-1]);
        DTPRINT("]\n");
        if (any_number_like_NAstrings)
          DTPRINT("  One or more of the NAstrings looks like a number.\n");
        else
          DTPRINT("  None of the NAstrings look like numbers.\n");
      }
    }

    stripWhite = args.stripWhite;
    skipEmptyLines = args.skipEmptyLines;
    fill = args.fill;
    dec = args.dec;
    quote = args.quote;
    if (args.sep == quote && quote!='\0') STOP("sep == quote ('%c') is not allowed", quote);
    if (dec=='\0') STOP("dec='' not allowed. Should be '.' or ','");
    if (args.sep == dec) STOP("sep == dec ('%c') is not allowed", dec);
    if (quote == dec) STOP("quote == dec ('%c') is not allowed", dec);

    // File parsing context: pointer to the start of file, and to the end of
    // the file. The `sof` pointer may be shifted in order to skip over
    // "irrelevant" parts: the BOM mark, the banner, the headers, the skipped
    // lines, etc. Similarly, `eof` may be adjusted to take out the footer of
    // the file.
    const char *sof = NULL;
    // const char *eof = NULL;
    // Convenience variable for iteration over the file.
    const char *ch = NULL, *end = NULL;


    //*********************************************************************************************
    // [2] Open and memory-map the input file, setting up the parsing context
    //     (sof, eof, ch).
    //*********************************************************************************************
    if (verbose) DTPRINT("[2] Opening the file\n");
    mmp = NULL;
    if (args.input) {
        if (verbose) DTPRINT("`input` argument is given, interpreting as raw text to read\n");
        sof = args.input;
        fileSize = strlen(sof);
        eof = sof+fileSize;
        if (*eof!='\0') STOP("Internal error: last byte of character input isn't \\0");
    } else
    if (args.filename) {
        if (verbose) DTPRINT("  Opening file %s\n", args.filename);
        const char* fnam = args.filename;
#ifndef WIN32
        int fd = open(fnam, O_RDONLY);
        if (fd==-1) STOP("file not found: %s",fnam);
        struct stat stat_buf;
        if (fstat(fd, &stat_buf) == -1) {
          close(fd);
          STOP("Opened file ok but couldn't obtain its size: %s", fnam);
        }
        fileSize = (size_t) stat_buf.st_size;
        if (fileSize == 0) {close(fd); STOP("File is empty: %s", fnam);}
        if (verbose) {
            DTPRINT("  File opened, size = %s.\n", filesize_to_str(fileSize));
            DTPRINT("  Memory mapping ... ");
        }

        // No MAP_POPULATE for faster nrows=10 and to make possible earlier progress bar in row count stage
        // Mac doesn't appear to support MAP_POPULATE anyway (failed on CRAN when I tried).
        // TO DO?: MAP_HUGETLB for Linux but seems to need admin to setup first. My Hugepagesize is 2MB (>>2KB, so promising)
        //         https://www.kernel.org/doc/Documentation/vm/hugetlbpage.txt
        mmp = mmap(NULL, fileSize+1, PROT_READ|PROT_WRITE, MAP_PRIVATE, fd, 0);  // COW pages. +1 for '\0' we'll add
        close(fd);  // we don't need to keep file handle open
        if (mmp == MAP_FAILED) {
#else
        // Following: http://msdn.microsoft.com/en-gb/library/windows/desktop/aa366548(v=vs.85).aspx
        HANDLE hFile = INVALID_HANDLE_VALUE;
        int attempts = 0;
        while(hFile==INVALID_HANDLE_VALUE && attempts<5) {
            hFile = CreateFile(fnam, GENERIC_READ, FILE_SHARE_READ|FILE_SHARE_WRITE, NULL, OPEN_EXISTING, 0, NULL);
            // FILE_SHARE_WRITE is required otherwise if the file is open in Excel, CreateFile fails. Should be ok now.
            if (hFile==INVALID_HANDLE_VALUE) {
                if (GetLastError()==ERROR_FILE_NOT_FOUND) STOP("File not found: %s",fnam);
                if (attempts<4) Sleep(250);  // 250ms
            }
            attempts++;
            // Looped retry to avoid ephemeral locks by system utilities as recommended here : http://support.microsoft.com/kb/316609
        }
        if (hFile==INVALID_HANDLE_VALUE) STOP("Unable to open file after %d attempts (error %d): %s", attempts, GetLastError(), fnam);
        LARGE_INTEGER liFileSize;
        if (GetFileSizeEx(hFile,&liFileSize)==0) { CloseHandle(hFile); STOP("GetFileSizeEx failed (returned 0) on file: %s", fnam); }
        fileSize = (size_t)liFileSize.QuadPart;
        if (fileSize<=0) { CloseHandle(hFile); STOP("File is empty: %s", fnam); }
        if (verbose) {
            DTPRINT("  File opened, size = %s.\n", filesize_to_str(fileSize));
            DTPRINT("  Memory mapping ... ");
        }
        DWORD hi = (fileSize) >> 32;            // tried very very hard again on 26 & 27th April 2017 to over-map file by 1 byte
        DWORD lo = (fileSize) & 0xFFFFFFFFull;  // on Windows for COW/FILE_MAP_COPY on read-only file, with no joy.
        HANDLE hMap=CreateFileMapping(hFile, NULL, PAGE_WRITECOPY, hi, lo, NULL);
        if (hMap==NULL) { CloseHandle(hFile); STOP("This is Windows, CreateFileMapping returned error %d for file %s", GetLastError(), fnam); }
        mmp = MapViewOfFile(hMap,FILE_MAP_COPY,0,0,fileSize);  // fileSize must be <= hilo passed to CreateFileMapping above.
        CloseHandle(hMap);  // we don't need to keep the file open; the MapView keeps an internal reference;
        CloseHandle(hFile); //   see https://msdn.microsoft.com/en-us/library/windows/desktop/aa366537(v=vs.85).aspx
        if (mmp == NULL) {
#endif
            if (sizeof(char *)==4) {
                STOP("Opened file ok, obtained its size on disk (%.1fMB) but couldn't memory map it. This is a 32bit machine. You don't need more RAM per se but this fread function is tuned for 64bit addressability at the expense of large file support on 32bit machines. You probably need more RAM to store the resulting data.table, anyway. And most speed benefits of data.table are on 64bit with large RAM, too. Please upgrade to 64bit.", (double)fileSize/(1024*1024));
                // if we support this on 32bit, we may need to use stat64 instead, as R does
            } else if (sizeof(char *)==8) {
                STOP("Opened file ok, obtained its size on disk (%.1fMB), but couldn't memory map it. This is a 64bit machine so this is surprising. Please report.", (double)fileSize/(1024*1024));
            } else {
                STOP("Opened file ok, obtained its size on disk (%.1fMB), but couldn't memory map it. Size of pointer is %d on this machine. Probably failing because this is neither a 32bit or 64bit machine. Please report.", (double)fileSize/(1024*1024), sizeof(char *));
            }
        }
        sof = (const char*) mmp;
        if (verbose) DTPRINT("ok\n");  // to end 'Memory mapping ... '
    } else {
        sof = NULL;
        STOP("Neither `input` nor `filename` are given, nothing to read.");
    }
    eof = sof + fileSize;
    double tMap = wallclock();


    //*********************************************************************************************
    // [3] Check whether the file contains BOM (Byte Order Mark), and if yes
    //     strip it, modifying `sof`. If the last byte in file is 0x1A (Ctrl+Z)
    //     then skip it too, modifying `eof`.
    //
    //     Also, presence of BOM allows us to sometimes detect file's encoding.
    //     See: https://en.wikipedia.org/wiki/Byte_order_mark
    //     See: issues #1087, #1465 and #1612
    //*********************************************************************************************
    if (verbose) DTPRINT("[3] Detect and skip BOM\n");
    if (fileSize >= 3 && memcmp(sof, "\xEF\xBB\xBF", 3) == 0) {
      sof += 3;
      // ienc = CE_UTF8;
      if (verbose) DTPRINT("  UTF-8 byte order mark EF BB BF found at the start of the file and skipped.\n");
    }
    else if (fileSize >= 4 && memcmp(sof, "\x84\x31\x95\x33", 4) == 0) {
      sof += 4;
      // ienc = CE_GB18030;
      if (verbose) DTPRINT("  GB-18030 byte order mark 84 31 95 33 found at the start of the file and skipped.\n");
      DTWARN("GB-18030 encoding detected, however fread() is unable to decode it. Some character fields may be garbled.\n");
    }
    else if (fileSize >= 2 && sof[0] + sof[1] == '\xFE' + '\xFF') {  // either 0xFE 0xFF or 0xFF 0xFE
      STOP("File is encoded in UTF-16, this encoding is not supported by fread(). Please recode the file to UTF-8.");
    }
    if (eof[-1] == '\x1A') {
      eof--;
      if (verbose) DTPRINT("  Last byte of input found to be 0x1A (Ctrl+Z) and removed.\n");
    }


    //*********************************************************************************************
    // [4] Auto detect end-of-line character(s)
    //
    //     This section initializes variables `eol`, `eol2` and `eolLen`. If
    //     `eolLen` is 1, then we set both `eol` and `eol2` to the same
    //     character, otherwise `eolLen` is 2 and we set `eol` and `eol2` to the
    //     first and the second line-separator characters respectively.
    //*********************************************************************************************
    if (verbose) DTPRINT("[4] Detect end-of-line character(s)\n");

    // Scan the file until the first newline character is found. By the end of
    // this loop `ch` will be pointing to such a character, or to eof if there
    // are no newlines in the file.
    ch = sof;
    while (ch<eof && *ch!='\n' && *ch!='\r') {
        if (*ch==quote) while(++ch<eof && *ch!=quote) {}; // (TODO unbounded to fix) allows protection of \n and \r inside column names
        ch++;                                             // this 'if' needed in case opening protection is not closed before eof
    }

    // No newlines were found
    if (ch>=eof) {
        if (verbose) {
          DTPRINT("  Input ends before any \\r or \\n observed. Input will be "
                  "treated as a single row and copied to a temporary buffer.\n");
        }
        eol = eol2 = '\n';
        eolLen = 1;
    }
    // Otherwise `ch` is pointing to the first newline character encountered
    else {
        eol=eol2=*ch; eolLen=1;
        if (eol=='\r') {
            if (ch+1<eof && *(ch+1)=='\n') {
                if (verbose) DTPRINT("  Detected eol as \\r\\n (CRLF) in that order, the Windows standard.\n");
                eol2='\n'; eolLen=2;
            } else {
                if (ch+1<eof && *(ch+1)=='\r')
                    STOP("Line ending is \\r\\r\\n. R's download.file() appears to add the extra \\r in text mode on Windows. Please download again in binary mode (mode='wb') which might be faster too. Alternatively, pass the URL directly to fread and it will download the file in binary mode for you.");
                    // NB: on Windows, download.file from file: seems to condense \r\r too. So
                if (verbose) DTPRINT("  Detected eol as \\r only (no \\n or \\r afterwards). An old Mac 9 standard, discontinued in 2002 according to Wikipedia.\n");
            }
        } else if (eol=='\n') {
            if (ch+1<eof && *(ch+1)=='\r') {
                DTWARN("Detected eol as \\n\\r, a highly unusual line ending. According to Wikipedia the Acorn BBC used this. If it is intended that the first column on the next row is a character column where the first character of the field value is \\r (why?) then the first column should start with a quote (i.e. 'protected'). Proceeding with attempt to read the file.\n");
                eol2='\r'; eolLen=2;
            } else if (verbose) DTPRINT("  Detected eol as \\n only (no \\r afterwards), the UNIX and Mac standard.\n");
        } else
            STOP("Internal error: if no \\r or \\n found then ch should be eof");
    }
    // Ensure file ends with eol so we don't need to check 'ch<eof && *ch...' everywhere in deep loops just because
    // the very last field in the file might finish abrubtly with no final \n (or \r\n on Windows).
    // The file was opened readonly and mapped with page level copy-on-write so this won't write to file.
    // On Windows we may only have a problem if the file i) does not end with newline already AND ii) it is an exact multiple
    // of the VirtualAlloc block size (64k) -- for such rare cases we could ask the Windows user to add an ending newline.
    // TODO - only need to do this *eof write if final data line does end abrubtly. This is a first step for now to see if it works.
    // On Linux and Mac it's safe since mmap() there accepts fileSize+1. On Windows, it writes into the last page MAP_COMMIT'd for this
    // file which is ok I think as VirtualAlloc() allocates on boundaries (64k on Windows). There may be a way on Windows
    // using Zw* lower level but I haven't yet managed to include headers correctly (I asked on r-package-devel on 28 Apr).
    *_const_cast(eof) = eol;


    //*********************************************************************************************
    // [6] Position to line `skipNrow+1` or to line containing `skipString`.
    //
    //     This section moves the `sof` pointer passing over the lines that the
    //     user requested to skip.
    //
    //     We also compute the `line` variable, which tracks the current line
    //     number within the file (similar to __LINE__ macro). Note that `line`
    //     variable is different from the logical row number: it doesn't attempt
    //     to skip newlines within quoted fields. Thus this line is similar to
    //     what text editors report, or bash commands like "wc -l", "head -n"
    //     or "tail -n".
    //*********************************************************************************************
    if (verbose) DTPRINT("[6] Skipping initial rows if needed\n");

    int line = 1;
    // line is for error and warning messages so considers raw \n whether inside quoted fields or not, just
    // like wc -l, head -n and tail -n
    const char *pos = sof;
    ch = pos;
    if (args.skipString) {
        // TODO: unsafe! there might be no \0 at the end of the file
        ch = strstr(sof, args.skipString);
        if (!ch) STOP("skip='%s' not found in input (it is case sensitive and literal; i.e., no patterns, wildcards or regex)",
                      args.skipString);
        while (ch>sof && *(ch-1)!=eol2) ch--;  // move to beginning of line
        pos = ch;
        ch = sof;
        while (ch<pos) line+=(*ch++==eol);
        if (verbose) DTPRINT("Found skip='%s' on line %d. Taking this to be header row or first row of data.\n",
                                  args.skipString, line);
        ch = pos;
    } else
    // Skip the first `skipNrow` lines of input.
    if (args.skipNrow>0) {
        while (ch<eof && line<=args.skipNrow) line+=(*ch++==eol);
        if (ch>=eof) STOP("skip=%d but the input only has %d line%s", args.skipNrow, line, line>1?"s":"");
        ch += (eolLen-1); // move over eol2 on Windows to be on start of desired line
        pos = ch;
    }

    // skip blank input at the start
    const char *lineStart = ch;
    while (ch<eof && isspace(*ch)) {   // isspace matches ' ', \t, \n and \r
      if (*ch==eol) { ch+=eolLen; lineStart=ch; line++; } else ch++;
    }
    if (ch>=eof) STOP("Input is either empty, fully whitespace, or skip has been set after the last non-whitespace.");
    if (verbose) {
      if (lineStart>ch) DTPRINT("  Moved forward to first non-blank line (%d)\n", line);
      DTPRINT("  Positioned on line %d starting: <<%.*s>>\n", line, STRLIM(lineStart, 30), lineStart);
    }
    ch = pos = lineStart;


    //*********************************************************************************************
    // [7] Auto detect separator, quoting rule, first line and ncol, simply,
    //     using jump 0 only.
    //
    //     Always sample as if nrows= wasn't supplied. That's probably *why*
    //     user is setting nrow=0 to get the column names and types, without
    //     actually reading the data yet. Most likely to check consistency
    //     across a set of files.
    //*********************************************************************************************
    if (verbose) DTPRINT("[7] Detect separator, quoting rule, and ncolumns\n");

    int nseps;
    char seps[]=",|;\t ";  // default seps in order of preference. See ?fread.
    // using seps[] not *seps for writeability (http://stackoverflow.com/a/164258/403310)

    if (args.sep == '\0') {  // default is '\0' meaning 'auto'
      if (verbose) DTPRINT("  Detecting sep ...\n");
      nseps = (int) strlen(seps);
    } else {
      seps[0] = args.sep;
      seps[1] = '\0';
      nseps = 1;
      if (verbose) DTPRINT("  Using supplied sep '%s'\n", args.sep=='\t' ? "\\t" : seps);
    }

    int topNumLines=0;        // the most number of lines with the same number of fields, so far
    int topNumFields=1;       // how many fields that was, to resolve ties
    char topSep=eol;          // which sep that was, by default \n to mean single-column input (1 field)
    int topQuoteRule=0;       // which quote rule that was
    int topNmax=1;            // for that sep and quote rule, what was the max number of columns (just for fill=true)
                              //   (when fill=true, the max is usually the header row and is the longest but there are more
                              //    lines of fewer)
    const char *firstJumpEnd=NULL; // remember where the winning jumpline from jump 0 ends, to know its size excluding header

    // We will scan the input line-by-line (at most `JUMPLINES + 1` lines; "+1"
    // covers the header row, at this stage we don't know if it's present), and
    // detect the number of fields on each line. If several consecutive lines
    // have the same number of fields, we'll call them a "contiguous group of
    // lines". Arrays `numFields` and `numLines` contain information about each
    // contiguous group of lines encountered while scanning the first JUMPLINES
    // + 1 lines: 'numFields` gives the count of fields in each group, and
    // `numLines` has the number of lines in each group.
    int numFields[JUMPLINES+1];
    int numLines[JUMPLINES+1];
    for (int s=0; s<nseps; s++) {
      sep = seps[s];
      whiteChar = (sep==' ' ? '\t' : (sep=='\t' ? ' ' : 0));  // 0 means both ' ' and '\t' to be skipped
      for (quoteRule=0; quoteRule<4; quoteRule++) {  // quote rule in order of preference
        ch = pos;
        // if (verbose) DTPRINT("  Trying sep='%c' with quoteRule %d ...\n", sep, quoteRule);
        for (int i=0; i<=JUMPLINES; i++) { numFields[i]=0; numLines[i]=0; } // clear VLAs
        int i=-1; // The slot we're counting the currently contiguous consistent ncol
        int thisLine=0, lastncol=-1;
        while (ch<eof && thisLine++<JUMPLINES) {
          int thisncol = countfields(&ch);   // using this sep and quote rule; moves ch to start of next line
          if (thisncol<0) { numFields[0]=-1; break; }  // invalid file with this sep and quote rule; abort
          if (thisncol!=lastncol) { numFields[++i]=thisncol; lastncol=thisncol; } // new contiguous consistent ncol started
          numLines[i]++;
        }
        if (numFields[0]==-1) continue;
        if (firstJumpEnd==NULL) firstJumpEnd=ch;  // if this wins (doesn't get updated), it'll be single column input
        _Bool updated=false;
        int nmax=0;

        i = -1;
        while (numLines[++i]) {
          if (numFields[i] > nmax) nmax=numFields[i];  // for fill=true to know max number of columns
          //if (args.verbose) DTPRINT("numLines[i]=%d, topNumLines=%d, numFields[i]=%d, topNumFields=%d\n",
          //                           numLines[i], topNumLines, numFields[i], topNumFields);
          if (numFields[i]>1 &&
              ( numLines[i]>topNumLines ||   // most number of consistent ncol wins
               (numLines[i]==topNumLines && numFields[i]>topNumFields && sep!=' '))) {  // ties resolved by numFields
            topNumLines = numLines[i];
            topNumFields = numFields[i];
            topSep = sep;
            topQuoteRule = quoteRule;
            topNmax = nmax;
            firstJumpEnd = ch;  // So that after the header we know how many bytes jump point 0 is
            updated = true;
            // Two updates can happen for the same sep and quoteRule (e.g. issue_1113_fread.txt where sep=' ') so the
            // updated flag is just to print once.
          }
        }
        if (verbose && updated) {
          DTPRINT(sep<' '? "  sep=%#02x" : "  sep='%c'", sep);
          DTPRINT("  with %d lines of %d fields using quote rule %d\n", topNumLines, topNumFields, topQuoteRule);
        }
      }
    }
    if (!firstJumpEnd) STOP("Internal error: no sep won");

    int ncol;
    quoteRule = topQuoteRule;
    sep = topSep;
    whiteChar = (sep==' ' ? '\t' : (sep=='\t' ? ' ' : 0));
    ch = pos;
    if (fill) {
      // start input from first populated line, already pos.
      ncol = topNmax;
    } else {
      // find the top line with the consistent number of fields.  There might be irregular header lines above it.
      //int nmax=0, thisLine=-1, whichmax=0;
      ncol = topNumFields;
      int thisLine=-1;
      while (ch<eof && ++thisLine<JUMPLINES) {
        const char *ch2 = ch;   // lineStart
        if (countfields(&ch)==ncol) { ch=pos=ch2; line+=thisLine; break; }
      }
    }
    // For standard regular separated files, we're now on the first byte of the file.

    if (ncol<1 || line<1) STOP("Internal error: ncol==%d line==%d after detecting sep, ncol and first line", ncol, line);
    int tt = countfields(&ch);
    ch = pos; // move back to start of line since countfields() moved to next
    if (!fill && tt!=ncol) STOP("Internal error: first line has field count %d but expecting %d", tt, ncol);
    if (verbose) {
      DTPRINT("  Detected %d columns on line %d. This line is either column "
              "names or first data row. Line starts as: <<%.*s>>\n",
              tt, line, STRLIM(pos, 30), pos);
      DTPRINT("  Quote rule picked = %d\n", quoteRule);
      if (fill) DTPRINT("  fill=true and the most number of columns found is %d\n", ncol);
    }


    //*********************************************************************************************
    // [8] Detect and assign column names (if present)
    //
    //     This section also moves the `sof` pointer to point at the first row
    //     of data ("removing" the column names).
    //*********************************************************************************************
    if (verbose) DTPRINT("[8] Determine column names\n");

    // throw-away storage for processors to write to in this preamble.
    // Saves deep 'if (target)' inside processors.
    double trash_val; // double so that this storage is aligned. char trash[8] would not be aligned.
    void *trash = (void*)&trash_val;

    const char *colNamesAnchor = ch;
    colNames = calloc((size_t)ncol, sizeof(lenOff));
    if (!colNames) STOP("Unable to allocate %d*%d bytes for column name pointers: %s", ncol, sizeof(lenOff), strerror(errno));
    _Bool allchar=true;
    if (sep==' ') while (ch<eof && *ch==' ') ch++;
    ch--;  // so we can ++ at the beginning inside loop.
    for (int field=0; field<tt; field++) {
      const char *this = ++ch;
      // DTPRINT("Field %d <<%.*s>>\n", field, STRLIM(ch, 20), ch);
      skip_white(&ch);
      if (allchar && !on_sep(&ch) && !StrtoD(&ch, (double *)trash)) allchar=false;  // don't stop early as we want to check all columns to eol here
      // considered looking for one isalpha present but we want 1E9 to be considered a value not a column name
      ch = this;  // rewind to the start of this field
      Field(&ch, (lenOff *)trash);  // StrtoD does not consume quoted fields according to the quote rule, so redo with Field()
      // countfields() above already validated the line so no need to check again now.
    }
    if (ch<eof && *ch!=eol)
      STOP("Read %d expected fields in the header row (fill=%d) but finished on <<%.*s>>'",tt,fill,STRLIM(ch,30),ch);
    // already checked above that tt==ncol unless fill=TRUE
    // when fill=TRUE and column names shorter (test 1635.2), leave calloc initialized lenOff.len==0
    if (verbose && args.header!=NA_BOOL8) DTPRINT("  'header' changed by user from 'auto' to %s\n", args.header?"true":"false");
    if (args.header==false || (args.header==NA_BOOL8 && !allchar)) {
        if (verbose && args.header==NA_BOOL8) DTPRINT("  Some fields on line %d are not type character. Treating as a data row and using default column names.\n", line);
        // colNames was calloc'd so nothing to do; all len=off=0 already
        ch = pos;  // back to start of first row. Treat as first data row, no column names present.
        // now check previous line which is being discarded and give helpful msg to user ...
        if (ch>sof && args.skipNrow==0) {
          ch -= (eolLen+1);
          if (ch<sof) ch=sof;  // for when sof[0]=='\n'
          while (ch>sof && *ch!=eol2) ch--;
          if (ch>sof) ch++;
          const char *prevStart = ch;
          int tmp = countfields(&ch);
          if (tmp==ncol) STOP("Internal error: row before first data row has the same number of fields but we're not using it.");
          if (tmp>1) DTWARN("Starting data input on line %d <<%.*s>> with %d fields and discarding line %d <<%.*s>> before it because it has a different number of fields (%d).", line, STRLIM(pos, 30), pos, ncol, line-1, STRLIM(prevStart, 30), prevStart, tmp);
        }
        if (ch!=pos) STOP("Internal error. ch!=pos after prevBlank check");
    } else {
        if (verbose && args.header==NA_BOOL8) {
          DTPRINT("  All the fields on line %d are character fields. Treating as the column names.\n", line);
        }
        ch = pos;
        line++;
        if (sep==' ') while (ch<eof && *ch==' ') ch++;
        ch--;
        for (int i=0; i<ncol; i++) {
            // Use Field() here as it's already designed to handle quotes, leading space etc.
            const char *start = ++ch;
            Field(&ch, colNames+i);  // stores the string length and offset as <uint,uint> in colnames[i]
            colNames[i].off += (size_t)(start-colNamesAnchor);
            if (ch>=eof || *ch==eol) break;   // already checked number of fields previously above
        }
        if (ch<eof && *ch!=eol) STOP("Internal error: reading colnames did not end on eol");
        if (ch<eof) ch+=eolLen;
        pos=ch;    // now on first data row (row after column names)
    }
    int row1Line = line;
    double tLayout = wallclock();


    //*********************************************************************************************
    // [9] Make best guess at column types using 100 rows at 100 points,
    //     including the very first, middle and very last row.
    //     At the same time, calc mean and sd of row lengths in sample for very
    //     good nrow estimate.
    //*********************************************************************************************
    if (verbose) DTPRINT("[9] Detect column types\n");
    type = (int8_t *)malloc((size_t)ncol * sizeof(int8_t));
    size = (int8_t *)malloc((size_t)ncol * sizeof(int8_t));
    if (!type || !size) STOP("Failed to allocate %d x 2 bytes for type/size: %s", ncol, strerror(errno));

    for (int j = 0; j < ncol; j++) {
      // initialize with the first (lowest) type, 1==CT_BOOL8 at the time of writing. If we add CT_BOOL1 or CT_BOOL2 in
      /// future, using 1 here means this line won't need to be changed. CT_DROP is 0 and 1 is the first type.
      type[j] = 1;
      size[j] = typeSize[type[j]];
    }

    size_t jump0size=(size_t)(firstJumpEnd-pos);  // the size in bytes of the first JUMPLINES from the start (jump point 0)
    // how many places in the file to jump to and test types there (the very end is added as 11th or 101th)
    // not too many though so as not to slow down wide files; e.g. 10,000 columns.  But for such large files (50GB) it is
    // worth spending a few extra seconds sampling 10,000 rows to decrease a chance of costly reread even further.
    int nJumps = 0;
    size_t sz = (size_t)(eof - pos);
    if (jump0size>0) {
      if (jump0size*100*2 < sz) nJumps=100;  // 100 jumps * 100 lines = 10,000 line sample
      else if (jump0size*10*2 < sz) nJumps=10;
      // *2 to get a good spacing. We don't want overlaps resulting in double counting.
      // nJumps==1 means the whole (small) file will be sampled with one thread
    }
    nJumps++; // the extra sample at the very end (up to eof) is sampled and format checked but not jumped to when reading
    if (verbose) {
      DTPRINT("  Number of sampling jump points = %d because ", nJumps);
      if (jump0size==0) DTPRINT("jump0size==0\n");
      else DTPRINT("(%zd bytes from row 1 to eof) / (2 * %zd jump0size) == %zd\n",
                   sz, jump0size, sz/(2*jump0size));
    }

    size_t sampleLines=0;
    size_t sampleBytes=0;
    double sumLen=0.0, sumLenSq=0.0;
    int minLen=INT32_MAX, maxLen=-1;   // int_max so the first if(thisLen<minLen) is always true; similarly for max
    const char *lastRowEnd=pos;
    for (int j=0; j<nJumps; j++) {
        ch = (j == 0) ? pos :
             (j == nJumps-1) ? eof - (size_t)(0.5*jump0size) :
                               pos + (size_t)j*((size_t)(eof-pos)/(size_t)(nJumps-1));
        if (ch<lastRowEnd) ch=lastRowEnd;  // Overlap when apx 1,200 lines (just over 11*100) with short lines at the beginning and longer lines near the end, #2157
        if (ch>=eof) break;                // The 9th jump could reach the end in the same situation and that's ok. As long as the end is sampled is what we want.
        if (j>0 && !nextGoodLine(&ch, ncol))
          STOP("Could not find first good line start after jump point %d when sampling.", j);
        _Bool bumped = 0;  // did this jump find any different types; to reduce verbose output to relevant lines
        const char *thisStart = ch;
        int jline = 0;  // line from this jump point
        while(ch<eof && (jline<JUMPLINES || j==nJumps-1)) {  // nJumps==1 implies sample all of input to eof; last jump to eof too
            const char *jlineStart = ch;
            if (sep==' ') while (ch<eof && *ch==' ') ch++;  // multiple sep=' ' at the jlineStart does not mean sep(!)
            // detect blank lines
            skip_white(&ch);
            if (ch>=eof || *ch==eol) {
              if (!skipEmptyLines && !fill) break;
              jlineStart = ch;  // to avoid 'Line finished early' below and get to the sampleLines++ block at the end of this while
            }
            jline++;
            int field=0;
            const char *fieldStart = ch;  // Needed outside loop for error messages below
            while (ch<eof && *ch!=eol && field<ncol) {
                // DTPRINT("<<%.*s>>(%d)", STRLIM(ch,20,end), ch, quoteRule);
                fieldStart=ch;
                while (type[field]<=CT_STRING && fun[type[field]](&ch, trash)) {
                  ch=fieldStart;
                  if (type[field]<CT_STRING) { type[field]++; bumped=true; }
                  else {
                    // the field could not be read with this quote rule, try again with next one
                    // Trying the next rule will only be successful if the number of fields is consistent with it
                    if (quoteRule >= 3) STOP("Even quoteRule 3 was insufficient!");
                    if (verbose)
                      DTPRINT("Bumping quote rule from %d to %d due to field %d on line %d of sampling jump %d starting <<%.*s>>\n",
                               quoteRule, quoteRule+1, field+1, jline, j, STRLIM(fieldStart,200), fieldStart);
                    quoteRule++;
                    bumped=true;
                    ch = jlineStart;  // Try whole line again, in case it's a hangover from previous field
                    field=0;
                    continue;
                  }
                }
                // DTPRINT("%d  (ch = %p)\n", type[field], ch);
                if (ch<eof && *ch!=eol) {ch++; field++;}
            }
            if (field<ncol-1 && !fill) {
                if (ch<eof && *ch!=eol) {
                    STOP("Internal error: line has finished early but not on an eol or eof (fill=false). Please report as bug.");
                } else if (ch>jlineStart) {
                    STOP("Line %d has too few fields when detecting types. Use fill=TRUE to pad with NA. Expecting %d fields but found %d: <<%.*s>>", jline, ncol, field+1, STRLIM(jlineStart,200), jlineStart);
                }
            }
            if (ch<eof) {
                if (*ch!=eol || field>=ncol) {   // the || >=ncol is for when a comma ends the line with eol straight after
                  if (field!=ncol) STOP("Internal error: Line has too many fields but field(%d)!=ncol(%d)", field, ncol);
                  STOP("Line %d from sampling jump %d starting <<%.*s>> has more than the expected %d fields. " \
                       "Separator %d occurs at position %d which is character %d of the last field: <<%.*s>>. " \
                       "Consider setting 'comment.char=' if there is a trailing comment to be ignored.",
                      jline, j, STRLIM(jlineStart,10), jlineStart, ncol, ncol, (int)(ch-jlineStart), (int)(ch-fieldStart),
                      STRLIM(fieldStart,200), fieldStart);
                }
                ch += eolLen;
            } else {
                // if very last field was quoted, check if it was completed with an ending quote ok.
                // not necessarily a problem (especially if we detected no quoting), but we test it and nice to have
                // a warning regardless of quoting rule just incase file has been inadvertently truncated
                // This warning is early at type skipping around stage before reading starts, so user can cancel early
                if (type[ncol-1]==CT_STRING && *fieldStart==quote && *(ch-1)!=quote) {
                  if (quoteRule<2) STOP("Internal error: Last field of last field should select quote rule 2");
                  DTWARN("Last field of last line starts with a quote but is not finished with a quote before end of file: <<%.*s>>",
                          STRLIM(fieldStart, 200), fieldStart);
                }
            }
            // Two reasons:  1) to get the end of the very last good row before whitespace or footer before eof
            //               2) to check sample jumps don't overlap, otherwise double count and bad estimate
            lastRowEnd = ch;
            //DTPRINT("\n");
            int thisLineLen = (int)(ch-jlineStart);  // ch is now on start of next line so this includes eolLen already
            sampleLines++;
            sumLen += thisLineLen;
            sumLenSq += thisLineLen*thisLineLen;
            if (thisLineLen<minLen) minLen=thisLineLen;
            if (thisLineLen>maxLen) maxLen=thisLineLen;
        }
        sampleBytes += (size_t)(ch-thisStart);
        if (verbose && (bumped || j==0 || j==nJumps-1)) {
          DTPRINT("  Type codes (jump %03d)    : ",j); printTypes(ncol);
          DTPRINT("  Quote rule %d\n", quoteRule);
        }
    }
    while (ch<eof && isspace(*ch)) ch++;
    if (ch<eof) {
      DTWARN("Found the last consistent line but text exists afterwards (discarded): <<%.*s>>", STRLIM(ch,200), ch);
    }

    size_t estnrow=1, allocnrow=1;
    double meanLineLen=0;
    if (sampleLines<=1) {
      // column names only are present; e.g. fread("A\n")
    } else {
      size_t bytesRead = (size_t)(lastRowEnd - pos);
      meanLineLen = (double)sumLen/sampleLines;
      estnrow = CEIL(bytesRead/meanLineLen);  // only used for progress meter and verbose line below
      double sd = sqrt( (sumLenSq - (sumLen*sumLen)/sampleLines)/(sampleLines-1) );
      allocnrow = clamp_szt((size_t)(bytesRead / fmax(meanLineLen - 2*sd, minLen)),
                            (size_t)(1.1*estnrow), 2*estnrow);
      // sd can be very close to 0.0 sometimes, so apply a +10% minimum
      // blank lines have length 1 so for fill=true apply a +100% maximum. It'll be grown if needed.
      if (verbose) {
        DTPRINT("  =====\n");
        DTPRINT("  Sampled %zd rows (handled \\n inside quoted fields) at %d jump points\n", sampleLines, nJumps);
        DTPRINT("  Bytes from first data row on line %d to the end of last row: %zd\n", row1Line, bytesRead);
        DTPRINT("  Line length: mean=%.2f sd=%.2f min=%d max=%d\n", meanLineLen, sd, minLen, maxLen);
        DTPRINT("  Estimated number of rows: %zd / %.2f = %zd\n", bytesRead, meanLineLen, estnrow);
        DTPRINT("  Initial alloc = %zd rows (%zd + %d%%) using bytes/max(mean-2*sd,min) clamped between [1.1*estn, 2.0*estn]\n",
                 allocnrow, estnrow, (int)(100.0*allocnrow/estnrow-100.0));
      }
      if (nJumps==1) {
        if (verbose) DTPRINT("  All rows were sampled since file is small so we know nrow=%zd exactly\n", sampleLines);
        estnrow = allocnrow = sampleLines;
      } else {
        if (sampleLines > allocnrow) STOP("Internal error: sampleLines(%zd) > allocnrow(%zd)", sampleLines, allocnrow);
      }
      if (nrowLimit < allocnrow) {
        if (verbose) DTPRINT("  Alloc limited to lower nrows=%zd passed in.\n", nrowLimit);
        estnrow = allocnrow = nrowLimit;
      }
      if (verbose) DTPRINT("  =====\n");
    }


    //*********************************************************************************************
    // [10] Apply colClasses, select, drop and integer64
    //*********************************************************************************************
    if (verbose) DTPRINT("[10] Apply user overrides on column types\n");
    ch = pos;
    oldType = (int8_t *)malloc((size_t)ncol * sizeof(int8_t));
    if (!oldType) STOP("Unable to allocate %d bytes to check user overrides of column types", ncol);
    memcpy(oldType, type, ncol) ;
    if (!userOverride(type, colNames, colNamesAnchor, ncol)) { // colNames must not be changed but type[] can be
      if (verbose) DTPRINT("  Cancelled by user: userOverride() returned false.");
      freadCleanup();
      return 1;
    }
    int ndrop=0, nUserBumped=0;
    size_t rowSize1 = 0;
    size_t rowSize4 = 0;
    size_t rowSize8 = 0;
    int nStringCols = 0;
    int nNonStringCols = 0;
    for (int j=0; j<ncol; j++) {
      size[j] = typeSize[type[j]];
      rowSize1 += (size[j] & 1);  // only works if all sizes are powers of 2
      rowSize4 += (size[j] & 4);
      rowSize8 += (size[j] & 8);
      if (type[j]==CT_DROP) { ndrop++; continue; }
      if (type[j]<oldType[j])
        STOP("Attempt to override column %d <<%.*s>> of inherent type '%s' down to '%s' which will lose accuracy. " \
             "If this was intended, please coerce to the lower type afterwards. Only overrides to a higher type are permitted.",
             j+1, colNames[j].len, colNamesAnchor+colNames[j].off, typeName[oldType[j]], typeName[type[j]]);
      nUserBumped += type[j]>oldType[j];
      if (type[j] == CT_STRING) nStringCols++; else nNonStringCols++;
    }
    if (verbose) {
      DTPRINT("After %d type and %d drop user overrides : ", nUserBumped, ndrop);
      printTypes(ncol); DTPRINT("\n");
    }
    double tColType = wallclock();


    //*********************************************************************************************
    // [11] Allocate the result columns
    //*********************************************************************************************
    if (verbose) DTPRINT("[11] Allocate memory for the datatable\n");
    if (verbose) {
      DTPRINT("  Allocating %d column slots (%d - %d dropped) with %zd rows\n",
              ncol-ndrop, ncol, ndrop, allocnrow);
    }
    size_t DTbytes = allocateDT(type, size, ncol, ndrop, allocnrow);
    double tAlloc = wallclock();

    // Read ahead and drop behind each point as they move through (assuming it's on a per thread basis).
    // Considered it but when processing string columns the buffers point to offsets in the mmp'd pages
    // which are revisited when writing the finished buffer to DT. So, it isn't sequential.
    // if (fnam!=NULL) {
    //   #ifdef MADV_SEQUENTIAL  // not on Windows. PrefetchVirtualMemory from Windows 8+ ?
    //   int ret = madvise((void *)mmp, (size_t)fileSize, MADV_SEQUENTIAL);
    //   #endif
    // }


    //*********************************************************************************************
    // [12] Read the data
    //*********************************************************************************************
    if (verbose) DTPRINT("[12] Read the data\n");
    ch = pos;   // back to start of first data row
    int hasPrinted=0;  // the percentage last printed so it prints every 2% without many calls to wallclock()
    _Bool stopTeam=false, firstTime=true;  // _Bool for MT-safey (cannot ever read half written _Bool value)
    int nTypeBump=0, nTypeBumpCols=0;
    double tRead=0, tReread=0, tTot=0;  // overall timings outside the parallel region
    double thNextGoodLine=0, thRead=0, thPush=0;  // reductions of timings within the parallel region
    char *typeBumpMsg=NULL;  size_t typeBumpMsgSize=0;
    #define stopErrSize 1000
    char stopErr[stopErrSize+1]="";  // must be compile time size: the message is generated and we can't free before STOP
    size_t DTi = 0;   // the current row number in DT that we are writing to
    const char *prevJumpEnd = pos;  // the position after the last line the last thread processed (for checking)
    int buffGrown=0;
    size_t chunkBytes = umax((size_t)(1000*meanLineLen), 1ULL/*MB*/ *1024*1024);
    // chunkBytes is the distance between each jump point; it decides the number of jumps
    // We may want each chunk to write to its own page of the final column, hence 1000*maxLen
    // For the 44GB file with 12875 columns, the max line len is 108,497. We may want each chunk to write to its
    // own page (4k) of the final column, hence 1000 rows of the smallest type (4 byte int) is just
    // under 4096 to leave space for R's header + malloc's header.
    if (nJumps/*from sampling*/>1) {
      // ensure data size is split into same sized chunks (no remainder in last chunk) and a multiple of nth
      // when nth==1 we still split by chunk for consistency (testing) and code sanity
      nJumps = (int)((size_t)(lastRowEnd-pos)/chunkBytes);  // (int) rounds down
      if (nJumps==0) nJumps=1;
      else if (nJumps>nth) nJumps = nth*(1+(nJumps-1)/nth);
      chunkBytes = (size_t)((lastRowEnd-pos)/nJumps);
    } else {
      nJumps = 1;
    }
    size_t initialBuffRows = allocnrow / (size_t)nJumps;
    if (initialBuffRows > INT32_MAX) STOP("Buffer size %lld is too large\n", initialBuffRows);
    nth = imin(nJumps, nth);

    read:  // we'll return here to reread any columns with out-of-sample type exceptions
    #pragma omp parallel num_threads(nth)
    {
      int me = omp_get_thread_num();
      #pragma omp master
      nth = omp_get_num_threads();
      const char *thisJumpStart=NULL;  // The first good start-of-line after the jump point
      size_t myDTi = 0;  // which row in the final DT result I should start writing my chunk to
      size_t myNrow = 0; // the number of rows in my chunk

      // Allocate thread-private row-major myBuff
      // Do not reuse trash for myBuff0 as that might create write conflicts
      // between threads, causing slowdown of the process.
      size_t myBuffRows = initialBuffRows;  // Upon realloc, myBuffRows will increase to grown capacity
      void *myBuff8 = malloc(rowSize8 * myBuffRows);
      void *myBuff4 = malloc(rowSize4 * myBuffRows);
      void *myBuff1 = malloc(rowSize1 * myBuffRows);
      void *myBuff0 = malloc(8);  // for CT_DROP columns
      if ((rowSize8 && !myBuff8) ||
          (rowSize4 && !myBuff4) ||
          (rowSize1 && !myBuff1) || !myBuff0) stopTeam = true;

      #pragma omp for ordered schedule(dynamic) reduction(+:thNextGoodLine,thRead,thPush)
      for (int jump=0; jump<nJumps+nth; jump++) {
        double tt0 = 0, tt1 = 0;
        if (verbose) { tt1 = tt0 = wallclock(); }

        if (myNrow) {
          // On the 2nd iteration onwards for this thread, push the data from the previous jump
          // Convoluted because the ordered section has to be last in some OpenMP implementations :
          // http://stackoverflow.com/questions/43540605/must-ordered-be-at-the-end
          // Hence why loop goes to nJumps+nth. Logically, this clause belongs after the ordered section.

          // Push buffer now to impl so that :
          //   i) lenoff.off can be "just" 32bit int from a local anchor rather than a 64bit offset from a global anchor
          //  ii) impl can do it in parallel if it wishes, otherwise it can have an orphan critical directive
          // iii) myBuff is hot, so this is the best time to transpose it to result, and first time possible as soon
          //      as we know the previous jump's number of rows.
          //  iv) so that myBuff can be small
          pushBuffer(myBuff8, myBuff4, myBuff1, /*anchor=*/thisJumpStart,
                     (int)myNrow, myDTi, (int)rowSize8, (int)rowSize4, (int)rowSize1,
                     nStringCols, nNonStringCols);
          if (verbose) { tt1 = wallclock(); thPush += tt1 - tt0; tt0 = tt1; }

          if (me==0 && (hasPrinted || (args.showProgress && jump/nth==4 &&
                                      ((double)nJumps/(nth*3)-1.0)*(wallclock()-tAlloc)>3.0))) {
            // Important for thread safety inside progess() that this is called not just from critical but that
            // it's the master thread too, hence me==0.
            // Jump 0 might not be assigned to thread 0; jump/nth==4 to wait for 4 waves to complete then decide once.
            int p = (int)(100.0*jump/nJumps);
            if (p>=hasPrinted) {
              // ETA TODO. Ok to call wallclock() now.
              progress(p, /*eta*/0);
              hasPrinted = p+2;  // update every 2%
            }
          }
          myNrow = 0;
        }
        if (jump>=nJumps || stopTeam) continue;  // nothing left to do. This jump was the dummy extra one.

        const char *tch = pos + (size_t)jump*chunkBytes;
        const char *nextJump = jump<nJumps-1 ? tch+chunkBytes+eolLen : lastRowEnd;
        // +eolLen is for when nextJump happens to fall exactly on a line start (or on eol2 on Windows). The
        // next thread will start one line later because nextGoodLine() starts by finding next eol
        // Easier to imagine eolLen==1 and tch<=nextJump in the while() below
        if (jump>0 && !nextGoodLine(&tch, ncol)) {
          stopTeam=true;
          DTPRINT("No good line could be found from jump point %d\n",jump); // TODO: change to stopErr
          continue;
        }
        thisJumpStart=tch;
        if (verbose) { tt1 = wallclock(); thNextGoodLine += tt1 - tt0; tt0 = tt1; }

        void *myBuff1Pos = myBuff1, *myBuff4Pos = myBuff4, *myBuff8Pos = myBuff8;
        void **allBuffPos[9];
        allBuffPos[0] = &myBuff0;
        allBuffPos[1] = &myBuff1Pos;
        allBuffPos[4] = &myBuff4Pos;
        allBuffPos[8] = &myBuff8Pos;

        while (tch<nextJump) {
          if (myNrow == myBuffRows) {
            // buffer full due to unusually short lines in this chunk vs the sample; e.g. #2070
            myBuffRows *= 1.5;
            #pragma omp atomic
            buffGrown++;
            long diff8 = (char*)myBuff8Pos - (char*)myBuff8;
            long diff4 = (char*)myBuff4Pos - (char*)myBuff4;
            long diff1 = (char*)myBuff1Pos - (char*)myBuff1;
            myBuff8 = realloc(myBuff8, rowSize8 * myBuffRows);
            myBuff4 = realloc(myBuff4, rowSize4 * myBuffRows);
            myBuff1 = realloc(myBuff1, rowSize1 * myBuffRows);
            if ((rowSize8 && !myBuff8) ||
                (rowSize4 && !myBuff4) ||
                (rowSize1 && !myBuff1)) {
              stopTeam = true;
              break;
            }
            // restore myBuffXPos in case myBuffX was moved by realloc
            myBuff8Pos = (void*)((char*)myBuff8 + diff8);
            myBuff4Pos = (void*)((char*)myBuff4 + diff4);
            myBuff1Pos = (void*)((char*)myBuff1 + diff1);
          }
          const char *tlineStart = tch;  // for error message
          if (sep==' ') while (tch<eof && *tch==' ') tch++;  // multiple sep=' ' at the tlineStart does not mean sep(!)
          skip_white(&tch);  // solely for blank lines otherwise could leave to field processors which handle leading white
          if (tch>=eof || *tch==eol) {
            if (skipEmptyLines) { tch+=eolLen; continue; }
            else if (!fill) {
              #pragma omp critical
              if (!stopTeam) {
                stopTeam = true;
                snprintf(stopErr, stopErrSize,
                  "Row %zd is empty. It is outside the sample rows. "
                  "Set fill=true to treat it as an NA row, or blank.lines.skip=true to skip it",
                  myDTi + myNrow);
                  // TODO - include a few (numbered) lines before and after in the message.
              }
              break;
            }
          }

          int j = 0;
          while (j < ncol) {
            // DTPRINT("Field %d: '%.10s' as type %d  (tch=%p)\n", j+1, tch, type[j], tch);
            const char *fieldStart = tch;
            int8_t joldType = type[j];   // fetch shared type once. Cannot read half-written byte.
            int8_t thisType = joldType;  // to know if it was bumped in (rare) out-of-sample type exceptions
            int8_t absType = (int8_t) abs(thisType);

            // always write to buffPos even when CT_DROP. It'll just overwrite on next non-CT_DROP
            while (absType < NUMTYPE) {
              // normally returns success=1, and myBuffPos is assigned inside *fun.
              void *target = thisType > 0? *(allBuffPos[size[j]]) : myBuff0;
              int ret = fun[absType](&tch, target);
              if (ret == 0) break;
              // guess is insufficient out-of-sample, type is changed to negative sign and then bumped. Continue to
              // check that the new type is sufficient for the rest of the column to be sure a single re-read will work.
              absType++;
              thisType = -absType;
              tch = fieldStart;
            }

            if (joldType == CT_STRING) {
              ((lenOff*) myBuff8Pos)->off += (size_t)(fieldStart - thisJumpStart);
            } else if (thisType != joldType) {  // rare out-of-sample type exception
              #pragma omp critical
              {
                joldType = type[j];  // fetch shared value again in case another thread bumped it while I was waiting.
                // Can't PRINT because we're likely not master. So accumulate message and print afterwards.
                if (thisType < joldType) {   // thisType<0 (type-exception)
                  char temp[1001];
                  int len = snprintf(temp, 1000,
                    "Column %d (\"%.*s\") bumped from '%s' to '%s' due to <<%.*s>> on row %zd\n",
                    j+1, colNames[j].len, colNamesAnchor + colNames[j].off,
                    typeName[abs(joldType)], typeName[abs(thisType)],
                    (int)(tch-fieldStart), fieldStart, myDTi+myNrow);
                  typeBumpMsg = realloc(typeBumpMsg, typeBumpMsgSize + (size_t)len + 1);
                  strcpy(typeBumpMsg+typeBumpMsgSize, temp);
                  typeBumpMsgSize += (size_t)len;
                  nTypeBump++;
                  if (joldType>0) nTypeBumpCols++;
                  type[j] = thisType;
                } // else other thread bumped to a (negative) higher or equal type, so do nothing
              }
            }
            *((char**) allBuffPos[size[j]]) += size[j];
            j++;
            if (tch>=eof || *tch==eol) break;
            tch++;
          }

          if (j < ncol)  {
            // not enough columns observed
            if (!fill) {
              #pragma omp critical
              if (!stopTeam) {
                stopTeam = true;
                snprintf(stopErr, stopErrSize,
                  "Expecting %d cols but row %zd contains only %d cols (sep='%c'). " \
                  "Consider fill=true. <<%.*s>>",
                  ncol, myDTi, j, sep, STRLIM(tlineStart, 500), tlineStart);
              }
              break;
            }
            while (j<ncol) {
              switch (type[j]) {
              case CT_BOOL8:
                *(int8_t*)myBuff1Pos = NA_BOOL8;
                break;
              case CT_INT32_BARE:
              case CT_INT32_FULL:
                *(int32_t*)myBuff4Pos = NA_INT32;
                break;
              case CT_INT64:
                *(int64_t*)myBuff8Pos = NA_INT64;
                break;
              case CT_FLOAT64:
                *(double*)myBuff8Pos = NA_FLOAT64;
                break;
              case CT_STRING:
                ((lenOff*)myBuff8Pos)->len = blank_is_a_NAstring ? INT8_MIN : 0;
                ((lenOff*)myBuff8Pos)->off = 0;
                break;
              default:
                break;
              }
              *((char**) allBuffPos[size[j]]) += size[j];
              j++;
            }
          }
          if (tch<eof && *tch!=eol) {
            #pragma omp critical
            if (!stopTeam) {
              stopTeam = true;
              snprintf(stopErr, stopErrSize,
                "Too many fields on out-of-sample row %zd. Read all %d expected columns but more are present. <<%.*s>>",
                myDTi, ncol, STRLIM(tlineStart, 500), tlineStart);
            }
            break;
          }
          tch+=eolLen;
          myNrow++;
        }
        if (verbose) { tt1 = wallclock(); thRead += tt1 - tt0; tt0 = tt1; }

        #pragma omp ordered
        {
          // stopTeam could be true if a previous thread already stopped while I was waiting my turn
          if (!stopTeam && prevJumpEnd != thisJumpStart) {
            snprintf(stopErr, stopErrSize,
              "Jump %d did not finish counting rows exactly where jump %d found its first good line start: "
              "prevEnd(%p)<<%.*s>> != thisStart(prevEnd%+d)<<%.*s>>",
              jump-1, jump, (const void*)prevJumpEnd, STRLIM(prevJumpEnd,50), prevJumpEnd,
              (int)(thisJumpStart-prevJumpEnd), STRLIM(thisJumpStart,50), thisJumpStart);
            stopTeam=true;
          }
          myDTi = DTi;  // fetch shared DTi (where to write my results to the answer). The previous thread just told me.
          if (myDTi >= nrowLimit) {
            // nrowLimit was supplied and a previous thread reached that limit while I was counting my rows
            stopTeam=true;
            myNrow = 0;
          } else {
            myNrow = umin(myNrow, nrowLimit - myDTi); // for the last jump that reaches nrowLimit
          }
          // tell next thread 2 things :
          prevJumpEnd = tch; // i) the \n I finished on so it can check (above) it started exactly on that \n good line start
          DTi += myNrow;     // ii) which row in the final result it should start writing to. As soon as I know myNrow.
        }
        // END ORDERED.
        // Next thread can now start its ordered section and write its results to the final DT at the same time as me.
        // Ordered has to be last in some OpenMP implementations currently. Logically though, pushBuffer happens now.
      }
      // Each thread to free its own buffer.
      free(myBuff8); myBuff8 = NULL;
      free(myBuff4); myBuff4 = NULL;
      free(myBuff1); myBuff1 = NULL;
      free(myBuff0); myBuff0 = NULL;
    }
    // end parallel
    if (firstTime) {
      tReread = tRead = wallclock();
      tTot = tRead-t0;
      if (hasPrinted || verbose) {
<<<<<<< HEAD
        DTPRINT("\rRead %zd rows x %d columns from %s file in ", DTi, ncol-ndrop, filesize_to_str(fileSize));
        DTPRINT("%02d:%06.3f ", (int)tTot/60, fmod(tTot,60.0));
        DTPRINT("wall clock time (can be slowed down by any other open apps even if seemingly idle)\n");
=======
        DTPRINT("\rRead %zd rows x %d columns from %.3fGB file in ", DTi, ncol-ndrop, 1.0*fileSize/(1024*1024*1024));
        DTPRINT("%02d:%06.3f wall clock time\n", (int)tTot/60, fmod(tTot,60.0));
>>>>>>> bef54038
        // since parallel, clock() cycles is parallel too: so wall clock will have to do
      }
      // not-bumped columns are assigned type -CT_STRING in the rerun, so we have to count types now
      if (verbose) {
        DTPRINT("Thread buffers were grown %d times (if all %d threads each grew once, this figure would be %d)\n",
                 buffGrown, nth, nth);
        int typeCounts[NUMTYPE];
        for (int i=0; i<NUMTYPE; i++) typeCounts[i] = 0;
        for (int i=0; i<ncol; i++) typeCounts[ abs(type[i]) ]++;
        DTPRINT("Final type counts\n");
        for (int i=0; i<NUMTYPE; i++) DTPRINT("%10d : %-9s\n", typeCounts[i], typeName[i]);
      }
      if (nTypeBump) {
        if (hasPrinted || verbose) DTPRINT("Rereading %d columns due to out-of-sample type exceptions.\n", nTypeBumpCols);
        if (verbose) DTPRINT("%s", typeBumpMsg);
        // TODO - construct and output the copy and pastable colClasses argument so user can avoid the reread time in future.
        free(typeBumpMsg);
      }
    } else {
      tReread = wallclock();
      tTot = tReread-t0;
      if (hasPrinted || verbose) {
        DTPRINT("\rReread %zd rows x %d columns in ", DTi, nTypeBumpCols);
        DTPRINT("%02d:%06.3f\n", (int)(tReread-tRead)/60, fmod(tReread-tRead,60.0));
      }
    }
    if (stopTeam && stopErr[0]!='\0') STOP(stopErr); // else nrowLimit applied and stopped early normally
    if (DTi > allocnrow) {
      if (nrowLimit > allocnrow) STOP("Internal error: DTi(%zd) > allocnrow(%zd) but nrows=%zd (not limited)",
                                      DTi, allocnrow, nrowLimit);
      // for the last jump that fills nrow limit, then ansi is +=buffi which is >allocnrow and correct
    } else if (DTi == allocnrow) {
      if (verbose) DTPRINT("Read %zd rows. Exactly what was estimated and allocated up front\n", DTi);
    } else {
      allocnrow = DTi;
    }
    setFinalNrow(DTi);
    if (firstTime && nTypeBump) {
      rowSize1 = rowSize4 = rowSize8 = 0;
      nStringCols = 0;
      nNonStringCols = 0;
      for (int j=0, resj=-1; j<ncol; j++) {
        size[j] = 0;
        if (type[j] == CT_DROP) continue;
        resj++;
        if (type[j]<0) {
          // column was bumped due to out-of-sample type exception
          int newType = type[j] *= -1;   // final type for this column
          reallocColType(resj, newType);
          size[j] = typeSize[newType];
          rowSize1 += (size[j] & 1);
          rowSize4 += (size[j] & 4);
          rowSize8 += (size[j] & 8);
          if (type[j] == CT_STRING) nStringCols++; else nNonStringCols++;
        } else if (type[j]>=1) {
          // we'll skip over non-bumped columns in the rerun, whilst still incrementing resi (hence not CT_DROP)
          // not -type[i] either because that would reprocess the contents of not-bumped columns wastefully
          type[j] = -CT_STRING;
        }
      }
      // reread from the beginning
      DTi = 0;
      prevJumpEnd = ch = pos;
      firstTime = false;
      goto read;
    }
    if (verbose) {
      DTPRINT("=============================\n");
      if (tTot<0.000001) tTot=0.000001;  // to avoid nan% output in some trivially small tests where tot==0.000s
      DTPRINT("%8.3fs (%3.0f%%) Memory map %.3fGB file\n", tMap-t0, 100.0*(tMap-t0)/tTot, 1.0*fileSize/(1024*1024*1024));
      DTPRINT("%8.3fs (%3.0f%%) sep=", tLayout-tMap, 100.0*(tLayout-tMap)/tTot);
        DTPRINT(sep=='\t' ? "'\\t'" : (sep=='\n' ? "'\\n'" : "'%c'"), sep);
        DTPRINT(" ncol=%d and header detection\n", ncol);
      DTPRINT("%8.3fs (%3.0f%%) Column type detection using %zd sample rows\n",
        tColType-tLayout, 100.0*(tColType-tLayout)/tTot, sampleLines);
      DTPRINT("%8.3fs (%3.0f%%) Allocation of %zd rows x %d cols (%.3fGB)\n",
        tAlloc-tColType, 100.0*(tAlloc-tColType)/tTot, allocnrow, ncol, DTbytes/(1024.0*1024*1024));
      thNextGoodLine/=nth; thRead/=nth; thPush/=nth;
      double thWaiting = tRead-tAlloc-thNextGoodLine-thRead-thPush;
      DTPRINT("%8.3fs (%3.0f%%) Reading %d chunks of %.3fMB (%d rows) using %d threads\n",
        tRead-tAlloc, 100.0*(tRead-tAlloc)/tTot, nJumps, (double)chunkBytes/(1024*1024), (int)(chunkBytes/meanLineLen), nth);
      DTPRINT("   = %8.3fs (%3.0f%%) Finding first non-embedded \\n after each jump\n", thNextGoodLine, 100.0*thNextGoodLine/tTot);
      DTPRINT("   + %8.3fs (%3.0f%%) Parse to row-major thread buffers\n", thRead, 100.0*thRead/tTot);
      DTPRINT("   + %8.3fs (%3.0f%%) Transpose\n", thPush, 100.0*thPush/tTot);
      DTPRINT("   + %8.3fs (%3.0f%%) Waiting\n", thWaiting, 100.0*thWaiting/tTot);
      DTPRINT("%8.3fs (%3.0f%%) Rereading %d columns due to out-of-sample type exceptions\n",
        tReread-tRead, 100.0*(tReread-tRead)/tTot, nTypeBumpCols);
      DTPRINT("%8.3fs        Total\n", tTot);
    }
    freadCleanup();
    return 1;
}<|MERGE_RESOLUTION|>--- conflicted
+++ resolved
@@ -1712,14 +1712,8 @@
       tReread = tRead = wallclock();
       tTot = tRead-t0;
       if (hasPrinted || verbose) {
-<<<<<<< HEAD
         DTPRINT("\rRead %zd rows x %d columns from %s file in ", DTi, ncol-ndrop, filesize_to_str(fileSize));
-        DTPRINT("%02d:%06.3f ", (int)tTot/60, fmod(tTot,60.0));
-        DTPRINT("wall clock time (can be slowed down by any other open apps even if seemingly idle)\n");
-=======
-        DTPRINT("\rRead %zd rows x %d columns from %.3fGB file in ", DTi, ncol-ndrop, 1.0*fileSize/(1024*1024*1024));
         DTPRINT("%02d:%06.3f wall clock time\n", (int)tTot/60, fmod(tTot,60.0));
->>>>>>> bef54038
         // since parallel, clock() cycles is parallel too: so wall clock will have to do
       }
       // not-bumped columns are assigned type -CT_STRING in the rerun, so we have to count types now
